--- conflicted
+++ resolved
@@ -177,12 +177,6 @@
 
 		if (!IsAGXResourcesBundled() && !IsAGXSetupEnvCalled())
 		{
-<<<<<<< HEAD
-			Console.WriteLine(
-				"\n\nError: No AGX Dynamics bundled with the plugin and no AGX Dynamics environment " +
-				"has been setup. Please ensure that setup_env has been run.\n\n");
-			return;
-=======
 			Console.WriteLine("AGX Dynamics is not bundled in the plugin and AGX Dynamics setup_env " +
 				"has not been called.");
 
@@ -199,7 +193,6 @@
 					return;
 				}
 			}
->>>>>>> c78572e7
 		}
 
 		string BundledAGXResourcesPath = GetBundledAGXResourcesPath();
