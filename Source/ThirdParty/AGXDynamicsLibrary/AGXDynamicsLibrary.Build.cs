// Copyright 2024, Algoryx Simulation AB.


using System;
using System.Collections.Generic;
using System.Diagnostics;
using System.IO;
using System.Text.RegularExpressions;

using UnrealBuildTool;


/// AGXDynamicsLibrary is the portal from AGXUnrealBarrier to AGX Dynamics. This
/// is where we list the include paths and linker requirements to build an
/// Unreal Engine plugin that uses AGX Dynamics.
public class AGXDynamicsLibrary : ModuleRules
{
	/// Information about how AGX Dynamics is bundled and used on the current
	/// platform.
	private AGXResourcesInfo BundledAGXResources;

	/// Information about the currently setup_env'd AGX Dynamics. Will be null
	/// if setup_env hasn't been run. This AGXResourcesInfo must be valid the
	/// first time project files are generated, since it must be known from
	/// where to bundle AGX Dynamics into the plugin.
	private AGXResourcesInfo InstalledAGXResources;

	/// Setting bCopyLicenseFileToTarget to 'true' means the AGX Dynamics
	/// license file will be copied to the build target location. This is true
	/// even for cooked builds. An exception is when doing shipping builds, for
	/// those cases the license file is never copied to the target. Use with
	/// care, make sure the license file is never distributed.
	///
	/// An alternative is to set the AGXUNREAL_COPY_LICENSE_FILE_TO_TARGET
	/// environment variable to the string "true" without the quotes, that will
	/// have the same effect as setting this variable to true.
	bool bCopyLicenseFileToTarget = false;

	/// The various dependency sources we have. Each come with an include path,
	/// a linker path and a runtime path. The include path contains the header
	/// files (.h) needed to compile source files using the libraries provided
	/// by the dependency source. The linker path contains libraries (.lib/.so)
	/// needed link applications and libraries using libraries provided by the
	/// dependency source. The runtime path contains other files
	/// (.dll/.so/.agxEntity) needed to run applications using libraries
	/// provided by the dependency source.
	///
	/// LibSourceInfo instances are responsible for keeping the LibSource ->
	/// Paths associations.
	///
	/// Some LibSourceInfo instances provide only a subset of the paths. In
	/// particular, non-library dependencies only provide the runtime path.
	private enum LibSource
	{
		/// The default AGX Dynamics locations, provides the main AGX Dynamics
		/// libraries.
		AGX,

		/// Brick libraries location.
		Brick,

		/// The configuration part of AGX Dynamics. Contains generated header
		/// files for things such as version and CMake settings. Does not
		/// contain any libraries or runtime files.
		Config,

		/// A non-library dependency which points to the Components directory,
		/// the one that contains the entities, kernels, shaders, and such.
		Components,

		/// The AGX Dynamics dependencies. Provides libraries that AGX Dynamics
		/// depend on.
		Dependencies,

		/// The AGX Terrain dependencies. Provides libraries that AGX Terrain
		/// depend on.
		TerrainDependencies,

		/// A non-library dependency which points to the 'cfg' directory
		/// within AGX Dynamics.
		Cfg,

		/// Points to the AGX Dynamics Material library location.
		MaterialLibrary,

		/// Points to AGX Dynamics external resources.
		External
  };

	/// A carrier for the paths associated with a LibSource.
	///
	/// Instance of LibSourceInfo are held by AGXResourcesInfo in a
	/// LibSource -> LibSourceInfo dictionary.
	private class LibSourceInfo
	{
		/// Path to a directory containing header files used during compilation.
		public string IncludePath;

		/// Path to a directory containing build-time library files.
		public string LinkLibrariesPath;

		/// Path to a directory containing run-time library files.
		public string RuntimeLibrariesPath;

		public LibSourceInfo(string InIncludePath, string InLinkLibrariesPath, string InRuntimeLibrariesPath)
		{
			IncludePath = InIncludePath;
			LinkLibrariesPath = InLinkLibrariesPath;
			RuntimeLibrariesPath = InRuntimeLibrariesPath;
		}
	}

	/// Whether an AGXResourcesInfo references into a separate AGX Dynamics
	/// installation or an AGX Dynamics bundled into the plugin.
	/// AGXResourcesInfo use this to determine where relative to the base path
	/// and/or the setup_env environment variables that various parts of the
	/// AGX Dynamics installation are stored.
	private enum AGXResourcesLocation
	{
		/// A local build of AGX Dynamics. Must be setup_env'd and should
		/// contain separate source- and build directories.
		LocalBuildAGX,

		/// An AGX Dynamics installation made either by the AGX Dynamics install
		/// build target or by an AGX Dynamics installer.
		InstalledAGX,

		/// An AGX Dynamics installation that has been bundled into the plugin.
		BundledAGX
	}

	/// All needed AGX Dynamics runtime and build-time resources are located in
	/// the directory AGXUnreal/Source/ThirdParty/agx within this plugin. When
	/// compiling/packaging the AGX Dynamics for Unreal plugin, the AGX Dynamics
	/// resources found in AGXUnreal/Source/ThirdParty/agx are used. This
	/// directory also contain all needed AGX Dynamics runtime files. That means
	/// this plugin can be built and used without the need to call AGX Dynamic's
	/// setup_env as long as these resources are available.
	///
	/// If the AGX Dynamics resources are not available in the directory
	/// AGXUnreal/Source/ThirdParty/agx, then they are automatically copied
	/// from the AGX Dynamics installation in which setup_env has been called as
	/// part of the build process. Note that this means that if the AGX Dynamics
	/// resources are not available in AGXUnreal/Source/ThirdParty/agx at
	/// build-time, setup_env must have been called prior to performing the
	/// build. The recommended procedure is to build once within a setup_env'd
	/// environment and leave the setup_env'd environment after that.
	public AGXDynamicsLibrary(ReadOnlyTargetRules Target) : base(Target)
	{
		// At 4.25 we started getting warnings encouraging us to enable these
		// settings. At or around 4.26 Unreal Engine makes these settings the
		// default.
		// bLegacyPublicIncludePaths adds all subdirectories to the list of
		// include paths passed to the compiler. This makes it too big for many
		// IDEs and compilers. Setting it to false reduces the list but makes
		// it necessary to specify subdirectories in #include statements.
		// PCHUsage has to do with Pre-Compiled Headers and include-what-you-use.
		// See
		// https://docs.unrealengine.com/4.26/en-US/ProductionPipelines/BuildTools/UnrealBuildTool/IWYU/
		bLegacyPublicIncludePaths = false;
		PCHUsage = PCHUsageMode.UseExplicitOrSharedPCHs;

		// Because the AGX Dynamics type system uses typeid and dynamic_cast.
		bUseRTTI = true;

		// Because AGX Dynamics uses exceptions.
		bEnableExceptions = true;

		// This marks this module as an external library, which means that the
		// library binary already exists. There are no source files in this
		// module and Unreal Build Tool will not compile anything.
		Type = ModuleType.External;

		if (!IsAGXResourcesBundled() && !IsAGXSetupEnvCalled())
		{
			Console.Error.WriteLine(
				"\n\nError: No AGX Dynamics bundled with the plugin and no AGX Dynamics environment " +
				"has been setup. Please ensure that setup_env has been run.\n\n");
			return;
		}

		string BundledAGXResourcesPath = GetBundledAGXResourcesPath();

		BundledAGXResources =
			new AGXResourcesInfo(Target, AGXResourcesLocation.BundledAGX, BundledAGXResourcesPath);
		InstalledAGXResources =
			IsAGXSetupEnvCalled() ? new AGXResourcesInfo(Target, AGXResourcesLocation.InstalledAGX) : null;

		// The AGX Dynamics version we are currently building against.
		AGXVersion TargetAGXVersion =
			IsAGXResourcesBundled() ? BundledAGXResources.GetAGXVersion() : InstalledAGXResources.GetAGXVersion();

		// List of run-time libraries from AGX Dynamics and its dependencies
		// that we need. These will be added to the Unreal Engine
		// RuntimeDependencies list. See
		// https://docs.unrealengine.com/en-US/ProductionPipelines/BuildTools/UnrealBuildTool/ThirdPartyLibraries/index.html
		Dictionary<string, LibSource> RuntimeLibFiles = new Dictionary<string, LibSource>();
		RuntimeLibFiles.Add("agxPhysics", LibSource.AGX);
		RuntimeLibFiles.Add("agxCore", LibSource.AGX);
		RuntimeLibFiles.Add("agxHydraulics", LibSource.AGX);
		RuntimeLibFiles.Add("agxSabre", LibSource.AGX);
		RuntimeLibFiles.Add("agxSensor", LibSource.AGX);
		RuntimeLibFiles.Add("agxTerrain", LibSource.AGX);
		RuntimeLibFiles.Add("agxCable", LibSource.AGX);
		RuntimeLibFiles.Add("agxModel", LibSource.AGX);
		RuntimeLibFiles.Add("agxVehicle", LibSource.AGX);
		RuntimeLibFiles.Add("agxROS2", LibSource.AGX);
		RuntimeLibFiles.Add("agx-nt-ros2", LibSource.AGX);
		RuntimeLibFiles.Add("AlgoryxGPUSensorsImpl", LibSource.AGX);
		RuntimeLibFiles.Add("colamd", LibSource.AGX);
		RuntimeLibFiles.Add("fastcdr*", LibSource.AGX);
		RuntimeLibFiles.Add("fastrtps*", LibSource.AGX);

		if (TargetAGXVersion.IsNewerOrEqualTo(2, 38, 0, 0))
		{
			RuntimeLibFiles.Add("orocos*", LibSource.AGX);
		}

		if (TargetAGXVersion.IsOlderThan(2, 32, 0, 0))
		{
			RuntimeLibFiles.Add("vdbgrid", LibSource.AGX);
			RuntimeLibFiles.Add("openvdb", LibSource.TerrainDependencies);
			RuntimeLibFiles.Add("Half", LibSource.TerrainDependencies);
			RuntimeLibFiles.Add("Iex-2_2", LibSource.TerrainDependencies);
			RuntimeLibFiles.Add("Imath-2_2", LibSource.TerrainDependencies);
			RuntimeLibFiles.Add("IlmImf-2_2", LibSource.TerrainDependencies);
			RuntimeLibFiles.Add("IlmThread-2_2", LibSource.TerrainDependencies);
			RuntimeLibFiles.Add("tbb", LibSource.TerrainDependencies);
		}

		// List of link-time libraries from AGX Dynamics and its dependencies
		// that we need. These will be added to the Unreal Engine
		// PublicAdditionalLibraries list. See
		// https://docs.unrealengine.com/en-US/ProductionPipelines/BuildTools/UnrealBuildTool/ModuleFiles/index.html
		Dictionary<string, LibSource> LinkLibFiles = new Dictionary<string, LibSource>();
		LinkLibFiles.Add("agxPhysics", LibSource.AGX);
		LinkLibFiles.Add("agxCore", LibSource.AGX);
		LinkLibFiles.Add("agxHydraulics", LibSource.AGX);
		LinkLibFiles.Add("agxSabre", LibSource.AGX);
		LinkLibFiles.Add("agxSensor", LibSource.AGX);
		LinkLibFiles.Add("agxTerrain", LibSource.AGX);
		LinkLibFiles.Add("agxCable", LibSource.AGX);
		LinkLibFiles.Add("agxModel", LibSource.AGX);
		LinkLibFiles.Add("agxVehicle", LibSource.AGX);
		LinkLibFiles.Add("agxROS2", LibSource.AGX);
		LinkLibFiles.Add("agx-nt-ros2", LibSource.AGX);

		// OpenPLX
		LinkLibFiles.Add("fmt", LibSource.Brick);
		LinkLibFiles.Add("spdlog", LibSource.Brick);
		LinkLibFiles.Add("brick.agx", LibSource.Brick);
		LinkLibFiles.Add("brick.analysis", LibSource.Brick);
		LinkLibFiles.Add("brick.bundle", LibSource.Brick);
		LinkLibFiles.Add("brick.core.api", LibSource.Brick);
		LinkLibFiles.Add("brick.error", LibSource.Brick);
		LinkLibFiles.Add("brick.eval", LibSource.Brick);
		LinkLibFiles.Add("brick.generate", LibSource.Brick);
		LinkLibFiles.Add("brick.internal", LibSource.Brick);
		LinkLibFiles.Add("brick.nodes", LibSource.Brick);
		LinkLibFiles.Add("brick.osg", LibSource.Brick);
		LinkLibFiles.Add("brick.parser", LibSource.Brick);
		LinkLibFiles.Add("brick.runtime", LibSource.Brick);
		LinkLibFiles.Add("DriveTrain", LibSource.Brick);
		LinkLibFiles.Add("Math", LibSource.Brick);
		LinkLibFiles.Add("Physics", LibSource.Brick);
		LinkLibFiles.Add("Physics1D", LibSource.Brick);
		LinkLibFiles.Add("Physics3D", LibSource.Brick);
		LinkLibFiles.Add("Robotics", LibSource.Brick);
		LinkLibFiles.Add("Simulation", LibSource.Brick);
		LinkLibFiles.Add("Terrain", LibSource.Brick);
		LinkLibFiles.Add("Urdf", LibSource.Brick);
		LinkLibFiles.Add("Vehicles", LibSource.Brick);
		LinkLibFiles.Add("Visuals", LibSource.Brick);
		LinkLibFiles.Add("brickurdfplugin", LibSource.Brick);
		LinkLibFiles.Add("urdfdom_model", LibSource.Brick);
		LinkLibFiles.Add("urdfdom_model_state", LibSource.Brick);
		LinkLibFiles.Add("urdfdom_world", LibSource.Brick);
		LinkLibFiles.Add("urdfdom_sensor", LibSource.Brick);
		LinkLibFiles.Add("console_bridge", LibSource.Brick);
		LinkLibFiles.Add("tinyxml", LibSource.Brick);

		// List of the include directories from aGX Dynamics and its
		// dependenciesthat we need. These will be added to the Unreal Engine
		// PublicIncludePaths.
		List<LibSource> IncludePaths = new List<LibSource>();
		IncludePaths.Add(LibSource.AGX);
		IncludePaths.Add(LibSource.Brick);

		// OS specific dependencies.
		if (Target.Platform == UnrealTargetPlatform.Linux)
		{
			IncludePaths.Add(LibSource.Components);
			IncludePaths.Add(LibSource.Config);
			IncludePaths.Add(LibSource.Dependencies);
			IncludePaths.Add(LibSource.TerrainDependencies);
		}
		else if (Target.Platform == UnrealTargetPlatform.Win64)
		{
			RuntimeLibFiles.Add("msvcp140", LibSource.AGX);
			RuntimeLibFiles.Add("vcruntime140", LibSource.AGX);
			if (TargetAGXVersion.IsNewerOrEqualTo(2, 30, 0, 0) && TargetAGXVersion.IsOlderThan(2, 31, 0, 0))
			{
				RuntimeLibFiles.Add("agx-assimp-vc*-mt", LibSource.AGX);
			}
			if (TargetAGXVersion.IsOlderThan(2, 31, 1, 0))
			{
				RuntimeLibFiles.Add("websockets", LibSource.Dependencies);
			}

			RuntimeLibFiles.Add("zlib", LibSource.Dependencies);
<<<<<<< HEAD
			RuntimeLibFiles.Add("libpng*", LibSource.Dependencies);
=======
			RuntimeLibFiles.Add("libpng16", LibSource.Dependencies);
			RuntimeLibFiles.Add("OIS", LibSource.Dependencies);
>>>>>>> 7fce23c4
			if (TargetAGXVersion.IsOlderThan(2, 31, 0, 0))
			{
				RuntimeLibFiles.Add("glew", LibSource.Dependencies);
			}
		}

		// Bundle AGX Dynamics resources in plugin if no bundled resources exists.
		if (!IsAGXResourcesBundled())
		{
			BundleAGXResources(Target, RuntimeLibFiles, LinkLibFiles, IncludePaths);
		}

		// Create a license directory at the right place if non exists.
		EnsureLicenseDirCreated();

		string MisplacedLicensePath;
		if (MisplacedLicenseFileExists(out MisplacedLicensePath))
		{
			Console.Error.WriteLine("Error: Found misplaced AGX Dynamics license file at: {0} Please "
				+ "remove the license file and start the build process again.", MisplacedLicensePath);
			return;
		}

		foreach (var LinkLibFile in LinkLibFiles)
		{
			AddLinkLibrary(LinkLibFile.Key, LinkLibFile.Value);
		}

		foreach (var HeaderPath in IncludePaths)
		{
			AddIncludePath(HeaderPath);
		}

		// Explicitly add include/external as a public include path. Not part of
		// IncludePaths above since those are all copied, and we do a more granual
		// selection of external include files in BundleAGXResources().
		PublicIncludePaths.Add(BundledAGXResources.IncludePath(LibSource.External));

		if (Target.Platform == UnrealTargetPlatform.Win64)
		{
			Dictionary<string, LibSource> DelayLoadLibraries = new Dictionary<string, LibSource>();
			DelayLoadLibraries.Add("agxPhysics", LibSource.AGX);
			DelayLoadLibraries.Add("agxCore", LibSource.AGX);
			DelayLoadLibraries.Add("agxSabre", LibSource.AGX);
			DelayLoadLibraries.Add("agxSensor", LibSource.AGX);
			DelayLoadLibraries.Add("agxTerrain", LibSource.AGX);
			DelayLoadLibraries.Add("agxCable", LibSource.AGX);
			DelayLoadLibraries.Add("agxModel", LibSource.AGX);
			DelayLoadLibraries.Add("agxVehicle", LibSource.AGX);
			DelayLoadLibraries.Add("agxROS2", LibSource.AGX);
			DelayLoadLibraries.Add("agx-nt-ros2", LibSource.AGX);
			AddDelayLoadDependencies(DelayLoadLibraries);
		}

		// Ensure all runtime dependencies are copied to target.
		RuntimeDependencies.Add(Path.Combine(BundledAGXResourcesPath, "bin", "*"));
		RuntimeDependencies.Add(Path.Combine(BundledAGXResourcesPath, "data", "*"));
		RuntimeDependencies.Add(Path.Combine(BundledAGXResourcesPath, "plugins", "*"));
		RuntimeDependencies.Add(Path.Combine(BundledAGXResourcesPath, "include", "*"));
		RuntimeDependencies.Add(Path.Combine(BundledAGXResourcesPath, "lib", "*"));
		RuntimeDependencies.Add(Path.Combine(BundledAGXResourcesPath, "brick", "*"));
		SetLicenseForCopySafe(Target);

		// This is a work-around for Linux which ensures that the .so files are
		// always copied to the target's Binaries directory, next to the
		// executable if this is a cooked build. The reason why this is needed
		// is that RPATH of the module's .so files points to the wrong location.
		// We would like to have those .so files' RPATH to point to the
		// ThirdParty/agx/Lib/Linux directory but we have not managed to find a
		// way to do that yet. There is an ongoing UDN question about this, see
		// internal GitLab issue 548.
		if (Target.Platform == UnrealTargetPlatform.Linux)
		{
			CopyLinuxSoFromBundleToPluginBinaries();
			foreach (var RuntimeLibFile in RuntimeLibFiles)
			{
				AddRuntimeDependencyCopyToBinariesDirectory(RuntimeLibFile.Key, RuntimeLibFile.Value, Target);
			}
		}
	}

	private void AddDelayLoadDependencies(Dictionary<string, LibSource> DelayLoadLibraries)
	{
		string PreprocessorDynamicLibraries = "";
		foreach (var Library in DelayLoadLibraries)
		{
			string FileName = BundledAGXResources.RuntimeLibraryFileName(Library.Key);
			PublicDelayLoadDLLs.Add(FileName);
			PreprocessorDynamicLibraries += FileName + " ";
		}

		// Add the list of library names as a preprocessor definition so that it can be used at runtime
		// to find and load the dynamic libraries.
		PublicDefinitions.Add("AGXUNREAL_DELAY_LOAD_LIBRARY_NAMES=" + PreprocessorDynamicLibraries);
	}

	private void AddLinkLibrary(string Name, LibSource Src)
	{
		string Dir = BundledAGXResources.LinkLibraryDirectory(Src);
		string FileName = BundledAGXResources.LinkLibraryFileName(Name);

		// File name and/or extension may include search patterns such as '*' or '?'. Resolve all these.
		string[] FilesToAdd = Directory.GetFiles(Dir, FileName);

		if (FilesToAdd.Length == 0)
		{
			Console.Error.WriteLine(
				"Error: File {0} did not match any file in {1}. The library will not be added in the build.",
				FileName, Dir);
			return;
		}

		foreach (string FilePath in FilesToAdd)
		{
			Console.WriteLine(FilePath);
			PublicAdditionalLibraries.Add(FilePath);
		}
	}

	private void AddIncludePath(LibSource Src)
	{
		PublicIncludePaths.Add(BundledAGXResources.IncludePath(Src));
	}

	private void CopyLinuxSoFromBundleToPluginBinaries()
	{
		string SoFilesDirSource = Path.Combine(GetBundledAGXResourcesPath(), "lib", "Linux");
		string[] FilesToCopy = Directory.GetFiles(SoFilesDirSource);
		string DestDir = Path.Combine(GetPluginBinariesPath(), "Linux");
		foreach (string FileToCopy in FilesToCopy)
		{
			string DestFilePath = Path.Combine(DestDir, Path.GetFileName(FileToCopy));
			if (!File.Exists(DestFilePath))
			{
				CopyFile(FileToCopy, DestFilePath);
			}
		}
	}

	/// Unreal Build Tool writes incorrect RPATHs to Unreal Engine module
	/// library files, which causes runtime linker errors at startup. This
	/// function sets up a copy of the libraries to the Binaries directory.
	/// The copy will happen not only when building the plugin, but also when
	/// packaging a project so those will work as well.
	///
	/// This causes library file duplication over multiple directories, but as
	/// long as the Unreal Build Tool bug remains I don't see how we can do it
	/// any other way. For more information see internal GitLab issue 548 and
	/// the corresponding Unreal Developer Network thread at
	/// https://udn.unrealengine.com/s/question/0D54z00007HUlaJCAT/rpath-in-packaged-plugin-points-to-nonexisting-directory
	private void AddRuntimeDependencyCopyToBinariesDirectory(string Name, LibSource Src, ReadOnlyTargetRules Target)
	{
		string Dir = BundledAGXResources.RuntimeLibraryDirectory(Src);
		string FileName = BundledAGXResources.RuntimeLibraryFileName(Name);

		// File name and/or extension may include search patterns such as '*' or
		// '?'. Resolve all these.
		string[] FilesToAdd = Directory.GetFiles(Dir, FileName);
		if (FilesToAdd.Length == 0)
		{
			Console.Error.WriteLine("Error: File {0} did not match any file in {1}. The dependency " +
				"will not be added in the build.", FileName, Dir);
			return;
		}

		foreach (string FilePath in FilesToAdd)
		{
			string Dest = Path.Combine("$(BinaryOutputDir)", Path.GetFileName(FilePath));
			RuntimeDependencies.Add(Dest, FilePath);
		}
	}

	private void SetLicenseForCopySafe(ReadOnlyTargetRules Target)
	{
		// License copying is only allowed for Development and Debug builds.
		bool bAllowedConfiguration =
			Target.Configuration == UnrealTargetConfiguration.Development ||
			Target.Configuration == UnrealTargetConfiguration.Debug ||
			Target.Configuration == UnrealTargetConfiguration.DebugGame;

		string LicenseCopyEnvVariableVal =
			Environment.GetEnvironmentVariable("AGXUNREAL_COPY_LICENSE_FILE_TO_TARGET");
		bool bLicenseCopyEnvVariableSet = !String.IsNullOrEmpty(LicenseCopyEnvVariableVal) &&
			LicenseCopyEnvVariableVal.Equals("true", StringComparison.OrdinalIgnoreCase);
		string LicenseDir = GetPluginLicensePath();

		if (bAllowedConfiguration && (bCopyLicenseFileToTarget || bLicenseCopyEnvVariableSet))
		{
			RuntimeDependencies.Add(Path.Combine(LicenseDir, "*"));
		}
		else
		{
			// Note the lack of '*'here. We copy only the README file, not all files.
			RuntimeDependencies.Add(Path.Combine(LicenseDir, "README.md"));
		}
	}

	private string GetBundledAGXResourcesPath()
	{
		return Path.Combine(GetPluginSourcePath(), "ThirdParty", "agx");
	}

	private string GetPluginBinariesPath()
	{
		return Path.Combine(GetPluginRootPath(), "Binaries");
	}

	private string GetPluginSourcePath()
	{
		return Path.Combine(GetPluginRootPath(), "Source");
	}

	private string GetPluginLicensePath()
	{
		return Path.Combine(GetPluginRootPath(), "license");
	}

	private string GetPluginRootPath()
	{
		// ModuelDirectory is the full path to
		// AGXUnrealDev/Plugins/AGXUnreal/Source/ThirdParty/AGXDynamicsLibrary.
		return Path.GetFullPath(Path.Combine(ModuleDirectory, "..", "..", ".."));
	}

	/// Returns true if AGX Dynamics resources are currently bundled with the
	/// plugin. Returns false otherwise.
	///
	/// This is not a comprehensive check, it will not detect if some files are
	/// missing.
	private bool IsAGXResourcesBundled()
	{
		return Directory.Exists(GetBundledAGXResourcesPath());
	}

	private void BundleAGXResources(ReadOnlyTargetRules Target, Dictionary<string, LibSource> RuntimeLibFiles,
		Dictionary<string, LibSource> LinkLibFiles, List<LibSource> IncludePaths)
	{
		if (!IsAGXSetupEnvCalled())
		{
			Console.Error.WriteLine("\n\nError: Could not bundle AGX Dynamics resources because no AGX Dynamics "
				+ "installation was found. Please ensure that setup_env has been called.\n\n");
			return;
		}

		// Copy AGX Dynamics runtime library files.
		foreach (var RuntimeLibFile in RuntimeLibFiles)
		{
			string LibraryName = RuntimeLibFile.Key;
			LibSource LibrarySource = RuntimeLibFile.Value;
			string Dir = InstalledAGXResources.RuntimeLibraryDirectory(LibrarySource);
			string FileName = InstalledAGXResources.RuntimeLibraryFileName(LibraryName);

			// File name and/or extension may include search patterns such as '*' or '?'. Resolve all these.
			string[] FilesToCopy = Directory.GetFiles(Dir, FileName);
			if (FilesToCopy.Length == 0)
			{
				Console.Error.WriteLine("Error: File {0} did not match any file in {1}. Packaging " +
					"of AGX Dynamics resources failed.", FileName, Dir);
				CleanBundledAGXDynamicsResources();
				return;
			}

			foreach (string FilePath in FilesToCopy)
			{
				// Note: the BundledAGXResources.RuntimeLibraryPath() function cannot be used here since
				// the file name may have an added prefix that would then be added once again.
				string Dest = Path.Combine(
					BundledAGXResources.RuntimeLibraryDirectory(RuntimeLibFile.Value), Path.GetFileName(FilePath));
				if (!CopyFile(FilePath, Dest))
				{
					CleanBundledAGXDynamicsResources();
					return;
				}
			}
		}

		// Copy AGX Dynamics link library files.
		foreach (var LinkLibFile in LinkLibFiles)
		{
			string Dir = InstalledAGXResources.LinkLibraryDirectory(LinkLibFile.Value);
			string FileName = InstalledAGXResources.LinkLibraryFileName(LinkLibFile.Key);

			// File name and/or extension may include search patterns such as '*' or '?'. Resolve all these.
			string[] FilesToCopy = Directory.GetFiles(Dir, FileName);
			if (FilesToCopy.Length == 0)
			{
				Console.Error.WriteLine("Error: File {0} did not match any file in {1}. Packaging " +
					"of AGX Dynamics resources failed.", FileName, Dir);
				CleanBundledAGXDynamicsResources();
				return;
			}

			foreach (string FilePath in FilesToCopy)
			{
				// Note: the BundledAGXResources.LinkLibraryPath() function cannot be used here since
				// the file name may have an added prefix that would then be added once again.
				string Dest = Path.Combine(
					BundledAGXResources.LinkLibraryDirectory(LinkLibFile.Value), Path.GetFileName(FilePath));
				if (!CopyFile(FilePath, Dest))
				{
					CleanBundledAGXDynamicsResources();
					return;
				}
			}
		}

		// Copy header files.
		foreach (var IncludePath in IncludePaths)
		{
			string Source = InstalledAGXResources.IncludePath(IncludePath);
			string Dest = BundledAGXResources.IncludePath(IncludePath);
<<<<<<< HEAD
			if (!CopyDirectoryRecursively(Source, Dest))
=======

			// Directories to include containing header files.
			List<string> HeaderFileDirs = new List<string>
			{
				"agx",
				"agxCable",
				"agxCollide",
				"agxControl",
				"agxData",
				"agxDriveTrain",
				"agxHydraulics",
				"agxIO",
				"agxModel",
				"agxNet",
				"agxPlot",
				"agxPowerLine",
				"agxRender",
				"agxSabre",
				"agxSensor",
				"agxSDK",
				"agxStream",
				"agxTerrain",
				"agxUtil",
				"agxVehicle",
				"agxWire",
				"agxROS2",
				"agx-nt-ros2",
				Path.Combine("external", "hedley"),
				Path.Combine("external", "json"),
				Path.Combine("external", "pystring")
			};

			if (InstalledAGXResources.GetAGXVersion().IsNewerOrEqualTo(2, 32, 0, 0))
			{
				HeaderFileDirs.Add(Path.Combine("external", "GIMPACT"));
			}

			// Single header files to include.
			List<string> HeaderFiles = new List<string>
			{
				"HashImplementationSwitcher.h"
			};

			foreach (var Dir in HeaderFileDirs)
			{
				if (!CopyDirectoryRecursively(Path.Combine(Source, Dir), Path.Combine(Dest, Dir)))
				{
					CleanBundledAGXDynamicsResources();
					return;
				}
			}

			foreach (var File in HeaderFiles)
>>>>>>> 7fce23c4
			{
				CleanBundledAGXDynamicsResources();
				return;
			}
		}

		// Copy AGX Dynamics cfg directory.
		{
			string Source = InstalledAGXResources.RuntimeLibraryPath(string.Empty, LibSource.Cfg, true);
			string Dest = BundledAGXResources.RuntimeLibraryPath(string.Empty, LibSource.Cfg, true);
			if (!CopyDirectoryRecursively(Source, Dest))
			{
				CleanBundledAGXDynamicsResources();
				return;
			}
		}

	// Copy Material Library.
	{
		string Source = InstalledAGXResources.RuntimeLibraryPath(string.Empty, LibSource.MaterialLibrary, true);
		string Dest = BundledAGXResources.RuntimeLibraryPath(string.Empty, LibSource.MaterialLibrary, true);

		if (!CopyDirectoryRecursively(Source, Dest))
		{
			CleanBundledAGXDynamicsResources();
			return;
		}
	}

		// Copy needed AGX Dynamics Components/agx/... directories and files.
		{
<<<<<<< HEAD
			CleanBundledAGXDynamicsResources();
			return;
		}
	}

	// Copy Contact Material Library.
	{
		string Source = InstalledAGXResources.RuntimeLibraryPath(string.Empty, LibSource.ContactMaterialLibrary, true);
		string Dest = BundledAGXResources.RuntimeLibraryPath(string.Empty, LibSource.ContactMaterialLibrary, true);

		if (!CopyDirectoryRecursively(Source, Dest))
		{
			CleanBundledAGXDynamicsResources();
			return;
		}
	}

		// Copy needed AGX Dynamics Components/agx/... directories and files.
		{
=======
>>>>>>> 7fce23c4
			string ComponentsDirSource = InstalledAGXResources.RuntimeLibraryPath(string.Empty, LibSource.Components, true);
			string ComponentsDirDest = BundledAGXResources.RuntimeLibraryPath(string.Empty, LibSource.Components, true);
			string PhysicsDirSource = Path.Combine(ComponentsDirSource, "agx", "Physics");
			string PhysicsDirDest = Path.Combine(ComponentsDirDest, "agx", "Physics");
			string WebDirSource = Path.Combine(ComponentsDirSource, "agx", "Web");
			string WebDirDest = Path.Combine(ComponentsDirDest, "agx", "Web");

			// These two .agxKernel files are not used and have caused issues because of too long file paths on
			// Windows since they are located in a very deep directory tree branch.
			List<string> FilesToIgnore = new List<string>
				{ "GenerateLinesFromJacobians.agxKernel", "RenderJacobians.agxTask" };
			if (!CopyDirectoryRecursively(PhysicsDirSource, PhysicsDirDest, FilesToIgnore))
			{
				CleanBundledAGXDynamicsResources();
				return;
			}

			// Copy all single files in the Components/agx directory.
			if (!CopyFilesNonRecursive(Path.Combine(ComponentsDirSource, "agx"), Path.Combine(ComponentsDirDest, "agx")))
			{
				CleanBundledAGXDynamicsResources();
				return;
			}

			// Copy needed Components/agx/Web dirs.
			RelativeCopyer WebCopyer = new RelativeCopyer(this, WebDirSource, WebDirDest);
			if (!WebCopyer.CopyDir("css"))
			{
				CleanBundledAGXDynamicsResources();
				return;
			}
			if (!WebCopyer.CopyDir("NewPlot"))
			{
				CleanBundledAGXDynamicsResources();
				return;
			}
			if (!WebCopyer.CopyDir(Path.Combine("lib", "agx")))
			{
				CleanBundledAGXDynamicsResources();
				return;
			}
			if (!WebCopyer.CopyDir(Path.Combine("lib", "external", "jquery-contextmenu")))
			{
				CleanBundledAGXDynamicsResources();
				return;
			}
			if (!WebCopyer.CopyDir(Path.Combine("lib", "external", "flot-0.8.3")))
			{
				CleanBundledAGXDynamicsResources();
				return;
			}
			if (!WebCopyer.CopyDir(Path.Combine("lib", "external", "flot-plugins")))
			{
				CleanBundledAGXDynamicsResources();
				return;
			}


			// Copy needed Components/agx/Web single files.
			if (!WebCopyer.CopyFile("index.html"))
			{
				CleanBundledAGXDynamicsResources();
				return;
			}
			if (!WebCopyer.CopyFile(Path.Combine("lib", "agx", "Fallbacks.js")))
			{
				CleanBundledAGXDynamicsResources();
				return;
			}
			if (!WebCopyer.CopyFile(Path.Combine("lib", "external", "jQuery", "jquery-1.7.2.min.js")))
			{
				CleanBundledAGXDynamicsResources();
				return;
			}
			if (!WebCopyer.CopyFile(Path.Combine("lib", "external", "jQuery", "jquery-ui-1.8.18.custom.min.js")))
			{
				CleanBundledAGXDynamicsResources();
				return;
			}
		}

		// Copy Brick resources
		{
			string BrickDirSource = InstalledAGXResources.RuntimeLibraryPath(string.Empty, LibSource.Brick, true);
			string BrickDirDest = BundledAGXResources.RuntimeLibraryPath(string.Empty, LibSource.Brick, true);
			string BundlesDirSource = Path.Combine(BrickDirSource, "brickbundles");
			string BundlesDirDest = Path.Combine(BrickDirDest, "brickbundles");

			if (!CopyDirectoryRecursively(BundlesDirSource, BundlesDirDest))
			{
				CleanBundledAGXDynamicsResources();
				return;
			}
		}

		// Copy AGX Dynamics LICENSE.txt, the license text for both the physics engine and its dependencies.
		{
			string Source = InstalledAGXResources.LicenseTextPath;
			string Destination = BundledAGXResources.LicenseTextPath;
			if (!CopyFile(Source, Destination))
			{
				CleanBundledAGXDynamicsResources();
				return;
			}
		}

		// Copy ue_version.txt, if it exists.
		{
			string Source = InstalledAGXResources.UEVersionPath;
			string Destination = BundledAGXResources.UEVersionPath;
			if (File.Exists(Source))
			{
				// Make sure the file contains the expected version number.
				string[] Lines = File.ReadAllLines(Source);
				if (Lines.Length > 0)
				{
					string Line = Lines[0];
					string[] UEVersion = Line.Split(".");
					if (UEVersion.Length == 2)
					{
						if (String.Format("{0}", Target.Version.MajorVersion) != UEVersion[0] ||
							String.Format("{0}", Target.Version.MinorVersion) != UEVersion[1])
						{
							Console.WriteLine(
								"\n\n  WARNING: The AGX Dynamics packages has not been built for this version of Unreal Engine.");
							Console.WriteLine(
								"  WARNING: AGX Dynamics compile-time Unreal Engine version: {0}", Line);
							Console.WriteLine(
								"  WARNING: Current Unreal Engine version: {0}.{1}", Target.Version.MajorVersion, Target.Version.MinorVersion);
							Console.WriteLine("\n\n");
						}
					}
				}
				if (!CopyFile(Source, Destination))
				{
					CleanBundledAGXDynamicsResources();
					return;
				}
			}
		}

		BundledAGXResources.ParseAGXVersion();

		if (Target.Platform == UnrealTargetPlatform.Linux)
		{
			PatchElfs(BundledAGXResources.RuntimeLibraryDirectory(LibSource.AGX));
		}

		Console.WriteLine(
			"\nAGX Dynamics resources bundled from {0} to {1}.",
			Environment.GetEnvironmentVariable("AGX_DIR"), GetBundledAGXResourcesPath());
	}

	private class RelativeCopyer
	{
		AGXDynamicsLibrary Owner;
		private string Source;
		private string Dest;

		public RelativeCopyer(AGXDynamicsLibrary InOwner, String SourceDir, string DestDir)
		{
			Owner = InOwner;
			Source = SourceDir;
			Dest = DestDir;
		}

		public bool CopyDir(string Relative)
		{
			string SourceDir = Path.Combine(Source, Relative);
			string DestDir = Path.Combine(Dest, Relative);
			return Owner.CopyDirectoryRecursively(SourceDir, DestDir);
		}

		public bool CopyFile(string Relative)
		{
			string SourceFile = Path.Combine(Source, Relative);
			string DestFile = Path.Combine(Dest, Relative);
			return Owner.CopyFile(SourceFile, DestFile);
		}
	}

	private bool CopyFile(string Source, string Dest)
	{
		try
		{
			string DestDir = Path.GetDirectoryName(Dest);
			if (!Directory.Exists(DestDir))
			{
				Directory.CreateDirectory(DestDir);
			}

			File.Copy(Source, Dest, true);
		}
		catch (Exception e)
		{
			Console.Error.WriteLine("Error: Unable to copy file {0} to {1}. Exception: {2}",
				Source, Dest, e.Message);
			return false;
		}

		return true;
	}

	private bool CopyDirectoryRecursively(string SourceDir, string DestDir,
		List<string> FilesToIgnore = null)
	{
		if (!Directory.Exists(SourceDir))
		{
			Console.Error.WriteLine("Unable to copy source directory '{0}' recursively," +
				" the directory does not exist.", SourceDir);
			return false;
		}

		foreach (string FilePath in Directory.GetFiles(SourceDir, "*", SearchOption.AllDirectories))
		{
			if (FilesToIgnore != null && FilesToIgnore.Contains(Path.GetFileName(FilePath)))
			{
				continue;
			}

			// Do not copy license files.
			if (Path.GetExtension(FilePath).Equals(".lic"))
			{
				continue;
			}

			string DestFilePath = Path.GetFullPath(FilePath).Replace(
				Path.GetFullPath(SourceDir), Path.GetFullPath(DestDir));
			if (!CopyFile(FilePath, DestFilePath))
			{
				return false;
			}
		}

		return true;
	}

	private bool CopyFilesNonRecursive(string SourceDir, string DestDir)
	{
		string[] FilesPaths = Directory.GetFiles(SourceDir);

		foreach (string FilePath in FilesPaths)
		{
			string FileName = Path.GetFileName(FilePath);
			if (!CopyFile(FilePath, Path.Combine(DestDir, FileName)))
			{
				return false;
			}
		}

		return true;
	}

	private bool RunProcess(string Executable, string Arguments)
	{
		var Config = new ProcessStartInfo(Executable, Arguments);
		Config.CreateNoWindow = true;
		Config.UseShellExecute = false;
		Process RunningProcess = Process.Start(Config);
		RunningProcess.WaitForExit();
		return RunningProcess.ExitCode == 0;
	}

	/// Unreal Build Tool does not allow symlinks, they are deliberately ignored.
	/// On Linux AGX Dynamics is built following the common convention with
	/// an actual library file with a version number suffix on the filename and
	/// a symlink without the version suffix pointing to the actual library.
	///
	/// C#'s CopyFile copies the pointed-to files and not the symlink itself,
	/// so after bundling we get duplicates of all library files.
	///
	/// To make AGX Dynamics Unreal Engine compatible we clear out all
	/// versioning stuff, ending up with a single file per library.
	private void PatchElfs(string LibraryDirectory)
	{
		// List from OldName to NewName.
		var Renamings = new List<Tuple<String, String>>();

		// The following identifies all the library files that include version
		// information in the name, i.e. the files we want to remove. Delete all
		// the files with version suffix. The regular libLIBNAME.so files will
		// remain and since CopyFile copies the pointed-to file for symlinks we
		// will still have the actual library files.
		//
		// Due to reasons there are currently three variants of this code, two of
		// which are currently commented out. We hope to be able to keep only
		// one of them eventually.


		// It surprises me that we need to escape the '.'s.
		// https://docs.microsoft.com/en-us/dotnet/api/system.io.directory.getfiles?view=net-6.0&viewFallbackFrom=net-4.0
		// says that 'searchPattern' uses wildcards (* and ?) and not regular
		// expressions. Is '.' also a wildcard? If so, is it the same as '?'?
		//
		// Here we need to build a list of library files in the given directory
		// that has a version suffix. The following commented out code works
		// when generating project files with 'GenerateProjectFiles.sh' but not
		// when building with 'RunUAT.sh BuildPlugin'. Why?
		//
		// string[] VersionedLibraries = Directory.GetFiles(LibraryDirectory, "lib*\\.so\\.*");
		//
		// The error message is:
		//
		// System.IO.DirectoryNotFoundException: Could not find a part of the path '/media/s800/Algoryx/AGXUnreal/ManualPluginExport/HostProject/Plugins/AGXUnreal/Source/ThirdParty/agx/lib/Linux/lib*/.so'.
		//
		// There are some weird slashes going on there.
		//
		// The following is fallback-code that does the filtering manually using
		// a regular expression.
 		// List<string> VersionedLibraries = new List<string>();
 		// string[] AllFiles = Directory.GetFiles(LibraryDirectory);
 		// string Pattern = "lib.*\\.so\\..*"; // Match all libLIBNAME.so files that has a '.' after .so.
 		// foreach (string FilePath in AllFiles)
 		// {
 		// 	string FileName = Path.GetFileName(FilePath);
 		// 	if (Regex.Matches(FileName, Pattern, RegexOptions.IgnoreCase).Count > 0)
 		// 	{
 		// 		VersionedLibraries.Add(FileName);
 		// 	}
 		// }
		//
		// The regular expression approach didn't work out because the C#
		// environment used by Unreal Engine 5.0 doesn't support regular
		// expressions. See https://issues.unrealengine.com/issue/UE-143579.
		//
		// Until we move to 5.1 we'll have to do something more elaborate.
		List<string> VersionedLibraries = new List<string>();
		string[] AllFiles = Directory.GetFiles(LibraryDirectory);
		foreach (string FilePath in AllFiles)
		{
			string FileName = Path.GetFileName(FilePath);
			if (!FileName.StartsWith("lib"))
			{
				// Not a Linux library, ignore.
				continue;
			}
			int DotSoStart = FileName.IndexOf(".so");
			if (DotSoStart == -1)
			{
				// Not a Linux library, ignore.
				continue;
			}
			if (FileName.EndsWith(".so"))
			{
				// Not a versioned filename, ignore.
				continue;
			}

			// This is a file that starts with "lib" and has ".so" somewhere in the middle.
			// Assuming it is a versioned library file name.
			VersionedLibraries.Add(FilePath);
		}

		// Delete all versioned files and setup rename rules for them.
		foreach (string Library in VersionedLibraries)
		{
			File.Delete(Library);

			string FileName = Path.GetFileName(Library);
			int SuffixIndex = FileName.LastIndexOf(".so");
			string NewFileName = FileName.Substring(0, SuffixIndex + ".so".Length);
			Renamings.Add(new Tuple<String, String>(FileName, NewFileName));
		}

		// The libraries we actually need. These will be re-sonamed and have
		// their NEEDED entries updated for the libraries that no longer exists.
		string[] Libraries = Directory.GetFiles(LibraryDirectory, "lib*.so");

		// Set an soname that is just the filename, no version part, on all
		// remaining libraries.
		foreach (string Library in Libraries)
		{
			string FileName = Path.GetFileName(Library);
			RunProcess("patchelf", String.Format("--set-soname {0} {1}", FileName, Library));
		}

		// In each library, update the NEEDED entries for all dependencies we
		// just re-sonamed.
		foreach (string Library in Libraries)
		{
			foreach(Tuple<String, String> Renaming in Renamings)
			{
				// The following assume that nothing bad happens when trying to
				// replace a NEEDED entry that doesn't exist in the library.
				string OldName = Renaming.Item1;
				string NewName = Renaming.Item2;
				RunProcess("patchelf", String.Format("--replace-needed {0} {1} {2}", OldName, NewName, Library));
			}
		}
	}

	private void CleanBundledAGXDynamicsResources()
	{
		string BundledAGXResourcesPath = GetBundledAGXResourcesPath();
		try
		{
			if (Directory.Exists(BundledAGXResourcesPath))
			{
				Directory.Delete(BundledAGXResourcesPath, true);
			}
		}
		catch (Exception e)
		{
			Console.Error.WriteLine("Error: Unable to delete directory {0}. Exception: {1}",
				BundledAGXResourcesPath, e.Message);
			return;
		}
	}

	private void EnsureLicenseDirCreated()
	{
		string LicenseDir = GetPluginLicensePath();
		if (!Directory.Exists(LicenseDir))
		{
			Directory.CreateDirectory(LicenseDir);
		}

		string ReadMePath = Path.Combine(LicenseDir, "README.md");
		if (!File.Exists(ReadMePath))
		{
			string ReadMeContent = "The AGX Dynamics license file should be placed in this directory.\n"
			+ "This directory should never be manually removed.";
			File.WriteAllText(ReadMePath, ReadMeContent);
		}
	}

	// Within the plugin, an AGX Dynamics license files may only exist within the specified 'license'
	// directory; in AGXUnreal/license.
	private bool MisplacedLicenseFileExists(out string MisplacedLicensePath)
	{
		MisplacedLicensePath = String.Empty;
		string RootDir = GetPluginRootPath();
		string licenseDirName = new DirectoryInfo(GetPluginLicensePath()).Name;
		foreach (string DirPath in Directory.GetDirectories(RootDir, "*", SearchOption.TopDirectoryOnly))
		{
			DirectoryInfo DirInfo = new DirectoryInfo(DirPath);
			if (DirInfo.Name.Equals(licenseDirName))
			{
				continue;
			}

			foreach (string FilePath in Directory.GetFiles(DirPath, "*", SearchOption.AllDirectories))
			{
				if (Path.GetExtension(FilePath).Equals(".lic"))
				{
					MisplacedLicensePath = FilePath;
					return true;
				}
			}
		}

		return false;
	}

	public bool IsAGXSetupEnvCalled()
	{
		return Environment.GetEnvironmentVariable("AGX_DEPENDENCIES_DIR") != null;
	}

	/// The version of the AGX Dynamics installation or bundling that an
	/// AGXResourcesInfo describes.
	private class AGXVersion
	{
		public int GenerationVersion;
		public int MajorVersion;
		public int MinorVersion;
		public int PatchVersion;

		public bool IsInitialized = false;

		public AGXVersion(int Generation, int Major, int Minor, int Patch)
		{
			GenerationVersion = Generation;
			MajorVersion = Major;
			MinorVersion = Minor;
			PatchVersion = Patch;
			IsInitialized = true;
		}

		public AGXVersion()
		{
			IsInitialized = false;
		}

		public bool IsOlderThan(AGXVersion Other)
		{
			if (!IsInitialized || !Other.IsInitialized)
			{
				Console.Error.WriteLine("Error: IsOlderThan called on or with uninitialized AGXVersion object.");
				return false;
			}

			List<int> Ver = ToList();
			List<int> OtherVer = Other.ToList();

			for (int I = 0; I < Ver.Count; I++)
			{
				if (Ver[I] < OtherVer[I])
				{
					return true;
				}

				if (Ver[I] > OtherVer[I])
				{
					return false;
				}
			}

			// Both versions are identical.
			return false;
		}

		public bool IsNewerOrEqualTo(int Generation, int Major, int Minor, int Patch)
		{
			if (!IsInitialized)
			{
				Console.Error.WriteLine("Error: IsNewerOrEqualTo called on uninitialized AGXVersion object.");
				return false;
			}

			return !IsOlderThan(Generation, Major, Minor, Patch);
		}

		public bool IsOlderThan(int Generation, int Major, int Minor, int Patch)
		{
			return IsOlderThan(new AGXVersion(Generation, Major, Minor, Patch));
		}

		public List<int> ToList()
		{
			return new List<int> { GenerationVersion, MajorVersion, MinorVersion, PatchVersion };
		}

		public override string ToString()
		{
			return String.Format("{0}.{1}.{2}.{3}", GenerationVersion, MajorVersion, MinorVersion, PatchVersion);
		}
	}

	/// Information about a particular AGX Dynamics installation or bundling. It
	/// is platform-specific so it knows about file structure layout and file
	/// name conventions.
	private class AGXResourcesInfo
	{
		public string LinkLibraryPrefix;
		public string LinkLibraryPostfix;

		public string RuntimeLibraryPrefix;
		public string RuntimeLibraryPostfix;

		public string LicenseTextPath;

		// Null on Windows since that AGX Dynamics package support all Unreal
		// Engine versions. Does not always exists on Linux. If it doesn't then
		// we assume that it is compatible.
		public string UEVersionPath = null;

		Dictionary<LibSource, LibSourceInfo> LibSources;

		AGXVersion Version;

		public string LinkLibraryFileName(string LibraryName)
		{
			return LinkLibraryPrefix + LibraryName + LinkLibraryPostfix;
		}

		public string RuntimeLibraryFileName(string LibraryName)
		{
			return RuntimeLibraryPrefix + LibraryName + RuntimeLibraryPostfix;
		}

		public string IncludePath(LibSource Src)
		{
			LibSourceInfo Info = LibSources[Src];
			if (Info.IncludePath == null)
			{
				Console.Error.WriteLine("Error: No include path for '{0}'.", Src);
				return null;
			}
			return Info.IncludePath;
		}

		public string LinkLibraryPath(string LibraryName, LibSource Src)
		{
			LibSourceInfo Info = LibSources[Src];
			if (Info.LinkLibrariesPath == null)
			{
				Console.Error.WriteLine("Error: No LinkLibraryPath for '{0}', '{1}' cannot be found.", Src, LibraryName);
				return LibraryName;
			}
			return Path.Combine(Info.LinkLibrariesPath, LinkLibraryFileName(LibraryName));
		}

		public string LinkLibraryDirectory(LibSource Src)
		{
			LibSourceInfo Info = LibSources[Src];
			if (Info.LinkLibrariesPath == null)
			{
				Console.Error.WriteLine("Error: No LinkLibraryPath for '{0}'.", Src);
				return string.Empty;
			}
			return Info.LinkLibrariesPath;
		}

		public string RuntimeLibraryPath(string LibraryName, LibSource Src,
			bool IsDirectory = false)
		{
			LibSourceInfo Info = LibSources[Src];
			if (Info.RuntimeLibrariesPath == null)
			{
				Console.Error.WriteLine("Error: No RuntimeLibraryPath for '{0}', '{1}' cannot be found.", Src,
					LibraryName);
				return LibraryName;
			}
			if (IsDirectory)
			{
				return Path.Combine(Info.RuntimeLibrariesPath, LibraryName);
			}
			else
			{
				return Path.Combine(Info.RuntimeLibrariesPath, RuntimeLibraryFileName(LibraryName));
			}
		}

		public string RuntimeLibraryDirectory(LibSource Src)
		{
			LibSourceInfo Info = LibSources[Src];
			if (Info.RuntimeLibrariesPath == null)
			{
				Console.Error.WriteLine("Error: No RuntimeLibraryDirectory for '{0}'.", Src);
				return string.Empty;
			}
			return Info.RuntimeLibrariesPath;
		}


		private void InitializeLinuxLocalBuildAGX()
		{
			string SourceDir = Environment.GetEnvironmentVariable("AGX_DIR");
			string BuildDir = Environment.GetEnvironmentVariable("AGX_BUILD_DIR");
			string DependenciesDir = Environment.GetEnvironmentVariable("AGX_DEPENDENCIES_DIR");
			string TerrainDependenciesDir = Environment.GetEnvironmentVariable("AGXTERRAIN_DEPENDENCIES_DIR");

			LicenseTextPath = Path.Combine(SourceDir, "LICENSE.TXT");
			UEVersionPath = null; // ue_version.txt not generated by local builds.

			LibSources.Add(LibSource.AGX, new LibSourceInfo(
				Path.Combine(SourceDir, "include"),
				Path.Combine(BuildDir, "lib"),
				Path.Combine(BuildDir, "lib")
			));
			LibSources.Add(LibSource.Config, new LibSourceInfo(
				Path.Combine(BuildDir, "include"),
				null, null
			));
			LibSources.Add(LibSource.Components, new LibSourceInfo(
				Path.Combine(SourceDir, "Components"),
				null,
				Path.Combine(SourceDir, "Components")
			));
			LibSources.Add(LibSource.Dependencies, new LibSourceInfo(
				Path.Combine(DependenciesDir, "include"),
				Path.Combine(DependenciesDir, "lib"),
				Path.Combine(DependenciesDir, "lib")
			));
			LibSources.Add(LibSource.TerrainDependencies, new LibSourceInfo(
				Path.Combine(TerrainDependenciesDir, "include"),
				Path.Combine(TerrainDependenciesDir, "lib"),
				Path.Combine(TerrainDependenciesDir, "lib")
			));
			LibSources.Add(LibSource.Cfg, new LibSourceInfo(
				null, null,
				Path.Combine(SourceDir, "data", "cfg")
			));
			LibSources.Add(LibSource.MaterialLibrary, new LibSourceInfo(
				null, null,
				Path.Combine(SourceDir, "data", "MaterialLibrary")
			));
			LibSources.Add(LibSource.External, new LibSourceInfo(
				Path.Combine(BuildDir, "include", "external"),
				null, null
			));
		}


		private void InitializeLinuxInstalledAGX()
		{
			string BaseDir = Environment.GetEnvironmentVariable("AGX_DIR");

			LicenseTextPath = Path.Combine(BaseDir, "LICENSE.TXT");
			UEVersionPath = Path.Combine(BaseDir, "ue_version.txt");

			LibSources.Add(LibSource.AGX, new LibSourceInfo(
				Path.Combine(BaseDir, "include"),
				Path.Combine(BaseDir, "lib"),
				Path.Combine(BaseDir, "lib")
			));
			LibSources.Add(LibSource.Config, new LibSourceInfo(
				Path.Combine(BaseDir, "include"),
				null, null
			));
			LibSources.Add(LibSource.Components, new LibSourceInfo(
				Path.Combine(BaseDir, "include"),
				null,
				Path.Combine(BaseDir, "bin", "plugins", "Components")
			));
			LibSources.Add(LibSource.Dependencies, new LibSourceInfo(
				Path.Combine(BaseDir, "include"),
				Path.Combine(BaseDir, "lib"),
				Path.Combine(BaseDir, "lib")
			));
			LibSources.Add(LibSource.TerrainDependencies, new LibSourceInfo(
				Path.Combine(BaseDir, "include"),
				Path.Combine(BaseDir, "lib"),
				Path.Combine(BaseDir, "lib")
			));
			LibSources.Add(LibSource.Cfg, new LibSourceInfo(
				null, null,
				Path.Combine(BaseDir, "data", "cfg")
			));
			LibSources.Add(LibSource.MaterialLibrary, new LibSourceInfo(
				null, null,
				Path.Combine(BaseDir, "data", "MaterialLibrary")
			));
			LibSources.Add(LibSource.External, new LibSourceInfo(
				Path.Combine(BaseDir, "include", "external"),
				null, null
			));
		}

		private void InitializeLinuxBundledAGX(string BundledAGXResourcesPath)
		{
			string BaseDir = BundledAGXResourcesPath;

			LicenseTextPath = Path.Combine(BaseDir, "LICENSE.TXT");
			UEVersionPath = Path.Combine(BaseDir, "ue_version.txt");

			LibSources.Add(LibSource.AGX, new LibSourceInfo(
				Path.Combine(BaseDir, "include"),
				Path.Combine(BaseDir, "lib", "Linux"),
				Path.Combine(BaseDir, "lib", "Linux")
			));
			LibSources.Add(LibSource.Config, new LibSourceInfo(
				Path.Combine(BaseDir, "include"),
				null, null
			));
			LibSources.Add(LibSource.Components, new LibSourceInfo(
				Path.Combine(BaseDir, "include"),
				null,
				Path.Combine(BaseDir, "bin", "plugins", "Components")
			));
			LibSources.Add(LibSource.Dependencies, new LibSourceInfo(
				Path.Combine(BaseDir, "include"),
				Path.Combine(BaseDir, "lib", "Linux"),
				Path.Combine(BaseDir, "lib", "Linux")
			));
			LibSources.Add(LibSource.TerrainDependencies, new LibSourceInfo(
				Path.Combine(BaseDir, "include"),
				Path.Combine(BaseDir, "lib", "Linux"),
				Path.Combine(BaseDir, "lib", "Linux")
			));
			LibSources.Add(LibSource.Cfg, new LibSourceInfo(
				null, null,
				Path.Combine(BaseDir, "data", "cfg")
			));
			LibSources.Add(LibSource.MaterialLibrary, new LibSourceInfo(
				null, null,
				Path.Combine(BaseDir, "data", "MaterialLibrary")
			));
			
			LibSources.Add(LibSource.External, new LibSourceInfo(
				Path.Combine(BaseDir, "include", "external"),
				null, null
			));
		}


		private void InitializeWindowsInstalledAGX()
		{
			string BaseDir = Environment.GetEnvironmentVariable("AGX_DIR");
			string BrickDir = Path.GetFullPath(Path.Combine(BaseDir, "..", "rebrick"));
			string PluginDir = Environment.GetEnvironmentVariable("AGX_PLUGIN_PATH");
			string DataDir = Environment.GetEnvironmentVariable("AGX_DATA_DIR");

			LicenseTextPath = Path.Combine(BaseDir, "LICENSE.TXT");

			LibSources.Add(LibSource.AGX, new LibSourceInfo(
				Path.Combine(BaseDir, "include"),
				Path.Combine(BaseDir, "lib", "x64"),
				Path.Combine(BaseDir, "bin", "x64")
			));
			LibSources.Add(LibSource.Brick, new LibSourceInfo(
				Path.Combine(BrickDir, "include"),
				Path.Combine(BrickDir, "lib"),
				BrickDir
			));
			LibSources.Add(LibSource.Config, new LibSourceInfo(
				null, null, null
			));
			LibSources.Add(LibSource.Components, new LibSourceInfo(
				null, null,
				Path.Combine(PluginDir, "Components")
			));
			LibSources.Add(LibSource.Dependencies, new LibSourceInfo(
				null,
				Path.Combine(BaseDir, "lib", "x64"),
				Path.Combine(BaseDir, "bin", "x64")
			));
			LibSources.Add(LibSource.TerrainDependencies, new LibSourceInfo(
				null,
				Path.Combine(BaseDir, "lib", "x64"),
				Path.Combine(BaseDir, "bin", "x64")
			));
			LibSources.Add(LibSource.Cfg, new LibSourceInfo(
				null, null,
				Path.Combine(DataDir, "cfg")
			));
			LibSources.Add(LibSource.MaterialLibrary, new LibSourceInfo(
				null, null,
				Path.Combine(DataDir, "MaterialLibrary")
			));
			LibSources.Add(LibSource.External, new LibSourceInfo(
				Path.Combine(BaseDir, "include", "external"),
				null, null
			));
		}

		private void InitializeWindowsBundledAGX(string BundledAGXResourcesPath)
		{
			string BaseDir = BundledAGXResourcesPath;

			LicenseTextPath = Path.Combine(BaseDir, "LICENSE.TXT");

			LibSources.Add(LibSource.AGX, new LibSourceInfo(
				Path.Combine(BaseDir, "include"),
				Path.Combine(BaseDir, "lib", "Win64"),
				Path.Combine(BaseDir, "bin", "Win64")
			));
			LibSources.Add(LibSource.Brick, new LibSourceInfo(
				Path.Combine(BaseDir, "include", "Brick"),
				Path.Combine(BaseDir, "lib", "Win64"),
				BaseDir
			));
			LibSources.Add(LibSource.Config, new LibSourceInfo(
				null, null, null
			));
			LibSources.Add(LibSource.Components, new LibSourceInfo(
				null, null,
				Path.Combine(BaseDir, "plugins", "Components")
			));
			LibSources.Add(LibSource.Dependencies, new LibSourceInfo(
				null,
				Path.Combine(BaseDir, "lib", "Win64"),
				Path.Combine(BaseDir, "bin", "Win64")
			));
			LibSources.Add(LibSource.TerrainDependencies, new LibSourceInfo(
				null,
				Path.Combine(BaseDir, "lib", "Win64"),
				Path.Combine(BaseDir, "bin", "Win64")
			));
			LibSources.Add(LibSource.Cfg, new LibSourceInfo(
				null, null,
				Path.Combine(BaseDir, "data", "cfg")
			));
			LibSources.Add(LibSource.MaterialLibrary, new LibSourceInfo(
				null, null,
				Path.Combine(BaseDir, "data", "MaterialLibrary")
			));
			LibSources.Add(LibSource.External, new LibSourceInfo(
				Path.Combine(BaseDir, "include", "external"),
				null, null
			));
		}

		public AGXVersion GetAGXVersion()
		{
			return Version;
		}

		public void ParseAGXVersion()
		{
			Version = null;

			string VersionHeaderPath = GetAGXVersionHeaderPath();
			if (String.IsNullOrEmpty(VersionHeaderPath))
			{
				// Logging done in GetAgxVersionHeaderPath.
				return;
			}

			if (!File.Exists(VersionHeaderPath))
			{
				// Either we are trying to read the AGX Dynamics version from an
				// improperly configured installed AGX Dynamics, or from a
				// bundled AGX Dynamics that has not yet been bundled. The
				// former is reported elsewhere, and the later will be handled
				// when the bundling is performed. Nothing to do here, leave the
				// Version unset.
				return;
			}

			string[] Lines;

			try
			{
				Lines = File.ReadAllLines(VersionHeaderPath);
			}
			catch (Exception e)
			{
				Console.Error.WriteLine("Error: ParseAGXVersion failed. " +
					"Unable to read file {0}. Exception: {1}", VersionHeaderPath, e.Message);
				return;
			}

			int? GenerationVer = ParseDefineDirectiveValue(Lines, "AGX_GENERATION_VERSION");
			int? MajorVer = ParseDefineDirectiveValue(Lines, "AGX_MAJOR_VERSION");
			int? MinorVer = ParseDefineDirectiveValue(Lines, "AGX_MINOR_VERSION");
			int? PatchVer = ParseDefineDirectiveValue(Lines, "AGX_PATCH_VERSION");

			if (!GenerationVer.HasValue || !MajorVer.HasValue || !MinorVer.HasValue || !PatchVer.HasValue)
			{
				Console.Error.WriteLine("Error: GetAGXVersion failed. " +
					"Unable to parse define directives in {0}", VersionHeaderPath);
				return;
			}

			Version = new AGXVersion(GenerationVer.Value, MajorVer.Value, MinorVer.Value, PatchVer.Value);
		}

		private string GetAGXVersionHeaderPath()
		{
			return Path.Combine(IncludePath(LibSource.AGX), "agx", "agx_version.h");
		}

		private int? ParseDefineDirectiveValue(string[] HeaderFileLines, string Identifier)
		{
			foreach (var Line in HeaderFileLines)
			{
				string[] Words = Line.Split(' ');
				if (Words.Length == 3 && Words[0].Equals("#define") && Words[1].Equals(Identifier))
				{
					int Val = 0;
					if (Int32.TryParse(Words[2], out Val))
					{
						return Val;
					}
				}
			}

			return null;
		}

		public AGXResourcesInfo(
			ReadOnlyTargetRules Target, AGXResourcesLocation AGXLocation, string BundledAGXResourcesPath = "")
		{
			LibSources = new Dictionary<LibSource, LibSourceInfo>();
			if (Target.Platform == UnrealTargetPlatform.Linux)
			{
				// On Linux there is only one library file type and it is used
				// both for linking and at runtime. All libraries are named
				// following the pattern libNAME.so[.VERSION]. By convention
				// library files are stored in the 'lib' directory. Each library
				// file should be passed on the linker command line and copied
				// to the runtime directory.
				LinkLibraryPrefix = "lib";
				LinkLibraryPostfix = ".so";
				RuntimeLibraryPrefix = "lib";
				RuntimeLibraryPostfix = ".so*";

				switch (AGXLocation)
				{
					case AGXResourcesLocation.LocalBuildAGX:
					{
						InitializeLinuxLocalBuildAGX();
						break;
					}
					case AGXResourcesLocation.InstalledAGX:
					{
						InitializeLinuxInstalledAGX();
						break;
					}
					case AGXResourcesLocation.BundledAGX:
					{
						InitializeLinuxBundledAGX(BundledAGXResourcesPath);
						break;
					}
				}
			}
			else if (Target.Platform == UnrealTargetPlatform.Win64)
			{
				// On Windows there is separate file types for linking and at
				// runtime. At link time .lib files in the lib directory is
				// used, and at run time .dll files in the bin directory is
				// used.
				LinkLibraryPrefix = "";
				LinkLibraryPostfix = ".lib";
				RuntimeLibraryPrefix = "";
				RuntimeLibraryPostfix = ".dll";

				switch (AGXLocation)
				{
					case AGXResourcesLocation.LocalBuildAGX:
					{
						throw new InvalidOperationException("Local AGX Dynamics build not yet supported on Windows.");
					}
					case AGXResourcesLocation.InstalledAGX:
					{
						InitializeWindowsInstalledAGX();
						break;
					}
					case AGXResourcesLocation.BundledAGX:
					{
						InitializeWindowsBundledAGX(BundledAGXResourcesPath);
						break;
					}
				}
			}

			ParseAGXVersion();

			if (Target.Configuration == UnrealTargetConfiguration.Debug)
			{
				// Always building against the release AGX Dynamics on Linux for
				// now. Only because it is difficult to switch between release
				// and debug on Linux.
				if (Target.Platform != UnrealTargetPlatform.Linux) {
					string DebugSuffix = "d";
					LinkLibraryPostfix = DebugSuffix + LinkLibraryPostfix;
					RuntimeLibraryPostfix = DebugSuffix + RuntimeLibraryPostfix;
				}
			}
		}
	}
}<|MERGE_RESOLUTION|>--- conflicted
+++ resolved
@@ -308,12 +308,8 @@
 			}
 
 			RuntimeLibFiles.Add("zlib", LibSource.Dependencies);
-<<<<<<< HEAD
-			RuntimeLibFiles.Add("libpng*", LibSource.Dependencies);
-=======
 			RuntimeLibFiles.Add("libpng16", LibSource.Dependencies);
 			RuntimeLibFiles.Add("OIS", LibSource.Dependencies);
->>>>>>> 7fce23c4
 			if (TargetAGXVersion.IsOlderThan(2, 31, 0, 0))
 			{
 				RuntimeLibFiles.Add("glew", LibSource.Dependencies);
@@ -625,63 +621,7 @@
 		{
 			string Source = InstalledAGXResources.IncludePath(IncludePath);
 			string Dest = BundledAGXResources.IncludePath(IncludePath);
-<<<<<<< HEAD
 			if (!CopyDirectoryRecursively(Source, Dest))
-=======
-
-			// Directories to include containing header files.
-			List<string> HeaderFileDirs = new List<string>
-			{
-				"agx",
-				"agxCable",
-				"agxCollide",
-				"agxControl",
-				"agxData",
-				"agxDriveTrain",
-				"agxHydraulics",
-				"agxIO",
-				"agxModel",
-				"agxNet",
-				"agxPlot",
-				"agxPowerLine",
-				"agxRender",
-				"agxSabre",
-				"agxSensor",
-				"agxSDK",
-				"agxStream",
-				"agxTerrain",
-				"agxUtil",
-				"agxVehicle",
-				"agxWire",
-				"agxROS2",
-				"agx-nt-ros2",
-				Path.Combine("external", "hedley"),
-				Path.Combine("external", "json"),
-				Path.Combine("external", "pystring")
-			};
-
-			if (InstalledAGXResources.GetAGXVersion().IsNewerOrEqualTo(2, 32, 0, 0))
-			{
-				HeaderFileDirs.Add(Path.Combine("external", "GIMPACT"));
-			}
-
-			// Single header files to include.
-			List<string> HeaderFiles = new List<string>
-			{
-				"HashImplementationSwitcher.h"
-			};
-
-			foreach (var Dir in HeaderFileDirs)
-			{
-				if (!CopyDirectoryRecursively(Path.Combine(Source, Dir), Path.Combine(Dest, Dir)))
-				{
-					CleanBundledAGXDynamicsResources();
-					return;
-				}
-			}
-
-			foreach (var File in HeaderFiles)
->>>>>>> 7fce23c4
 			{
 				CleanBundledAGXDynamicsResources();
 				return;
@@ -713,28 +653,6 @@
 
 		// Copy needed AGX Dynamics Components/agx/... directories and files.
 		{
-<<<<<<< HEAD
-			CleanBundledAGXDynamicsResources();
-			return;
-		}
-	}
-
-	// Copy Contact Material Library.
-	{
-		string Source = InstalledAGXResources.RuntimeLibraryPath(string.Empty, LibSource.ContactMaterialLibrary, true);
-		string Dest = BundledAGXResources.RuntimeLibraryPath(string.Empty, LibSource.ContactMaterialLibrary, true);
-
-		if (!CopyDirectoryRecursively(Source, Dest))
-		{
-			CleanBundledAGXDynamicsResources();
-			return;
-		}
-	}
-
-		// Copy needed AGX Dynamics Components/agx/... directories and files.
-		{
-=======
->>>>>>> 7fce23c4
 			string ComponentsDirSource = InstalledAGXResources.RuntimeLibraryPath(string.Empty, LibSource.Components, true);
 			string ComponentsDirDest = BundledAGXResources.RuntimeLibraryPath(string.Empty, LibSource.Components, true);
 			string PhysicsDirSource = Path.Combine(ComponentsDirSource, "agx", "Physics");
