using System.IO;
using System;
using System.Collections.Generic;
using UnrealBuildTool;


/// The AGXDynamicsLibrary is the portal from AGXUnrealBarrier to AGX Dynamics.
/// This is where we list the include paths and linker requirements to build an
/// Unreal Engine plugin that uses AGX Dynamics.
public class AGXDynamicsLibrary : ModuleRules
{

	/// Information about how AGX Dynamics is packaged and used on the current
	/// platform.
	private AGXResourcesInfo PackagedAGXResources;

	/// The various dependency sources we have. Each come with an include path,
	/// a linker path and a runtime path. The include path contains the header
	/// files (.h) needed to compile source files using the dependency. The
	/// linker path contains libraries (.lib/.so) needed link applications and
	/// libraries using the dependency. The runtime path contains other files
	/// (.dll/.so/.agxEntity) needed to run applications using the dependency.
	///
	/// LibSourceInfo instances are responsible for keeping the LibSource ->
	/// Paths associations.
	///
	/// Some LibSourceInfo instances provide only a subset of the paths. In
	/// particular, non-library dependencies only provide the runtime path.
	private enum LibSource
	{
		/// The default AGX Dynamics locations, provides the main AGX Dynamics
		/// libraries.
		AGX,

		/// The configuration part of AGX Dynamics. Contains generated header
		/// files for things such as version and CMake settings. Does not
		/// contain any libraries or runtime files.
		Config,

		/// A non-library dependency which points to the Components directory,
		/// the one that contains the entities, kernels, shaderes, and such.
		Components,

		/// The AGX Dynamics dependencies. Provides libraries that AGX Dynamics
		/// depend on.
		Dependencies,

		/// The AGX Terrain depdendencies. Procides libraries that AGX Terrain
		/// depend on.
		TerrainDependencies,

		/// A non-library dependency which points to the 'cfg' directory
		/// within AGX Dynamics.
		Cfg,

		/// A non-library dependency which points to the terrain material
		/// library within AGX Dynamics.
		TerrainMaterialLibrary
	};

	/// A carrier for the paths associated with a LibSource.
	///
	/// Instance of LibSourceInfo are help by AGXResourcesInfo in a
	/// LibSource -> LibSourceInfo dictionary.
	private class LibSourceInfo
	{
		/// Path to a directory containing header files used during compilation.
		public string IncludePath;

		/// Path to a directory containing build-time library files.
		public string LinkLibrariesPath;

		/// Path to a directory containing run-time library files.
		public string RuntimeLibrariesPath;

		public LibSourceInfo(string InIncludePath, string InLinkLibrariesPath, string InRuntimeLibrariesPath)
		{
			IncludePath = InIncludePath;
			LinkLibrariesPath = InLinkLibrariesPath;
			RuntimeLibrariesPath = InRuntimeLibrariesPath;
		}
	}

	/// Whether an AGXResourcesInfo references into a separate AGX Dynamics
	/// installation or an AGX Dynamics packaged into the plugin.
	/// AGXResourcesInfo use this to determine where relative to the base path
	/// and/or the setup_env environment variables that various parts of the
	/// AGX Dynamics installation are stored.
	private enum AGXResourcesLocation
	{
		/// A local build of AGX Dynamics. Must be setup_env'd and should
		/// contain separate source- and build directories.
		LocalBuildAGX,

		/// An AGX Dynamics installation made either by the AGX Dynamics install
		/// build target or by an AGX Dynamics installer.
		InstalledAGX,

		/// An AGX Dynamics installation that has been packaged into the plugin.
		PackagedAGX
	}

	/// All needed AGX Dynamics runtime and build-time resources are located in
	/// the directory AGXUnreal/Binaries/Thirdparty/agx within this plugin. When
	/// compiling/packaging the AGX Dynamics for Unreal plugin, the AGX Dynamics
	/// resources found in AGXUnreal/Binaries/Thirdparty/agx are used. This
	/// directory also contain all needed AGX Dynamics runtime files. That means
	/// this plugin can be built and used without the need to call AGX Dynamic's
	/// setup_env as long as these resources are available.
	///
	/// If the AGX Dynamics resources are not available in the directory
	/// AGXUnreal/Binaries/Thirdparty/agx, then they are automatically copied
	/// from the AGX Dynamics installation in which setup_env has been called as
	/// part of the build process. Note that this means that if the AGX Dynamics
	/// resources are not available in AGXUnreal/Binaries/Thirdparty/agx at
	/// build-time, setup_env must have been called prior to performing the
	/// build. The recommended procedure is to build once within a setup_env'd
	/// environment leave the setup_env'd environment after that.
	///
	/// Important note: Currently no reliable way of copying the AGX Dynamics
	/// resources to the correct location when building an executable from a
	/// project using this plugin has been found. It is therefore recommended to
	/// manually copy the 'agx' directory located in
	/// AGXUnreal/Binaries/Thirdparty and place it in the same directory as the
	/// executable file. Also, all files inside
	/// AGXUnreal/Binaries/Thirdparty/agx/bin/PLATFORM should be manually
	/// copied to the same directory as the executable file.
	public AGXDynamicsLibrary(ReadOnlyTargetRules Target) : base(Target)
	{
		// At 4.25 we started getting warnings encouraging us to enable these
		// settings. At or around 4.26 Unreal Engine makes these settings the
		// default.
		// bLegacyPublicIncludePaths adds all subdirectories to the list of
		// include paths passed to the compiler. This makes it too big for many
		// IDEs and compilers. Setting it to false reduces the list but makes
		// it necessary to specify subdirectories in #include statements.
		// PCHUsage has to do with Pre-Compiled Headers and include-what-you-use.
		// See
		// https://docs.unrealengine.com/4.26/en-US/ProductionPipelines/BuildTools/UnrealBuildTool/IWYU/
		bLegacyPublicIncludePaths = false;
		PCHUsage = PCHUsageMode.UseExplicitOrSharedPCHs;

		// Because the AGX Dynamics type system uses typeid and dynamic_cast.
		bUseRTTI = true;

		// Because AGX Dynamics uses exceptions.
		bEnableExceptions = true;

<<<<<<< HEAD
		// This marks this module as an external library, which means that the
		// library binary already exists. There are no source files in this
		// module.
		Type = ModuleType.External;

		string PackagedAGXResourcesPath = GetPackagedAGXResourcesPath();
		PackagedAGXResources =
			new AGXResourcesInfo(Target, AGXResourcesLocation.PackagedAGX, PackagedAGXResourcesPath);
=======
		// The AGX Dynamics version we are currently building against.
		AGXVersion TargetAGXVersion = GetAGXVersion();
>>>>>>> f5b375a9

		// List of run-time libraries that we need. These will be added to the
		// Unreal Engine RuntimeDependencies list. See
		// https://docs.unrealengine.com/en-US/ProductionPipelines/BuildTools/UnrealBuildTool/ThirdPartyLibraries/index.html
		Dictionary<string, LibSource> RuntimeLibFiles = new Dictionary<string, LibSource>();
		RuntimeLibFiles.Add("agxPhysics", LibSource.AGX);
		RuntimeLibFiles.Add("agxCore", LibSource.AGX);
		RuntimeLibFiles.Add("agxSabre", LibSource.AGX);
		RuntimeLibFiles.Add("agxTerrain", LibSource.AGX);
		RuntimeLibFiles.Add("agxCable", LibSource.AGX);
		RuntimeLibFiles.Add("agxModel", LibSource.AGX);
		RuntimeLibFiles.Add("vdbgrid", LibSource.AGX);
		RuntimeLibFiles.Add("colamd", LibSource.AGX);
		RuntimeLibFiles.Add("zlib", LibSource.Dependencies);
		RuntimeLibFiles.Add("Half", LibSource.TerrainDependencies);
		RuntimeLibFiles.Add("Iex-2_2", LibSource.TerrainDependencies);
		RuntimeLibFiles.Add("Imath-2_2", LibSource.TerrainDependencies);
		RuntimeLibFiles.Add("IlmImf-2_2", LibSource.TerrainDependencies);
		RuntimeLibFiles.Add("IlmThread-2_2", LibSource.TerrainDependencies);
		RuntimeLibFiles.Add("openvdb", LibSource.TerrainDependencies);
		RuntimeLibFiles.Add("tbb", LibSource.TerrainDependencies);

		// List of link-time libraries that we need. These will be added to the
		// Unreal Engine PublicAdditionalLibraries list. See
		// https://docs.unrealengine.com/en-US/ProductionPipelines/BuildTools/UnrealBuildTool/ModuleFiles/index.html
		Dictionary<string, LibSource> LinkLibFiles = new Dictionary<string, LibSource>();
		LinkLibFiles.Add("agxPhysics", LibSource.AGX);
		LinkLibFiles.Add("agxCore", LibSource.AGX);
		LinkLibFiles.Add("agxSabre", LibSource.AGX);
		LinkLibFiles.Add("agxTerrain", LibSource.AGX);
		LinkLibFiles.Add("agxCable", LibSource.AGX);
		LinkLibFiles.Add("agxModel", LibSource.AGX);

		// List of the include directories that we need. These will be added to
		// the Unreal Engine PublicIncludePaths.
		List<LibSource> IncludePaths = new List<LibSource>();
		IncludePaths.Add(LibSource.AGX);

		// OS specific dependencies.
		if (Target.Platform == UnrealTargetPlatform.Linux)
		{
			RuntimeLibFiles.Add("png", LibSource.Dependencies);

			IncludePaths.Add(LibSource.Components);
			IncludePaths.Add(LibSource.Config);
			IncludePaths.Add(LibSource.Dependencies);
			IncludePaths.Add(LibSource.TerrainDependencies);
		}
		else if (Target.Platform == UnrealTargetPlatform.Win64)
		{
			RuntimeLibFiles.Add("msvcp140", LibSource.AGX);
			RuntimeLibFiles.Add("vcruntime140", LibSource.AGX);
            RuntimeLibFiles.Add("agx-assimp-vc*-mt", LibSource.AGX);

			RuntimeLibFiles.Add("websockets", LibSource.Dependencies);
			RuntimeLibFiles.Add("libpng", LibSource.Dependencies);
			RuntimeLibFiles.Add("ot2?-OpenThreads", LibSource.Dependencies);
			if (TargetAGXVersion.IsOlderThan(2, 31, 2, 0))
			{
				RuntimeLibFiles.Add("glew", LibSource.Dependencies);
			}
		}

		// Package AGX Dynamics resources in plugin if no packaged resources exists.
		if (!IsAGXResourcesPackaged())
		{
			PackageAGXResources(Target, RuntimeLibFiles, LinkLibFiles, IncludePaths);
		}
		else
		{
			Console.WriteLine("Skipping packaging of AGX Dynamics resources, packaged "
				+ "resources already exists in: {0}", PackagedAGXResourcesPath);
		}

		foreach (var RuntimeLibFile in RuntimeLibFiles)
		{
			AddRuntimeDependency(RuntimeLibFile.Key, RuntimeLibFile.Value, Target);
		}

		foreach (var LinkLibFile in LinkLibFiles)
		{
			AddLinkLibrary(LinkLibFile.Key, LinkLibFile.Value);
		}

		foreach (var HeaderPath in IncludePaths)
		{
			AddIncludePath(HeaderPath);
		}
	}

	// The runtime dependency file is copied to the target binaries directory.
	private void AddRuntimeDependency(string Name, LibSource Src, ReadOnlyTargetRules Target)
	{
		string Dir = PackagedAGXResources.RuntimeLibraryDirectory(Src);
		string FileName = PackagedAGXResources.RuntimeLibraryFileName(Name);

		// File name and/or extension may include search patterns such as '*' or
		// '?'. Resolve all these.
		string[] FilesToAdd = Directory.GetFiles(Dir, FileName);

		if (FilesToAdd.Length == 0)
		{
			Console.Error.WriteLine("Error: File {0} did not match any file in {1}. The dependency " +
				"will not be added in the build.", FileName, Dir);
			return;
		}

		foreach (string FilePath in FilesToAdd)
		{
			// This is a temporary work-around to fix the issue where dll/so
			// files are copied to the Binaries directory of any project that
			// are built that uses this plugin, which should not happen. See
			// internal issue 282.
			//
			// @todo Figure out how to properly copy the dll/so files for all
			// build scenarios.
			if (ShouldCopyBinFiles(Target))
			{
				string Dest = Path.Combine("$(BinaryOutputDir)", Path.GetFileName(FilePath));
				RuntimeDependencies.Add(Dest, FilePath);
			}
			else
			{
				RuntimeDependencies.Add(FilePath);
			}
		}
	}

	private void AddLinkLibrary(string Name, LibSource Src)
	{
		string Dir = PackagedAGXResources.LinkLibraryDirectory(Src);
		string FileName = PackagedAGXResources.LinkLibraryFileName(Name);

		// File name and/or extension may include search patterns such as '*' or '?'. Resolve all these.
		string[] FilesToAdd = Directory.GetFiles(Dir, FileName);

		if (FilesToAdd.Length == 0)
		{
			Console.Error.WriteLine(
				"Error: File {0} did not match any file in {1}. The library will not be added in the build.",
				FileName, Dir);
			return;
		}

		foreach (string FilePath in FilesToAdd)
		{
			PublicAdditionalLibraries.Add(FilePath);
		}
	}


	private void AddIncludePath(LibSource Src)
	{
		PublicIncludePaths.Add(PackagedAGXResources.IncludePath(Src));
	}

	AGXVersion GetAGXVersion()
	{
		string VersionHeaderPath = GetAgxVersionHeaderPath();
		if (String.IsNullOrEmpty(VersionHeaderPath))
		{
			// Logging done in GetAgxVersionHeaderPath.
			return new AGXVersion();
		}

		List<string> Defines = new List<string>
		{"AGX_GENERATION_VERSION", "AGX_MAJOR_VERSION", "AGX_MINOR_VERSION", "AGX_PATCH_VERSION" };
		string[] Lines;

		try
		{
			Lines = File.ReadAllLines(VersionHeaderPath);
		}
		catch (Exception e)
		{
			Console.Error.WriteLine("Error: GetAGXVersion failed. " +
				"Unable to read file {0}. Exception: {1}", VersionHeaderPath, e.Message);
			return new AGXVersion();
		}

		int? GenerationVer = ParseDefineDirectiveValue(Lines, "AGX_GENERATION_VERSION");
		int? MajorVer = ParseDefineDirectiveValue(Lines, "AGX_MAJOR_VERSION");
		int? MinorVer = ParseDefineDirectiveValue(Lines, "AGX_MINOR_VERSION");
		int? PatchVer = ParseDefineDirectiveValue(Lines, "AGX_PATCH_VERSION");

		if (!GenerationVer.HasValue || !MajorVer.HasValue || !MinorVer.HasValue || !PatchVer.HasValue)
		{
			Console.Error.WriteLine("Error: GetAGXVersion failed. " +
				"Unable to parse define directives in {0}", VersionHeaderPath);
			return new AGXVersion();
		}

		return new AGXVersion(GenerationVer.Value, MajorVer.Value, MinorVer.Value, PatchVer.Value);
	}


	private string GetPackagedAGXResourcesPath()
	{
		return Path.GetFullPath(Path.Combine(ModuleDirectory, "..", "..", "..", "Binaries", "ThirdParty", "agx"));
	}


	/// Returns true if AGX Dynamics resources are currently packaged with the plugin.
	/// Returns false otherwise.
	private bool IsAGXResourcesPackaged()
	{
		return Directory.Exists(GetPackagedAGXResourcesPath());
	}


	private void PackageAGXResources(ReadOnlyTargetRules Target, Dictionary<string, LibSource> RuntimeLibFiles,
		Dictionary<string, LibSource> LinkLibFiles, List<LibSource> IncludePaths)
	{
		if (!Heuristics.IsAGXSetupEnvCalled())
		{
			Console.Error.WriteLine("Error: Could not package AGX Dynamics resources because no AGX Dynamics installation "
				+ "was found. Please ensure that setup_env has been called.");
			return;
		}

		Console.WriteLine("Packaging AGX Dynamics resources starting...");
		AGXResourcesInfo InstalledAGXResources = new AGXResourcesInfo(Target, AGXResourcesLocation.InstalledAGX);

		// Copy AGX Dynamics runtime library files.
		foreach (var RuntimeLibFile in RuntimeLibFiles)
		{
			string Dir = InstalledAGXResources.RuntimeLibraryDirectory(RuntimeLibFile.Value);
			string FileName = InstalledAGXResources.RuntimeLibraryFileName(RuntimeLibFile.Key);

			// File name and/or extension may include search patterns such as '*' or '?'. Resolve all these.
			string[] FilesToCopy = Directory.GetFiles(Dir, FileName);
			if (FilesToCopy.Length == 0)
			{
				Console.Error.WriteLine("Error: File {0} did not match any file in {1}. Packaging " +
					"of AGX Dynamics resources failed.", FileName, Dir);
				CleanPackagedAGXDynamicsResources();
				return;
			}

			foreach (string FilePath in FilesToCopy)
			{
				// Note: the PackagedAGXResources.RuntimeLibraryPath() function cannot be used here since
				// the file name may have an added prefix that would then be added once again.
				string Dest = Path.Combine(
					PackagedAGXResources.RuntimeLibraryDirectory(RuntimeLibFile.Value), Path.GetFileName(FilePath));
				if (!CopyFile(FilePath, Dest))
				{
					CleanPackagedAGXDynamicsResources();
					return;
				}
			}
		}

		// Copy AGX Dynamics link library files.
		foreach (var LinkLibFile in LinkLibFiles)
		{
			string Dir = InstalledAGXResources.LinkLibraryDirectory(LinkLibFile.Value);
			string FileName = InstalledAGXResources.LinkLibraryFileName(LinkLibFile.Key);

			// File name and/or extension may include search patterns such as '*' or '?'. Resolve all these.
			string[] FilesToCopy = Directory.GetFiles(Dir, FileName);
			if (FilesToCopy.Length == 0)
			{
				Console.Error.WriteLine("Error: File {0} did not match any file in {1}. Packaging " +
					"of AGX Dynamics resources failed.", FileName, Dir);
				CleanPackagedAGXDynamicsResources();
				return;
			}

			foreach (string FilePath in FilesToCopy)
			{
				// Note: the PackagedAGXResources.LinkLibraryPath() function cannot be used here since
				// the file name may have an added prefix that would then be added once again.
				string Dest = Path.Combine(
					PackagedAGXResources.LinkLibraryDirectory(LinkLibFile.Value), Path.GetFileName(FilePath));
				if (!CopyFile(FilePath, Dest))
				{
					CleanPackagedAGXDynamicsResources();
					return;
				}
			}
		}

		// Copy AGX Dynamics header files.
		foreach (var IncludePath in IncludePaths)
		{
			string Source = InstalledAGXResources.IncludePath(IncludePath);
			string Dest = PackagedAGXResources.IncludePath(IncludePath);
			if(!CopyDirectoryRecursively(Source, Dest))
			{
				CleanPackagedAGXDynamicsResources();
				return;
			}
		}

		// Copy AGX Dynamics cfg directory.
		{
			string Source = InstalledAGXResources.RuntimeLibraryPath(string.Empty, LibSource.Cfg, true);
			string Dest = PackagedAGXResources.RuntimeLibraryPath(string.Empty, LibSource.Cfg, true);
			if (!CopyDirectoryRecursively(Source, Dest))
			{
				CleanPackagedAGXDynamicsResources();
				return;
			}
		}

		// Copy Terrain Material Library.
		{
			string Source = InstalledAGXResources.RuntimeLibraryPath(string.Empty, LibSource.TerrainMaterialLibrary, true);
			string Dest = PackagedAGXResources.RuntimeLibraryPath(string.Empty, LibSource.TerrainMaterialLibrary, true);

			// We don't yet include the Terrain Material Library in the Docker images.
			// Remove this check once the images has been rebuilt.
			if (Directory.Exists(Source))
			{
				if (!CopyDirectoryRecursively(Source, Dest))
				{
					CleanPackagedAGXDynamicsResources();
					return;
				}
			}
		}

		// Copy AGX Dynamics Components/agx/Physics directory and Components/agx/Referenced.agxEntity file.
		{
			string ComponentsDirSource = InstalledAGXResources.RuntimeLibraryPath(string.Empty, LibSource.Components, true);
			string ComponentsDirDest = PackagedAGXResources.RuntimeLibraryPath(string.Empty, LibSource.Components, true);
			string PhysicsDirSource = Path.Combine(ComponentsDirSource, "agx", "Physics");
			string PhysicsDirDest = Path.Combine(ComponentsDirDest, "agx", "Physics");

			if (!CopyDirectoryRecursively(PhysicsDirSource, PhysicsDirDest))
			{
				CleanPackagedAGXDynamicsResources();
				return;
			}

			// Copy all single files in the Components/agx directory.
			if (!CopyFilesNonRecursive(Path.Combine(ComponentsDirSource, "agx"), Path.Combine(ComponentsDirDest, "agx")))
			{
				CleanPackagedAGXDynamicsResources();
				return;
			}
		}

		Console.WriteLine("Packaging AGX Dynamics resources complete.");
	}

	private bool CopyFile(string Source, string Dest)
	{
		try
		{
			string DestDir = Path.GetDirectoryName(Dest);
			if (!Directory.Exists(DestDir))
			{
				Directory.CreateDirectory(DestDir);
			}

			File.Copy(Source, Dest, true);
		}
		catch (Exception e)
		{
			Console.Error.WriteLine("Error: Unable to copy file {0} to {1}. Exception: {2}", Source, Dest, e.Message);
			return false;
		}

		return true;
	}

	private bool CopyDirectoryRecursively(string SourceDir, string DestDir)
	{
		foreach (string DirPath in Directory.GetDirectories(SourceDir, "*", SearchOption.AllDirectories))
		{
			Directory.CreateDirectory(DirPath.Replace(SourceDir, DestDir));
		}

		foreach (string FilePath in Directory.GetFiles(SourceDir, "*", SearchOption.AllDirectories))
		{
			// Do not copy license files.
			if (Path.GetExtension(FilePath).Equals(".lic"))
			{
				continue;
			}

			if (!CopyFile(FilePath, FilePath.Replace(SourceDir, DestDir)))
			{
				return false;
			}
		}

		return true;
	}

	private bool CopyFilesNonRecursive(string SourceDir, string DestDir)
	{
		string[] FilesPaths = Directory.GetFiles(SourceDir);

		foreach (string FilePath in FilesPaths)
		{
			string FileName = Path.GetFileName(FilePath);
			if (!CopyFile(FilePath, Path.Combine(DestDir, FileName)))
			{
				return false;
			}
		}

		return true;
	}

	private void CleanPackagedAGXDynamicsResources()
	{
		Console.WriteLine("Cleaning packaged AGX Dynamics resources started...");
		string PackagedAGXResourcesPath = GetPackagedAGXResourcesPath();
		try
		{
			if (Directory.Exists(PackagedAGXResourcesPath))
			{
				Directory.Delete(PackagedAGXResourcesPath, true);
			}
		}
		catch (Exception e)
		{
			Console.Error.WriteLine("Error: Unable to delete directory {0}. Exception: {1}",
				PackagedAGXResourcesPath, e.Message);
			return;
		}
		Console.WriteLine("Cleaning packaged AGX Dynamics resources complete.");
	}

	// This is a temporary work-around to fix the issue where dll/so files are copied to the
	// Binaries directory of any project that are built that uses this plugin, which should not happen.
	// See internal issue 282.
	// @todo Figure out how to properly copy the dll/so files for all build scenarios.
	private bool ShouldCopyBinFiles(ReadOnlyTargetRules Target)
	{
		string ProjectName = Path.GetFileNameWithoutExtension(Target.ProjectFile.ToString());

		// When building an executable, the project name will be set to 'HostProject'.
		return ProjectName.Equals("AGXUnrealDev") || ProjectName.Equals("HostProject");
	}

	private int? ParseDefineDirectiveValue(string[] HeaderFileLines, string Identifier)
	{
		foreach (var Line in HeaderFileLines)
		{
			string[] Words = Line.Split(' ');
			if (Words.Length == 3 && Words[0].Equals("#define") && Words[1].Equals(Identifier))
			{
				int Val = 0;
				if (Int32.TryParse(Words[2], out Val))
				{
					return Val;
				}
			}
		}

		return null;
	}

	private string GetAgxVersionHeaderPath()
	{
		if (IsAGXResourcesPackaged())
		{
			return Path.Combine(PackagedAGXResources.IncludePath(LibSource.AGX), "agx", "agx_version.h");
		}

		// If the AGX Dynamics resources has not yet been packaged with the plugin, an AGX Dynamics
		// environment must be set up, so we can get the header file from there.
		if (!Heuristics.IsAGXSetupEnvCalled())
		{
			Console.Error.WriteLine("Error: GetAgxVersionHeaderPath failed. AGX Dynamics resources are not " +
			"packaged with the plugin and no AGX Dynamics environment has been setup. Please ensure that " +
			"setup_env has been called.");
			return string.Empty;
		}

		AGXResourcesInfo InstalledAGXResources = new AGXResourcesInfo(Target, AGXResourcesLocation.InstalledAGX);
		return Path.Combine(InstalledAGXResources.IncludePath(LibSource.AGX), "agx", "agx_version.h");
	}

	private class Heuristics
	{
		public static bool IsAGXSetupEnvCalled()
		{
			return Environment.GetEnvironmentVariable("AGX_DEPENDENCIES_DIR") != null;
		}
	}

	private class AGXVersion
	{
		public int GenerationVersion;
		public int MajorVersion;
		public int MinorVersion;
		public int PatchVersion;
		public bool IsInitialized = false;

		public AGXVersion(int Generation, int Major, int Minor, int Patch)
		{
			GenerationVersion = Generation;
			MajorVersion = Major;
			MinorVersion = Minor;
			PatchVersion = Patch;
			IsInitialized = true;
		}

		public AGXVersion()
		{
			IsInitialized = false;
		}

		public bool IsOlderThan(AGXVersion Other)
		{
			if (!IsInitialized || !Other.IsInitialized)
			{
				Console.Error.WriteLine("Error: IsOlderThan called on or with uninitialized AGXVersion object.");
				return false;
			}

			List<int> Ver = ToList();
			List<int> OtherVer = Other.ToList();

			for (int I = 0; I < Ver.Count; I++)
			{
				if (Ver[I] < OtherVer[I])
				{
					return true;
				}

				if (Ver[I] > OtherVer[I])
				{
					return false;
				}
			}

			// Both versions are identical.
			return false;
		}

		public bool IsOlderThan(int Generation, int Major, int Minor, int Patch)
		{
			return IsOlderThan(new AGXVersion(Generation, Major, Minor, Patch));
		}

		public List<int> ToList()
		{
			return new List<int> { GenerationVersion, MajorVersion, MinorVersion, PatchVersion };
		}
	}

	///
	private class AGXResourcesInfo
	{
		public string LinkLibraryPrefix;
		public string LinkLibraryPostfix;

		public string RuntimeLibraryPrefix;
		public string RuntimeLibraryPostfix;

		Dictionary<LibSource, LibSourceInfo> LibSources;

		public string LinkLibraryFileName(string LibraryName)
		{
			return LinkLibraryPrefix + LibraryName + LinkLibraryPostfix;
		}

		public string RuntimeLibraryFileName(string LibraryName)
		{
			return RuntimeLibraryPrefix + LibraryName + RuntimeLibraryPostfix;
		}

		public string IncludePath(LibSource Src)
		{
			LibSourceInfo Info = LibSources[Src];
			if (Info.IncludePath == null)
			{
				Console.Error.WriteLine("Error: No include path for '{0}'.", Src);
				return null;
			}
			return Info.IncludePath;
		}

		public string LinkLibraryPath(string LibraryName, LibSource Src)
		{
			LibSourceInfo Info = LibSources[Src];
			if (Info.LinkLibrariesPath == null)
			{
				Console.Error.WriteLine("Error: No LinkLibraryPath for '{0}', '{1}' cannot be found.", Src, LibraryName);
				return LibraryName;
			}
			return Path.Combine(Info.LinkLibrariesPath, LinkLibraryFileName(LibraryName));
		}

		public string LinkLibraryDirectory(LibSource Src)
		{
			LibSourceInfo Info = LibSources[Src];
			if (Info.LinkLibrariesPath == null)
			{
				Console.Error.WriteLine("Error: No LinkLibraryPath for '{0}'.", Src);
				return string.Empty;
			}
			return Info.LinkLibrariesPath;
		}

		public string RuntimeLibraryPath(string LibraryName, LibSource Src,
			bool IsDirectory = false)
		{
			LibSourceInfo Info = LibSources[Src];
			if (Info.RuntimeLibrariesPath == null)
			{
				Console.Error.WriteLine("Error: No RuntimeLibraryPath for '{0}', '{1}' cannot be found.", Src,
					LibraryName);
				return LibraryName;
			}
			if (IsDirectory)
			{
				return Path.Combine(Info.RuntimeLibrariesPath, LibraryName);
			}
			else
			{
				return Path.Combine(Info.RuntimeLibrariesPath, RuntimeLibraryFileName(LibraryName));
			}
		}

		public string RuntimeLibraryDirectory(LibSource Src)
		{
			LibSourceInfo Info = LibSources[Src];
			if (Info.RuntimeLibrariesPath == null)
			{
				Console.Error.WriteLine("Error: No RuntimeLibraryDirectory for '{0}'.", Src);
				return string.Empty;
			}
			return Info.RuntimeLibrariesPath;
		}


		private void InitializeLinuxLocalBuildAGX()
		{
			string SourceDir = Environment.GetEnvironmentVariable("AGX_DIR");
			string BuildDir = Environment.GetEnvironmentVariable("AGX_BUILD_DIR");
			string DependenciesDir = Environment.GetEnvironmentVariable("AGX_DEPENDENCIES_DIR");
			string TerrainDependenciesDir = Environment.GetEnvironmentVariable("AGXTERRAIN_DEPENDENCIES_DIR");

			LibSources.Add(LibSource.AGX, new LibSourceInfo(
				Path.Combine(SourceDir, "include"),
				Path.Combine(BuildDir, "lib"),
				Path.Combine(BuildDir, "lib")
			));
			LibSources.Add(LibSource.Config, new LibSourceInfo(
				Path.Combine(BuildDir, "include"),
				null, null
			));
			LibSources.Add(LibSource.Components, new LibSourceInfo(
				Path.Combine(SourceDir, "Components"),
				null,
				Path.Combine(SourceDir, "Components")
			));
			LibSources.Add(LibSource.Dependencies, new LibSourceInfo(
				Path.Combine(DependenciesDir, "include"),
				Path.Combine(DependenciesDir, "lib"),
				Path.Combine(DependenciesDir, "lib")
			));
			LibSources.Add(LibSource.TerrainDependencies, new LibSourceInfo(
				Path.Combine(TerrainDependenciesDir, "include"),
				Path.Combine(TerrainDependenciesDir, "lib"),
				Path.Combine(TerrainDependenciesDir, "lib")
			));
			LibSources.Add(LibSource.Cfg, new LibSourceInfo(
				null, null,
				Path.Combine(SourceDir, "data", "cfg")
			));
			LibSources.Add(LibSource.TerrainMaterialLibrary, new LibSourceInfo(
				null, null,
				Path.Combine(SourceDir, "data", "TerrainMaterials")
			));
		}


		private void InitializeLinuxInstalledAGX()
		{
			string BaseDir = Environment.GetEnvironmentVariable("AGX_DIR");

			LibSources.Add(LibSource.AGX, new LibSourceInfo(
				Path.Combine(BaseDir, "include"),
				Path.Combine(BaseDir, "lib"),
				Path.Combine(BaseDir, "lib")
			));
			LibSources.Add(LibSource.Config, new LibSourceInfo(
				Path.Combine(BaseDir, "include"),
				null, null
			));
			LibSources.Add(LibSource.Components, new LibSourceInfo(
				Path.Combine(BaseDir, "include"),
				null,
				Path.Combine(BaseDir, "bin", "plugins", "Components")
			));
			LibSources.Add(LibSource.Dependencies, new LibSourceInfo(
				Path.Combine(BaseDir, "include"),
				Path.Combine(BaseDir, "lib"),
				Path.Combine(BaseDir, "lib")
			));
			LibSources.Add(LibSource.TerrainDependencies, new LibSourceInfo(
				Path.Combine(BaseDir, "include"),
				Path.Combine(BaseDir, "lib"),
				Path.Combine(BaseDir, "lib")
			));
			LibSources.Add(LibSource.Cfg, new LibSourceInfo(
				null, null,
				Path.Combine(BaseDir, "data", "cfg")
			));
			LibSources.Add(LibSource.TerrainMaterialLibrary, new LibSourceInfo(
				null, null,
				Path.Combine(BaseDir, "data", "TerrainMaterials")
			));
		}



		private void InitializeLinuxPackagedAGX(string PackagedAGXResourcesPath)
		{
			string BaseDir = PackagedAGXResourcesPath;

			LibSources.Add(LibSource.AGX, new LibSourceInfo(
				Path.Combine(BaseDir, "include"),
				Path.Combine(BaseDir, "lib", "Linux"),
				Path.Combine(BaseDir, "lib", "Linux")
			));
			LibSources.Add(LibSource.Config, new LibSourceInfo(
				Path.Combine(BaseDir, "include"),
				null, null
			));
			LibSources.Add(LibSource.Components, new LibSourceInfo(
				Path.Combine(BaseDir, "include"),
				null,
				Path.Combine(BaseDir, "bin", "plugins", "Components")
			));
			LibSources.Add(LibSource.Dependencies, new LibSourceInfo(
				Path.Combine(BaseDir, "include"),
				Path.Combine(BaseDir, "lib", "Linux"),
				Path.Combine(BaseDir, "lib", "Linux")
			));
			LibSources.Add(LibSource.TerrainDependencies, new LibSourceInfo(
				Path.Combine(BaseDir, "include"),
				Path.Combine(BaseDir, "lib", "Linux"),
				Path.Combine(BaseDir, "lib", "Linux")
			));
			LibSources.Add(LibSource.Cfg, new LibSourceInfo(
				null, null,
				Path.Combine(BaseDir, "data", "cfg")
			));
			LibSources.Add(LibSource.TerrainMaterialLibrary, new LibSourceInfo(
				null, null,
				Path.Combine(BaseDir, "data", "TerrainMaterials")
			));
		}


		private void InitializeWindowsInstalledAGX()
		{
			string BaseDir = Environment.GetEnvironmentVariable("AGX_DIR");
			string PluginDir = Environment.GetEnvironmentVariable("AGX_PLUGIN_PATH");
			string DataDir = Environment.GetEnvironmentVariable("AGX_DATA_DIR");

			LibSources.Add(LibSource.AGX, new LibSourceInfo(
				Path.Combine(BaseDir, "include"),
				Path.Combine(BaseDir, "lib", "x64"),
				Path.Combine(BaseDir, "bin", "x64")
			));
			LibSources.Add(LibSource.Config, new LibSourceInfo(
				null, null, null
			));
			LibSources.Add(LibSource.Components, new LibSourceInfo(
				null, null,
				Path.Combine(PluginDir, "Components")
			));
			LibSources.Add(LibSource.Dependencies, new LibSourceInfo(
				null,
				Path.Combine(BaseDir, "lib", "x64"),
				Path.Combine(BaseDir, "bin", "x64")
			));
			LibSources.Add(LibSource.TerrainDependencies, new LibSourceInfo(
				null,
				Path.Combine(BaseDir, "lib", "x64"),
				Path.Combine(BaseDir, "bin", "x64")
			));
			LibSources.Add(LibSource.Cfg, new LibSourceInfo(
				null, null,
				Path.Combine(DataDir, "cfg")
			));
			LibSources.Add(LibSource.TerrainMaterialLibrary, new LibSourceInfo(
				null, null,
				Path.Combine(DataDir, "TerrainMaterials")
			));
		}


		private void InitializeWindowsPackagedAGX(string PackagedAGXResourcesPath)
		{
			string BaseDir = PackagedAGXResourcesPath;

			LibSources.Add(LibSource.AGX, new LibSourceInfo(
				Path.Combine(BaseDir, "include"),
				Path.Combine(BaseDir, "lib", "Win64"),
				Path.Combine(BaseDir, "bin", "Win64")
			));
			LibSources.Add(LibSource.Config, new LibSourceInfo(
				null, null, null
			));
			LibSources.Add(LibSource.Components, new LibSourceInfo(
				null, null,
				Path.Combine(BaseDir, "plugins", "Components")
			));
			LibSources.Add(LibSource.Dependencies, new LibSourceInfo(
				null,
				Path.Combine(BaseDir, "lib", "Win64"),
				Path.Combine(BaseDir, "bin", "Win64")
			));
			LibSources.Add(LibSource.TerrainDependencies, new LibSourceInfo(
				null,
				Path.Combine(BaseDir, "lib", "Win64"),
				Path.Combine(BaseDir, "bin", "Win64")
			));
			LibSources.Add(LibSource.Cfg, new LibSourceInfo(
				null, null,
				Path.Combine(BaseDir, "data", "cfg")
			));
			LibSources.Add(LibSource.TerrainMaterialLibrary, new LibSourceInfo(
				null, null,
				Path.Combine(BaseDir, "data", "TerrainMaterials")
			));
		}

		public AGXResourcesInfo(
			ReadOnlyTargetRules Target, AGXResourcesLocation AGXLocation, string PackagedAGXResourcesPath = "")
		{
			LibSources = new Dictionary<LibSource, LibSourceInfo>();
			if (Target.Platform == UnrealTargetPlatform.Linux)
			{
				// On Linux there is only one library file type and it is used
				// both for linking and at runtime. All libraries are named
				// following the pattern libNAME.so[.VERSION]. By convention
				// library files are stored in the 'lib' directory. Each library
				// file should be passed on the linker command line and copied
				// to the runtime directory.
				LinkLibraryPrefix = "lib";
				LinkLibraryPostfix = ".so";
				RuntimeLibraryPrefix = "lib";
				RuntimeLibraryPostfix = ".so*";

				switch (AGXLocation)
				{
					case AGXResourcesLocation.LocalBuildAGX:
					{
						InitializeLinuxLocalBuildAGX();
						break;
					}
					case AGXResourcesLocation.InstalledAGX:
					{
						InitializeLinuxInstalledAGX();
						break;
					}
					case AGXResourcesLocation.PackagedAGX:
					{
						InitializeLinuxPackagedAGX(PackagedAGXResourcesPath);
						break;
					}
				}
			}
			else if (Target.Platform == UnrealTargetPlatform.Win64)
			{
				// On Windows there is separate file types for linking and at
				// runtime. At link time .lib files in the lib directory is
				// used, and  at run time .dll files in the bin directory is
				// used.
				LinkLibraryPrefix = "";
				LinkLibraryPostfix = ".lib";
				RuntimeLibraryPrefix = "";
				RuntimeLibraryPostfix = ".dll";

				switch (AGXLocation)
				{
					case AGXResourcesLocation.LocalBuildAGX:
					{
						throw new InvalidOperationException("Local AGX Dynamics build not yet supported on Windows.");
					}
					case AGXResourcesLocation.InstalledAGX:
					{
						InitializeWindowsInstalledAGX();
						break;
					}
					case AGXResourcesLocation.PackagedAGX:
					{
						InitializeWindowsPackagedAGX(PackagedAGXResourcesPath);
						break;
					}
				}
			}

			if (Target.Configuration == UnrealTargetConfiguration.Debug)
			{
				// Always building against the release AGX Dynamics on Linux for
				// now. Only because it is difficult to switch between release
				// and debug on Linux.
				if (Target.Platform != UnrealTargetPlatform.Linux) {
					string DebugSuffix = "d";
					LinkLibraryPostfix = DebugSuffix + LinkLibraryPostfix;
					RuntimeLibraryPostfix = DebugSuffix + RuntimeLibraryPostfix;
				}
			}
		}
	}
}<|MERGE_RESOLUTION|>--- conflicted
+++ resolved
@@ -146,7 +146,6 @@
 		// Because AGX Dynamics uses exceptions.
 		bEnableExceptions = true;
 
-<<<<<<< HEAD
 		// This marks this module as an external library, which means that the
 		// library binary already exists. There are no source files in this
 		// module.
@@ -155,10 +154,9 @@
 		string PackagedAGXResourcesPath = GetPackagedAGXResourcesPath();
 		PackagedAGXResources =
 			new AGXResourcesInfo(Target, AGXResourcesLocation.PackagedAGX, PackagedAGXResourcesPath);
-=======
+
 		// The AGX Dynamics version we are currently building against.
 		AGXVersion TargetAGXVersion = GetAGXVersion();
->>>>>>> f5b375a9
 
 		// List of run-time libraries that we need. These will be added to the
 		// Unreal Engine RuntimeDependencies list. See
@@ -324,8 +322,6 @@
 			return new AGXVersion();
 		}
 
-		List<string> Defines = new List<string>
-		{"AGX_GENERATION_VERSION", "AGX_MAJOR_VERSION", "AGX_MINOR_VERSION", "AGX_PATCH_VERSION" };
 		string[] Lines;
 
 		try
