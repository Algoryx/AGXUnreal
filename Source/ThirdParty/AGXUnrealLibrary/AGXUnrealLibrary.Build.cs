--- conflicted
+++ resolved
@@ -140,7 +140,7 @@
 				System.Console.WriteLine("Have you run setup_env?");
 				return;
 			}
-			
+
 			if (Target.Platform == UnrealTargetPlatform.Linux)
 			{
 				LinkLibraryPrefix = "lib";
@@ -152,42 +152,13 @@
 				LibraryIncludePath = Path.Combine(AGXDir, "include");
 				ComponentsIncludePath = Path.Combine(AGXDir, "Components");
 				DependenciesIncludePath = Path.Combine(AGXDependenciesDir, "include");
+				TerrainDependenciesIncludePath = Path.Combine(AGXTerrainDependenciesDir, "include");
+				TerrainDependenciesLinkLibrariesDirectory = Path.Combine(AGXTerrainDependenciesDir, "lib");
+				TerrainDependenciesRuntimeLibrariesDirectory = Path.Combine(AGXTerrainDependenciesDir, "lib");
 				ConfigIncludePath = Path.Combine(AGXBuildDir, "include");
 			}
 			else if(Target.Platform == UnrealTargetPlatform.Win64)
 			{
-<<<<<<< HEAD
-				case UnrealTargetPlatform.Linux:
-					LinkLibraryPrefix = "lib";
-					LinkLibraryPostfix = ".so";
-					RuntimeLibraryPrefix = "lib";
-					RuntimeLibraryPostfix = ".so";
-					LinkLibrariesDirectory = Path.Combine(AGXBuildDir, "lib");
-					RuntimeLibrariesDirectory = Path.Combine(AGXBuildDir, "lib");
-					LibraryIncludePath = Path.Combine(AGXDir, "include");
-					ComponentsIncludePath = Path.Combine(AGXDir, "Components");
-					DependenciesIncludePath = Path.Combine(AGXDependenciesDir, "include");
-					TerrainDependenciesIncludePath = Path.Combine(AGXTerrainDependenciesDir, "include");
-					TerrainDependenciesLinkLibrariesDirectory = Path.Combine(AGXTerrainDependenciesDir, "lib");
-					TerrainDependenciesRuntimeLibrariesDirectory = Path.Combine(AGXTerrainDependenciesDir, "lib");
-					ConfigIncludePath = Path.Combine(AGXBuildDir, "include");
-					break;
-				case UnrealTargetPlatform.Win64:
-					LinkLibraryPrefix = "";
-					LinkLibraryPostfix = ".lib";
-					RuntimeLibraryPrefix = "";
-					RuntimeLibraryPostfix = ".dll";
-					LinkLibrariesDirectory = Path.Combine(AGXDir, "lib", "x64");
-					RuntimeLibrariesDirectory = Path.Combine(AGXDir, "bin", "x64");
-					LibraryIncludePath = Path.Combine(AGXDir, "include");
-					ComponentsIncludePath = Path.Combine(AGXDir, "include");
-					DependenciesIncludePath = Path.Combine(AGXDir, "include");
-					TerrainDependenciesIncludePath = Path.Combine(AGXDir, "include");
-					TerrainDependenciesLinkLibrariesDirectory = Path.Combine(AGXDir, "lib", "x64");
-					TerrainDependenciesRuntimeLibrariesDirectory = Path.Combine(AGXDir, "bin", "x64");
-					ConfigIncludePath = Path.Combine(AGXDir, "include");
-					break;
-=======
 				LinkLibraryPrefix = "";
 				LinkLibraryPostfix = ".lib";
 				RuntimeLibraryPrefix = "";
@@ -197,8 +168,10 @@
 				LibraryIncludePath = Path.Combine(AGXDir, "include");
 				ComponentsIncludePath = Path.Combine(AGXDir, "include");
 				DependenciesIncludePath = Path.Combine(AGXDir, "include");
+				TerrainDependenciesIncludePath = Path.Combine(AGXDir, "include");
+				TerrainDependenciesLinkLibrariesDirectory = Path.Combine(AGXDir, "lib", "x64");
+				TerrainDependenciesRuntimeLibrariesDirectory = Path.Combine(AGXDir, "bin", "x64");
 				ConfigIncludePath = Path.Combine(AGXDir, "include");
->>>>>>> 74760c89
 			}
 
 			if (Target.Configuration == UnrealTargetConfiguration.Debug)
