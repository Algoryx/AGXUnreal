using System.IO;
using System;
using System.Collections.Generic;
using UnrealBuildTool;


/// The AGXUnrealLibrary is the portal from AGXUnrealBarrier to AGX Dynamics.
/// This is where we list the include paths and linker requirements to build an
/// Unreal Engine plugin that uses AGX Dynamics.
public class AGXUnrealLibrary : ModuleRules
{
	/// Information about how AGX Dynamics is packaged and used on the current
	/// platform.
	private PlatformInfo CurrentPlatform;

	// The various dependency sources we have. Each come with an include path,
	// a linker path and a runtime path. The PlatformInfo is responsible for
	// keeping the LibSource->Paths associations.
	private enum LibSource {
		Agx,
		Config,
		Components,
		Dependencies,
		TerrainDependencies
	};

	public AGXUnrealLibrary(ReadOnlyTargetRules Target) : base(Target)
	{
		CurrentPlatform = new PlatformInfo(Target, PluginDirectory);
		Type = ModuleType.External;

		// Because the AGX Dynamics type system uses typeid and dynamic_cast.
		bUseRTTI = true;

		// Because AGX Dynamics uses exceptions.
		bEnableExceptions = true;

		bool ManualCopy = (Target.Type == TargetType.Editor && bTreatAsEngineModule);

		AddLinkLibrary("agxPhysics", LibSource.Agx, ManualCopy);
		AddLinkLibrary("agxCore", LibSource.Agx, ManualCopy);
		AddLinkLibrary("agxSabre", LibSource.Agx, ManualCopy);
		AddLinkLibrary("agxTerrain", LibSource.Agx, ManualCopy);

		AddRuntimeDependency("agxPhysics", LibSource.Agx, ManualCopy);
		AddRuntimeDependency("agxCore", LibSource.Agx, ManualCopy);
		AddRuntimeDependency("agxSabre", LibSource.Agx, ManualCopy);
		AddRuntimeDependency("agxTerrain", LibSource.Agx, ManualCopy);
		AddRuntimeDependency("vdbgrid", LibSource.Agx, ManualCopy);

		AddRuntimeDependency("colamd", LibSource.Dependencies, ManualCopy);
		AddRuntimeDependency("glew", LibSource.Dependencies, ManualCopy);
		AddRuntimeDependency("libpng", LibSource.Dependencies, ManualCopy);
		AddRuntimeDependency("zlib", LibSource.Dependencies, ManualCopy);

		AddRuntimeDependency("Half", LibSource.TerrainDependencies, ManualCopy);
		AddRuntimeDependency("openvdb", LibSource.TerrainDependencies, ManualCopy);
		AddRuntimeDependency("tbb", LibSource.TerrainDependencies, ManualCopy);
		AddRuntimeDependency("websockets", LibSource.Dependencies, ManualCopy);

		if (Target.Platform == UnrealTargetPlatform.Linux)
		{
			AddRuntimeDependency("OpenThreads", LibSource.Dependencies, ManualCopy);

			// OpenVDB is only required because of problems with initialization.
			// We should try to figure out what goes wrong.
			AddLinkLibrary("openvdb", LibSource.TerrainDependencies, ManualCopy);
		}
		else if(Target.Platform == UnrealTargetPlatform.Win64)
		{
			AddRuntimeDependency("ot20-OpenThreads", LibSource.Dependencies, ManualCopy);
			AddRuntimeDependency("msvcp140", LibSource.Agx, ManualCopy);
			AddRuntimeDependency("vcruntime140", LibSource.Agx, ManualCopy);
		}

		// Not entire sure on this if-test.
		if (Target.Type == TargetType.Editor || Target.Type == TargetType.Game)
		{
			AddIncludePath(LibSource.Agx);
			AddIncludePath(LibSource.Components);
			AddIncludePath(LibSource.Config);
			AddIncludePath(LibSource.Dependencies);
			AddIncludePath(LibSource.TerrainDependencies);
		}
	}

	private void AddIncludePath(LibSource Src)
	{
		PublicIncludePaths.Add(CurrentPlatform.IncludePath(Src));
	}

	private void AddRuntimeDependency(string Name, LibSource Src, bool PerformManualCopy = false)
	{
		RuntimeDependencies.Add(CurrentPlatform.RuntimeLibraryPath(Name, Src));

		if(PerformManualCopy)
		{
			string PluginRuntimeBinariesDirectory = Path.GetFullPath(Path.Combine(new string[] {
				Directory.GetParent(PluginDirectory).Parent.Parent.FullName, "Binaries", Target.Platform.ToString()}));

			if (!Directory.Exists(PluginRuntimeBinariesDirectory))
			{
				Directory.CreateDirectory(PluginRuntimeBinariesDirectory);
			}

			// TODO: Why do I need to do the copy the .dll/.so if I have already
			// added the library to RuntimeDependencies?
			string Source = CurrentPlatform.RuntimeLibraryPath(Name, Src);
			string Destination = Path.Combine(PluginRuntimeBinariesDirectory, CurrentPlatform.RuntimeLibraryFileName(Name));

			File.Copy(
				Source,
				Destination,
				overwrite: true);
		}
	}

	private void AddLinkLibrary(string Name, LibSource Src, bool PerformManualCopy = false)
	{
		PublicAdditionalLibraries.Add(CurrentPlatform.LinkLibraryPath(Name, Src));

		if (PerformManualCopy)
		{
			string PluginLinkLibraryDirectory = Path.GetFullPath(Path.Combine(new string[] {
				Directory.GetParent(PluginDirectory).Parent.Parent.FullName, "lib", Target.Platform.ToString()}));

			if (!Directory.Exists(PluginLinkLibraryDirectory))
			{
				Directory.CreateDirectory(PluginLinkLibraryDirectory);
			}

			// TODO: Why do I need to do the copy the .dll/.so if I have already
			//	   added the library to RuntimeDependencies?
			string Source = CurrentPlatform.LinkLibraryPath(Name, Src);
			string Destination = Path.Combine(PluginLinkLibraryDirectory, CurrentPlatform.LinkLibraryFileName(Name));

			File.Copy(
				Source,
				Destination,
				overwrite: true);
		}
	}

	private class Heuristics
	{
		/**
		From the plugin's point of view AGX Dynamics can be in one of two states: Installed or Packaged.
		Installed means that AGX Dynamics exists somewhere outside of the plugin. It does not mean that
		it must be an actual installation, a source build also counts as an installation. A source build
		is identified by the presence of the AGX Dynamics environment variable AGX_DIR, which is set
		when AGX Dynamics' setup_env is run. If the AGX_DIR environment variable isn't set then it is
		assumed that AGX Dynamics is packaged with the plugin and all AGX Dynamics search path will be
		relative to the plugin directory.
		*/
<<<<<<< HEAD
		public static bool UseInstalledAgx(TargetType InTargetType, UnrealTargetPlatform Platform)
		{
			return Environment.GetEnvironmentVariable("AGX_DIR") != null;
=======
		public static bool UseInstalledAgx(UnrealTargetPlatform Platform)
		{
			bool bHasInstalledAgx = Environment.GetEnvironmentVariable("AGX_DIR") != null;
			if (bHasInstalledAgx)
			{
				Console.WriteLine(
					"\nUsing AGX Dynamics installation {0}.",
					Environment.GetEnvironmentVariable("AGX_DIR"));
			}
			else
			{
				Console.WriteLine(
					"\nNo installation of AGX Dynamics detected, using version packaged with the plugin.");
			}
			return bHasInstalledAgx;
>>>>>>> 5676a26d
		}
	}

	private class LibSourceInfo
	{
		public string IncludePath;
		public string LinkLibrariesPath;
		public string RuntimeLibrariesPath;

		public LibSourceInfo(string InIncludePath, string InLinkLibrariesPath, string InRuntimeLibrariesPath)
		{
			IncludePath = InIncludePath;
			LinkLibrariesPath = InLinkLibrariesPath;
			RuntimeLibrariesPath = InRuntimeLibrariesPath;
		}
	}

	private class PlatformInfo
	{
		public string LinkLibraryPrefix;
		public string LinkLibraryPostfix;

		public string RuntimeLibraryPrefix;
		public string RuntimeLibraryPostfix;

		Dictionary<LibSource, LibSourceInfo> LibSources;

		public string LinkLibraryFileName(string LibraryName)
		{
			return LinkLibraryPrefix + LibraryName + LinkLibraryPostfix;
		}

		public string RuntimeLibraryFileName(string LibraryName)
		{
			return RuntimeLibraryPrefix + LibraryName + RuntimeLibraryPostfix;
		}

		public string IncludePath(LibSource Src)
		{
			LibSourceInfo Info = LibSources[Src];
			if (Info.IncludePath == null)
			{
				Console.Error.WriteLine("No include path for '{0}'.", Src);
				return null;
			}
			return Info.IncludePath;
		}

		public string LinkLibraryPath(string LibraryName, LibSource Src)
		{
			LibSourceInfo Info = LibSources[Src];
			if (Info.LinkLibrariesPath == null)
			{
				Console.Error.WriteLine("NoLinkLibraryPath for '{0}', '{1}' cannot be found.", Src, LibraryName);
				return LibraryName;
			}
			return Path.Combine(Info.LinkLibrariesPath, LinkLibraryFileName(LibraryName));
		}

		public string RuntimeLibraryPath(string LibraryName, LibSource Src)
		{
			LibSourceInfo Info = LibSources[Src];
			if (Info.RuntimeLibrariesPath == null)
			{
				Console.Error.WriteLine("No RuntimeLibraryPath for '{0}', '{1}' cannot be found.", Src, LibraryName);
				return LibraryName;
			}
			return Path.Combine(Info.RuntimeLibrariesPath, RuntimeLibraryFileName(LibraryName));
		}

		public PlatformInfo(ReadOnlyTargetRules Target, string PluginDir)
		{
			LibSources = new Dictionary<LibSource, LibSourceInfo>();

<<<<<<< HEAD
			bool UseInstalledAgx = Heuristics.UseInstalledAgx(Target.Type, Target.Platform);
=======
			bool UseInstalledAgx = Heuristics.UseInstalledAgx(Target.Platform);
>>>>>>> 5676a26d

			// TODO: Detect if AGX Dynamics is in local build or installed mode.
			//	   Currently assuming local build for Linux and installed for Windows.
			string BaseDir = UseInstalledAgx ? Environment.GetEnvironmentVariable("AGX_DIR") : PluginDir;
			string BuildDir = UseInstalledAgx ? Environment.GetEnvironmentVariable("AGX_BUILD_DIR") ?? BaseDir : PluginDir;
			string DependenciesDir = UseInstalledAgx ? Environment.GetEnvironmentVariable("AGX_DEPENDENCIES_DIR") ?? BaseDir : PluginDir;
			string TerrainDependenciesDir = UseInstalledAgx ? Environment.GetEnvironmentVariable("AGXTERRAIN_DEPENDENCIES_DIR") ?? BaseDir : PluginDir;
			if (UseInstalledAgx && (BaseDir == null || BuildDir == null || DependenciesDir == null || TerrainDependenciesDir == null))
			{
				Console.Error.WriteLine("Did not find AGX Dynamics installation folder.");
				Console.Error.WriteLine("Have you run setup_env?");
				return;
			}

			if (Target.Platform == UnrealTargetPlatform.Linux)
			{
				LinkLibraryPrefix = "lib";
				LinkLibraryPostfix = ".so";
				RuntimeLibraryPrefix = "lib";
				RuntimeLibraryPostfix = ".so";

				LibSources.Add(LibSource.Agx, new LibSourceInfo(
					Path.Combine(BaseDir, "include"),
					Path.Combine(BuildDir, "lib"),
					Path.Combine(BuildDir, "lib")
				));

				LibSources.Add(LibSource.Config, new LibSourceInfo(
					Path.Combine(BuildDir, "include"),
					null,
					null
				));

				LibSources.Add(LibSource.Components, new LibSourceInfo(
					Path.Combine(BaseDir, "Components"),
					null,
					null
				));

				LibSources.Add(LibSource.Dependencies, new LibSourceInfo(
					Path.Combine(DependenciesDir, "include"),
					Path.Combine(DependenciesDir, "lib"),
					Path.Combine(DependenciesDir, "lib")
				));

				LibSources.Add(LibSource.TerrainDependencies, new LibSourceInfo(
					Path.Combine(TerrainDependenciesDir, "include"),
					Path.Combine(TerrainDependenciesDir, "lib"),
					Path.Combine(TerrainDependenciesDir, "lib")
				));
			}
			else if(Target.Platform == UnrealTargetPlatform.Win64)
			{
				LinkLibraryPrefix = "";
				LinkLibraryPostfix = ".lib";
				RuntimeLibraryPrefix = "";
				RuntimeLibraryPostfix = ".dll";

				LibSources.Add(LibSource.Agx, new LibSourceInfo(
					Path.Combine(BaseDir, "include"),
					UseInstalledAgx ? Path.Combine(BaseDir, "lib", "x64") : Path.Combine(BaseDir, "lib", "Win64"),
					UseInstalledAgx ? Path.Combine(BaseDir, "bin", "x64") : Path.Combine(BaseDir, "Binaries", "Win64")
				));

				LibSources.Add(LibSource.Config, new LibSourceInfo(
					Path.Combine(BaseDir, "include"),
					null,
					null
				));

				LibSources.Add(LibSource.Components, new LibSourceInfo(
					Path.Combine(BaseDir, "include"),
					null,
					null
				));

				LibSources.Add(LibSource.Dependencies, new LibSourceInfo(
					Path.Combine(BaseDir, "include"),
					UseInstalledAgx ? Path.Combine(BaseDir, "lib", "x64") : Path.Combine(BaseDir, "lib", "Win64"),
					UseInstalledAgx ? Path.Combine(BaseDir, "bin", "x64") : Path.Combine(BaseDir, "Binaries", "Win64")
				));

				LibSources.Add(LibSource.TerrainDependencies, new LibSourceInfo(
					Path.Combine(BaseDir, "include"),
					UseInstalledAgx ? Path.Combine(BaseDir, "lib", "x64") : Path.Combine(BaseDir, "lib", "Win64"),
					UseInstalledAgx ? Path.Combine(BaseDir, "bin", "x64") : Path.Combine(BaseDir, "Binaries", "Win64")
				));
			}

			if (Target.Configuration == UnrealTargetConfiguration.Debug)
			{
				// Always building against the release AGX Dynamics on Linux for
				// now. Only because it is difficult to switch between release
				// and debug on Linux.
				if (Target.Platform != UnrealTargetPlatform.Linux) {
					string DebugSuffix = "d";
					LinkLibraryPostfix = DebugSuffix + LinkLibraryPostfix;
					RuntimeLibraryPostfix = DebugSuffix + RuntimeLibraryPostfix;
				}
			}
		}
	}
}<|MERGE_RESOLUTION|>--- conflicted
+++ resolved
@@ -152,11 +152,6 @@
 		assumed that AGX Dynamics is packaged with the plugin and all AGX Dynamics search path will be
 		relative to the plugin directory.
 		*/
-<<<<<<< HEAD
-		public static bool UseInstalledAgx(TargetType InTargetType, UnrealTargetPlatform Platform)
-		{
-			return Environment.GetEnvironmentVariable("AGX_DIR") != null;
-=======
 		public static bool UseInstalledAgx(UnrealTargetPlatform Platform)
 		{
 			bool bHasInstalledAgx = Environment.GetEnvironmentVariable("AGX_DIR") != null;
@@ -172,7 +167,6 @@
 					"\nNo installation of AGX Dynamics detected, using version packaged with the plugin.");
 			}
 			return bHasInstalledAgx;
->>>>>>> 5676a26d
 		}
 	}
 
@@ -247,11 +241,7 @@
 		{
 			LibSources = new Dictionary<LibSource, LibSourceInfo>();
 
-<<<<<<< HEAD
-			bool UseInstalledAgx = Heuristics.UseInstalledAgx(Target.Type, Target.Platform);
-=======
 			bool UseInstalledAgx = Heuristics.UseInstalledAgx(Target.Platform);
->>>>>>> 5676a26d
 
 			// TODO: Detect if AGX Dynamics is in local build or installed mode.
 			//	   Currently assuming local build for Linux and installed for Windows.
