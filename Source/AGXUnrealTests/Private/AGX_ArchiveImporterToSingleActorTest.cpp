
// AGX Dynamics for Unreal includes.
#include "AGX_ArchiveImporterToSingleActor.h"
#include "AGX_LogCategory.h"
#include "AGX_RigidBodyComponent.h"
#include "AGX_Simulation.h"
#include "AgxAutomationCommon.h"
#include "Shapes/AGX_SphereShapeComponent.h"
#include "Shapes/AGX_BoxShapeComponent.h"
#include "Shapes/AGX_CapsuleShapeComponent.h"
#include "Shapes/AGX_CylinderShapeComponent.h"
#include "Shapes/AGX_CapsuleShapeComponent.h"
#include "Shapes/AGX_TrimeshShapeComponent.h"
#include "CollisionGroups/AGX_CollisionGroupDisablerComponent.h"
#include "Constraints/AGX_ConstraintComponent.h"
#include "Utilities/AGX_EditorUtilities.h"
#include "Utilities/AGX_ImportUtilities.h"
#include "Wire/AGX_WireComponent.h"

// Unreal Engine includes.
#include "Engine/Engine.h"
#include "Engine/World.h"
#include "EngineUtils.h"
#include "GameFramework/Actor.h"
#include "HAL/FileManager.h"
#include "Misc/AutomationTest.h"
#include "Tests/AutomationCommon.h"

#if WITH_DEV_AUTOMATION_TESTS

/*
 * This file contains a set of tests for AGX_ArchiveImporterToSingleActor, which imports an AGX
 * Dynamics archive into the current world as a single Actor that contains ActorComponents for each
 * imported object.
 *
 * Search for "test starts here." within this file to find the start of each test case.
 */

/**
 * Latent Command that imports an AGX Dynamics archive into a single actor. A pointer to the Actor
 * created to hold the imported objects is stored in the Contents parameter.
 * @param ArchiveName The AGX Dynamics archive to import.
 * @param Contents Pointer set to point to the Actor containing the imported objects.
 * @param Test The Automation test that contains this Latent Command.
 */
DEFINE_LATENT_AUTOMATION_COMMAND_THREE_PARAMETER(
	FImportArchiveSingleActorCommand, FString, ArchiveName, AActor*&, Contents,
	FAutomationTestBase&, Test);

bool FImportArchiveSingleActorCommand::Update()
{
	if (ArchiveName.IsEmpty())
	{
		Test.AddError(TEXT("FImportArchiveSingleActorCommand not given an archive to import."));
		return true;
	}
	FString ArchiveFilePath = AgxAutomationCommon::GetArchivePath(ArchiveName);
	if (ArchiveFilePath.IsEmpty())
	{
		Test.AddError(FString::Printf(TEXT("Did not find an archive named '%s'."), *ArchiveName));
		return true;
	}
	Contents = AGX_ArchiveImporterToSingleActor::ImportAGXArchive(ArchiveFilePath);
	Test.TestNotNull(TEXT("Contents"), Contents);
	return true;
}

//
// EmptyScene test starts here.
//

/**
 * Latent Command testing that the empty scene was imported correctly.
 * @param Contents The Actor that was created by the archive importer to hold the imported objects.
 * @param Test The Automation test that contains this Latent Command.
 */
DEFINE_LATENT_AUTOMATION_COMMAND_TWO_PARAMETER(
	FCheckEmptySceneImportedCommand, AActor*&, Contents, FAutomationTestBase&, Test);

bool FCheckEmptySceneImportedCommand::Update()
{
	UWorld* World = AgxAutomationCommon::GetTestWorld();
	if (World == nullptr || Contents == nullptr)
	{
		return true;
	}

	// The Actor's only component should be the root component.
	TArray<UActorComponent*> Components;
	Contents->GetComponents(Components, false);
	Test.TestEqual(TEXT("Number of imported components"), Components.Num(), 1);
	USceneComponent* SceneRoot =
		AgxAutomationCommon::GetByName<USceneComponent>(Components, TEXT("DefaultSceneRoot"));
	Test.TestNotNull(TEXT("DefaultSceneRoot"), SceneRoot);

	// The Actor should have been created in the test world.
	Test.TestEqual(TEXT("The actor should be in the test world."), Contents->GetWorld(), World);
	Test.TestTrue(TEXT("The actor should be in the test world."), World->ContainsActor(Contents));

	return true;
}

/**
 * Latent Command that removes everything that was created by the Import Empty Scene test. Actual
 * removal isn't done immediately by Unreal Engine so the first call to Update will return false
 * so that the removal is completed before the next Latent Command starts.
 */
DEFINE_LATENT_AUTOMATION_COMMAND_ONE_PARAMETER(FClearEmptySceneImportedCommand, AActor*&, Contents);
bool FClearEmptySceneImportedCommand::Update()
{
	if (Contents == nullptr)
	{
		// The removal happened the previous tick so it's safe to return true and complete this
		// Latent Command now.
		return true;
	}

	UWorld* World = AgxAutomationCommon::GetTestWorld();
	if (World == nullptr || Contents == nullptr)
	{
		return true;
	}
	World->DestroyActor(Contents);
	Contents = nullptr;

	// Return false so the engine get a tick to do the actual removal.
	return false;
}

/**
 * Test that an empty AGX Dynamics archive can be imported, that the archive Actor root is created
 * as it should, and that it is added to the world.
 */
class FArchiveImporterToSingleActor_EmptySceneTest final
	: public AgxAutomationCommon::FAgxAutomationTest
{
public:
	FArchiveImporterToSingleActor_EmptySceneTest()
		: AgxAutomationCommon::FAgxAutomationTest(
			  TEXT("FArchiveImporterToSingleActor_EmptySceneTest"),
			  TEXT("AGXUnreal.Game.ArchiveImporterToSingleActor.EmptyScene"))
	{
	}

protected:
	bool RunTest(const FString& Parameters) override
	{
		BAIL_TEST_IF_NO_WORLD(false)
		BAIL_TEST_IF_WORLDS_MISMATCH(false)

		/// @todo I would like to load a fresh map before doing the actual test, which it would seem
		/// one does with FLoadGameMapCommand and FWaitForMapToLoadCommand, but including them
		/// causes the world to stop ticking. Figure out why. For now I just hope that loading the
		/// map as a unit test launch command line parameter is good enough. Not sure how multiple
		/// import tests interact though. Some form of level cleanup Latent Command at the end of
		/// each test may be required. I really hope multiple tests don't run concurrently in the
		/// same world.
#if 0
		// ADD_LATENT_AUTOMATION_COMMAND(FLoadGameMapCommand(TEXT("Test_ArchiveImport")));
		// ADD_LATENT_AUTOMATION_COMMAND(FWaitForMapToLoadCommand());
#endif

		ADD_LATENT_AUTOMATION_COMMAND(
			FImportArchiveSingleActorCommand("empty_scene.agx", Contents, *this));
		ADD_LATENT_AUTOMATION_COMMAND(FCheckEmptySceneImportedCommand(Contents, *this));
		ADD_LATENT_AUTOMATION_COMMAND(FClearEmptySceneImportedCommand(Contents));
		ADD_LATENT_AUTOMATION_COMMAND(AgxAutomationCommon::FWaitNTicks(1));

		return true;
	}

private:
	AActor* Contents = nullptr;
};

namespace
{
	FArchiveImporterToSingleActor_EmptySceneTest ArchiveImporterToSingleActor_EmptySceneTest;
}

//
// SingleSphere test starts here.
//

class FArchiveImporterToSingleActor_SingleSphereTest;

DEFINE_LATENT_AUTOMATION_COMMAND_ONE_PARAMETER(
	FCheckSingleSphereImportedCommand, FArchiveImporterToSingleActor_SingleSphereTest&, Test);

DEFINE_LATENT_AUTOMATION_COMMAND_ONE_PARAMETER(
	FStoreInitialTimes, FArchiveImporterToSingleActor_SingleSphereTest&, Test);

DEFINE_LATENT_AUTOMATION_COMMAND_ONE_PARAMETER(
	FStoreResultingTimes, FArchiveImporterToSingleActor_SingleSphereTest&, Test);

DEFINE_LATENT_AUTOMATION_COMMAND_ONE_PARAMETER(
	FCheckSphereHasMoved, FArchiveImporterToSingleActor_SingleSphereTest&, Test);

DEFINE_LATENT_AUTOMATION_COMMAND_ONE_PARAMETER(
	FClearSingleSphereImportedCommand, AActor*&, Contents);

class FArchiveImporterToSingleActor_SingleSphereTest final
	: public AgxAutomationCommon::FAgxAutomationTest
{
public:
	FArchiveImporterToSingleActor_SingleSphereTest()
		: AgxAutomationCommon::FAgxAutomationTest(
			  TEXT("FArchiveImporterToSingleActor_SingleSphereTest"),
			  TEXT("AGXUnreal.Game.ArchiveImporterToSingleActor.SingleSphere"))
	{
	}

public:
	UWorld* World = nullptr;
	UAGX_Simulation* Simulation = nullptr;
	AActor* Contents = nullptr; /// <! The Actor created to hold the archive contents.
	UAGX_RigidBodyComponent* SphereBody = nullptr;
	FVector StartPosition;
	FVector StartVelocity;
	float StartAgxTime = -1.0f;
	float StartUnrealTime = -1.0f;
	float EndUnrealTime = -1.0f;
	float EndAgxTime = -1.0f;
	int32 NumTicks = 0;

protected:
	bool RunTest(const FString& Parameters) override
	{
		using namespace AgxAutomationCommon;
		BAIL_TEST_IF_CANT_SIMULATE(false)
		World = AgxAutomationCommon::GetTestWorld();
		if (World == nullptr)
		{
			AddError(TEXT("Do not have a test world, cannot test SingleSphere import."));
		}
		Simulation = UAGX_Simulation::GetFrom(World);
		if (Simulation == nullptr)
		{
			AddError(TEXT("Do not have a simulation, cannot test SingleSphere import."));
		}

		// See comment in FArchiveImporterToSingleActor_EmptySceneTest.
		// In short, loading a map stops world ticking.
#if 0
		ADD_LATENT_AUTOMATION_COMMAND(FLoadGameMapCommand(TEXT("Test_ArchiveImport")))
		ADD_LATENT_AUTOMATION_COMMAND(FWaitForMapToLoadCommand())
#endif

		ADD_LATENT_AUTOMATION_COMMAND(
			FImportArchiveSingleActorCommand("single_sphere_build.agx", Contents, *this))
		ADD_LATENT_AUTOMATION_COMMAND(FCheckSingleSphereImportedCommand(*this))
		ADD_LATENT_AUTOMATION_COMMAND(FStoreInitialTimes(*this))
		ADD_LATENT_AUTOMATION_COMMAND(FWaitWorldDuration(World, 1.0f))
		ADD_LATENT_AUTOMATION_COMMAND(FStoreResultingTimes(*this))
		ADD_LATENT_AUTOMATION_COMMAND(FCheckSphereHasMoved(*this))
		ADD_LATENT_AUTOMATION_COMMAND(FClearSingleSphereImportedCommand(Contents))
		ADD_LATENT_AUTOMATION_COMMAND(FWaitNTicks(1))

		return true;
	}
};

namespace
{
	FArchiveImporterToSingleActor_SingleSphereTest ArchiveImporterToSingleActor_SingleSphereTest;
}

/*
 * Check that the expected state has been created during import.
 *
 * The object structure and all numbers tested here should match what is being set in the source
 * script single_sphere.agxPy.
 */
bool FCheckSingleSphereImportedCommand::Update()
{
	using namespace AgxAutomationCommon;

	if (Test.World == nullptr || Test.Simulation == nullptr || Test.Contents == nullptr)
	{
		return true;
	}

	// Get all the imported components.
	TArray<UActorComponent*> Components;
	Test.Contents->GetComponents(Components, false);
	Test.TestEqual(TEXT("Number of imported components"), Components.Num(), 3);

	// Get the components we know should be there.
	USceneComponent* SceneRoot = GetByName<USceneComponent>(Components, TEXT("DefaultSceneRoot"));
	UAGX_RigidBodyComponent* SphereBody =
		GetByName<UAGX_RigidBodyComponent>(Components, TEXT("SphereBody"));
	UAGX_SphereShapeComponent* SphereShape =
		GetByName<UAGX_SphereShapeComponent>(Components, TEXT("SphereGeometry"));

	// Make sure we got the components we know should be there.
	Test.TestNotNull(TEXT("DefaultSceneRoot"), SceneRoot);
	Test.TestNotNull(TEXT("SphereBody"), SphereBody);
	Test.TestNotNull(TEXT("SphereShape"), SphereShape);

	if (SphereBody == nullptr || SphereShape == nullptr)
	{
		Test.AddError("No sphere body found in the level, cannot continue.");
		return true;
	}

	// Name.
	{
		Test.TestEqual("Sphere name", SphereBody->GetFName(), FName(TEXT("SphereBody")));
	}

	// Position.
	{
		FVector Actual = SphereBody->GetComponentLocation();
		// The position, in AGX Dynamics' units, that was given to the sphere when created.
		FVector ExpectedAgx(
			1.00000000000000000000e+01f, 2.00000000000000000000e+01f, 3.00000000000000000000e+01f);
		FVector Expected = AgxToUnrealVector(ExpectedAgx);
		Test.TestEqual(TEXT("Sphere position"), Actual, Expected);
	}

	// Rotation.
	{
		FRotator Actual = SphereBody->GetComponentRotation();
		// The rotation, in AGX Dynamics' units, that was given to the sphere when created.
		FVector ExpectedAgx(
			1.01770284974289526581e+00f, -2.65482457436691521302e-01f,
			-1.54866776461627897454e+00f);
		FRotator Expected = AgxToUnrealEulerAngles(ExpectedAgx);
		TestEqual(Test, TEXT("Sphere rotation"), Actual, Expected);
	}

	// Velocity.
	{
		FVector Actual = SphereBody->Velocity;
		// The velocity, in AGX Dynamics' units, that was given to the sphere when created.
		FVector ExpectedAgx(
			1.00000000000000000000e+00f, 2.00000000000000000000e+00f, 3.00000000000000000000e+00f);
		FVector Expected = AgxToUnrealVector(ExpectedAgx);
		Test.TestEqual(TEXT("Sphere linear velocity"), Actual, Expected);
	}

	// Angular velocity.
	{
		FVector Actual = SphereBody->AngularVelocity;
		// The angular velocity, in AGX Dynamics' units, that was given to the sphere when created.
		FVector ExpectedAgx(
			1.10000000000000000000e+01f, 1.20000000000000000000e+01f, 1.30000000000000000000e+01f);
		FVector Expected = AgxToUnrealAngularVelocity(ExpectedAgx);
		Test.TestEqual(TEXT("Sphere angular velocity"), Actual, Expected);
	}

	// Mass.
	{
		Test.TestEqual(TEXT("Sphere mass"), SphereBody->Mass, 5.00000000000000000000e+02f);
	}

	// Inertia tensor diagonal.
	{
		FVector Actual = SphereBody->GetPrincipalInertia();
		FVector Expected(
			1.00000000000000000000e+02f, 2.00000000000000000000e+02f, 3.00000000000000000000e+02f);
		Test.TestEqual(TEXT("Sphere inertia tensor diagonal"), Actual, Expected);
	}

	// Motion control.
	{
		EAGX_MotionControl Actual = SphereBody->MotionControl;
		EAGX_MotionControl Expected = EAGX_MotionControl::MC_DYNAMICS;
		Test.TestEqual(TEXT("Sphere motion control"), Actual, Expected);
	}

	// Transform root component.
	{
		Test.TestEqual(
			TEXT("Sphere transform target"), SphereBody->TransformTarget,
			EAGX_TransformTarget::TT_SELF);
	}

	// Radius.
	{
		float Actual = SphereShape->Radius;
		float ExpectedAgx = 5.00000000000000000000e-01f;
		float Expected = AgxToUnrealDistance(ExpectedAgx);
		Test.TestEqual(TEXT("Sphere radius"), Actual, Expected);
	}

	// Imported objects don't get a native AGX Dynamics representation immediately when imported
	// into Unreal Editor but this unit test is run in Game mode which means that BeginPlay is
	// called on an Actor as soon as it is created, and Actors which have had BeginPlay called will
	// call BeginPlay on any registered Component, with UActorComponent::RegisterComponent,
	// immediately. Which creates the AGX Dynamics native object.
	Test.TestTrue(TEXT("Sphere has native"), SphereBody->HasNative());

	// The body should have been created in the test world.
	Test.TestEqual(TEXT("Sphere world"), SphereBody->GetWorld(), Test.World);

	// Publish the important bits to the rest of the test.
	Test.SphereBody = SphereBody;
	Test.StartPosition = SphereBody->GetComponentLocation();
	Test.StartVelocity = SphereBody->Velocity;

	return true;
}

bool FStoreInitialTimes::Update()
{
	Test.StartUnrealTime = Test.World->GetTimeSeconds();
	Test.StartAgxTime = Test.StartUnrealTime;
	UAGX_Simulation* Simulation = UAGX_Simulation::GetFrom(Test.World);
	Simulation->SetTimeStamp(Test.StartUnrealTime);
	Simulation->StepMode = SmCatchUpImmediately;
	return true;
}

bool FStoreResultingTimes::Update()
{
	Test.EndUnrealTime = Test.World->GetTimeSeconds();
	Test.EndAgxTime = UAGX_Simulation::GetFrom(Test.World)->GetTimeStamp();
	return true;
}

bool FCheckSphereHasMoved::Update()
{
	using namespace AgxAutomationCommon;

	if (Test.SphereBody == nullptr)
	{
		return true;
	}

	FVector EndPosition = Test.SphereBody->GetComponentLocation();
	FVector EndVelocity = Test.SphereBody->Velocity;
	float Duration = Test.EndAgxTime - Test.StartAgxTime;

	// Velocity constant only for X and Y directions. Z has gravity.
	for (int32 I : {0, 1})
	{
		float ExpectedDisplacement = EndVelocity[I] * Duration;
		float ExpectedPosition = Test.StartPosition[I] + ExpectedDisplacement;
		float ActualPosition = EndPosition[I];
		Test.TestEqual(
			"Body should move according to velocity.", ActualPosition, ExpectedPosition,
			RelativeTolerance(ExpectedPosition, KINDA_SMALL_NUMBER));
	}

	// Position test for Z.
	{
		float StartVelocity = Test.StartVelocity.Z;
		float StartPosition = Test.StartPosition.Z;
		float Acceleration = UAGX_Simulation::GetFrom(Test.World)->UniformGravity.Z;
		// The familiar Xt = X0 + V0 * t + 1/2 * a * t^2.
		float ExpectedPosition =
			StartPosition + StartVelocity * Duration + 0.5f * Acceleration * Duration * Duration;
		float ActualPosition = EndPosition.Z;
		/// @todo Not sure why the relative tolerance must be so large here. Maybe gravity mismatch?
		/// There is also the SPOOK/leapfrog integration formulation that makes free-fall in gravity
		/// a bit less straight-forward. Perhaps that is enough to explain the difference.
		Test.TestEqual(
			"Velocity in the Z direction should be subject to gravity.", ActualPosition,
			ExpectedPosition, RelativeTolerance(ExpectedPosition, 0.003f));
	}

	return true;
}

bool FClearSingleSphereImportedCommand::Update()
{
	UWorld* World = AgxAutomationCommon::GetTestWorld();
	if (World == nullptr || Contents == nullptr)
	{
		return true;
	}
	World->DestroyActor(Contents);
	Contents = nullptr;
	return true;
}

//
// MotionControl test starts here.
//

class FArchiveImporterToSingleActor_MotionControlTest;

DEFINE_LATENT_AUTOMATION_COMMAND_ONE_PARAMETER(
	FCheckMotionControlImportedCommand, FArchiveImporterToSingleActor_MotionControlTest&, Test);

DEFINE_LATENT_AUTOMATION_COMMAND_ONE_PARAMETER(
	FClearMotionControlImportedCommand, FArchiveImporterToSingleActor_MotionControlTest&, Test);

class FArchiveImporterToSingleActor_MotionControlTest final
	: public AgxAutomationCommon::FAgxAutomationTest
{
public:
	FArchiveImporterToSingleActor_MotionControlTest()
		: AgxAutomationCommon::FAgxAutomationTest(
			  TEXT("FArchiveImporterToSingleActor_MotionControlTest"),
			  TEXT("AGXUnreal.Editor.ArchiveImporterToSingleActor.MotionControl"))
	{
	}

public:
	AActor* Contents = nullptr; // <! The Actor created to hold the archive contents.

protected:
	virtual bool RunTest(const FString&) override
	{
		ADD_LATENT_AUTOMATION_COMMAND(
			FImportArchiveSingleActorCommand("motion_control_build.agx", Contents, *this))
		ADD_LATENT_AUTOMATION_COMMAND(FCheckMotionControlImportedCommand(*this))
		ADD_LATENT_AUTOMATION_COMMAND(FClearMotionControlImportedCommand(*this))
		return true;
	}
};

namespace
{
	FArchiveImporterToSingleActor_MotionControlTest FArchiveImporterToSingleActor_MotionControlTest;
}

bool FCheckMotionControlImportedCommand::Update()
{
	using namespace AgxAutomationCommon;
	if (Test.Contents == nullptr)
	{
		Test.AddError(TEXT("Could not import MotionControl test scene: No content created."));
		return true;
	}

	// Get all the imported components.
	TArray<UActorComponent*> Components;
	Test.Contents->GetComponents(Components, false);
	Test.TestEqual(TEXT("Number of imported components"), Components.Num(), 7);

	// Get the components we know should be there.
	USceneComponent* SceneRoot = GetByName<USceneComponent>(Components, TEXT("DefaultSceneRoot"));
	UAGX_RigidBodyComponent* StaticBody =
		GetByName<UAGX_RigidBodyComponent>(Components, TEXT("StaticBody"));
	UAGX_SphereShapeComponent* StaticShape =
		GetByName<UAGX_SphereShapeComponent>(Components, TEXT("StaticShape"));
	UAGX_RigidBodyComponent* KinematicsBody =
		GetByName<UAGX_RigidBodyComponent>(Components, TEXT("KinematicBody"));
	UAGX_SphereShapeComponent* KinematicsShape =
		GetByName<UAGX_SphereShapeComponent>(Components, TEXT("KinematicShape"));
	UAGX_RigidBodyComponent* DynamicsBody =
		GetByName<UAGX_RigidBodyComponent>(Components, TEXT("DynamicBody"));
	UAGX_SphereShapeComponent* DynamicsShape =
		GetByName<UAGX_SphereShapeComponent>(Components, TEXT("DynamicShape"));

	// Make sure we got the components we know should be there.
	Test.TestNotNull(TEXT("DefaultSceneRoot"), SceneRoot);
	Test.TestNotNull(TEXT("StaticBody"), StaticBody);
	Test.TestNotNull(TEXT("StaticShape"), StaticShape);
	Test.TestNotNull(TEXT("KinematicBody"), KinematicsBody);
	Test.TestNotNull(TEXT("KinematicShape"), KinematicsShape);
	Test.TestNotNull(TEXT("DynamicBody"), DynamicsBody);
	Test.TestNotNull(TEXT("DynamicShape"), DynamicsShape);
	if (SceneRoot == nullptr || StaticBody == nullptr || StaticShape == nullptr ||
		KinematicsBody == nullptr || KinematicsShape == nullptr || DynamicsBody == nullptr ||
		DynamicsShape == nullptr)
	{
		Test.AddError("A required component wasn't found in the imported actor. Cannot continue");
		return true;
	}

	Test.TestEqual(
		TEXT("Static body motion control"), StaticBody->MotionControl,
		EAGX_MotionControl::MC_STATIC);
	Test.TestEqual(
		TEXT("Kinematic body motion control"), KinematicsBody->MotionControl,
		EAGX_MotionControl::MC_KINEMATICS);
	Test.TestEqual(
		TEXT("Dynamic body motion control"), DynamicsBody->MotionControl,
		EAGX_MotionControl::MC_DYNAMICS);

#if 0
	// We would like this to be Static, but setting it in UAGX_RigidBodyComponent::CopyFrom during
	// import of an AGX Dynamics archive causes the move widget in Unreal Editor to break. Static
	// bodies doesn't follow the Actor's RootComponent. For now we set Mobility to Movable even for
	// static bodies. This comes with a rendering performance cost since baked lighting can't be
	// used anymore, and possibly other reasons as well. I'm guessing that we're supposed to do
	// something when changing Mobility to make it update everywhere, or perhaps we're setting it
	// at the wrong time. Not sure, more investigation needed.
	Test.TestEqual(TEXT("Static body mobility"), StaticBody->Mobility, EComponentMobility::Static);
#else
	Test.TestEqual(TEXT("Static body mobility"), StaticBody->Mobility, EComponentMobility::Movable);
#endif
	Test.TestEqual(
		TEXT("Kinematic body mobility"), KinematicsBody->Mobility, EComponentMobility::Movable);
	Test.TestEqual(
		TEXT("Dynamic body mobility"), DynamicsBody->Mobility, EComponentMobility::Movable);

	return true;
}

bool FClearMotionControlImportedCommand::Update()
{
	if (Test.Contents == nullptr)
	{
		return true;
	}
	UWorld* World = Test.Contents->GetWorld();
	if (World != nullptr)
	{
		World->DestroyActor(Test.Contents);
	}
	return true;
}

//
// SimpleTrimesh test starts here.
//

class FArchiveImporterToSingleActor_SimpleTrimeshTest;

DEFINE_LATENT_AUTOMATION_COMMAND_ONE_PARAMETER(
	FCheckSimpleTrimeshImportedCommand, FArchiveImporterToSingleActor_SimpleTrimeshTest&, Test);

DEFINE_LATENT_AUTOMATION_COMMAND_ONE_PARAMETER(
	FClearSimpleTrimeshImportedCommand, FArchiveImporterToSingleActor_SimpleTrimeshTest&, Test);

class FArchiveImporterToSingleActor_SimpleTrimeshTest final
	: public AgxAutomationCommon::FAgxAutomationTest
{
public:
	FArchiveImporterToSingleActor_SimpleTrimeshTest()
		: AgxAutomationCommon::FAgxAutomationTest(
			  TEXT("FArchiveImporterToSingleActor_SimpleTrimeshTest"),
			  TEXT("AGXUnreal.Game.ArchiveImporterToSingleActor.SimpleTrimesh"))
	{
	}

public:
	UWorld* World = nullptr;
	UAGX_Simulation* Simulation = nullptr;
	AActor* Contents = nullptr; /// <! The Actor created to hold the archive contents.
	UAGX_RigidBodyComponent* TrimeshBody = nullptr;

protected:
	virtual bool RunTest(const FString&) override
	{
		BAIL_TEST_IF_NO_AGX(false)
		BAIL_TEST_IF_NO_WORLD(false)
		BAIL_TEST_IF_WORLDS_MISMATCH(false)
		World = AgxAutomationCommon::GetTestWorld();
		Simulation = UAGX_Simulation::GetFrom(World);

		// See comment in FArchiveImporterToSingleActor_EmptySceneTest.
		// In short, loading a map stops world ticking.
#if 0
		ADD_LATENT_AUTOMATION_COMMAND(FLoadGameMapCommand(TEXT("Test_ArchiveImport")))
		ADD_LATENT_AUTOMATION_COMMAND(FWaitForMapToLoadCommand())
#endif

		ADD_LATENT_AUTOMATION_COMMAND(
			FImportArchiveSingleActorCommand("simple_trimesh_build.agx", Contents, *this))
		ADD_LATENT_AUTOMATION_COMMAND(FCheckSimpleTrimeshImportedCommand(*this))
		ADD_LATENT_AUTOMATION_COMMAND(FClearSimpleTrimeshImportedCommand(*this))
		return true;
	}
};

namespace
{
	FArchiveImporterToSingleActor_SimpleTrimeshTest ArchiveImporterToSingleActor_SimpleTrimeshTest;
}

/**
 * Check that the expected state was created during import.
 *
 * The object structure and all numbers tested here should match what is being set in the source
 * script simple_trimesh.agxPy.
 * @return true when the check is complete. Never returns false.
 */
bool FCheckSimpleTrimeshImportedCommand::Update()
{
	using namespace AgxAutomationCommon;
	if (Test.Contents == nullptr)
	{
		Test.AddError(TEXT("Could not import SimpleTrimesh test scene: No content created."));
		return true;
	}

	// Get all the imported components.
	TArray<UActorComponent*> Components;
	Test.Contents->GetComponents(Components, false);
	Test.TestEqual(TEXT("Number of imported components"), Components.Num(), 4);

	// Get the components we know should be there.
	USceneComponent* SceneRoot = GetByName<USceneComponent>(Components, TEXT("DefaultSceneRoot"));
	UAGX_RigidBodyComponent* TrimeshBody =
		GetByName<UAGX_RigidBodyComponent>(Components, TEXT("TrimeshBody"));
	UAGX_TrimeshShapeComponent* TrimeshShape =
		GetByName<UAGX_TrimeshShapeComponent>(Components, TEXT("TrimeshGeometry"));
	UStaticMeshComponent* StaticMesh =
		GetByName<UStaticMeshComponent>(Components, TEXT("simple_trimesh"));

	// Make sure we got the components we know should be there.
	Test.TestNotNull(TEXT("DefaultSceneRoot"), SceneRoot);
	Test.TestNotNull(TEXT("TrimeshBody"), TrimeshBody);
	Test.TestNotNull(TEXT("TrimeshShape"), TrimeshShape);
	Test.TestNotNull(TEXT("StaticMesh"), StaticMesh);
	if (TrimeshBody == nullptr || TrimeshShape == nullptr || StaticMesh == nullptr)
	{
		Test.AddError("A required component wasn't found in the imported actor. Cannot continue.");
		return true;
	}

	const TArray<USceneComponent*>& Children = TrimeshShape->GetAttachChildren();
	Test.TestEqual(TEXT("TrimeshShape child components"), Children.Num(), 1);
	if (Children.Num() != 1)
	{
		return true;
	}
	USceneComponent* Child = Children[0];
	Test.TestNotNull(TEXT("Child"), Child);
	if (Child == nullptr)
	{
		return true;
	}
	UStaticMeshComponent* Mesh = Cast<UStaticMeshComponent>(Child);
	Test.TestNotNull(TEXT("Trimesh asset"), Mesh);
	if (Mesh == nullptr)
	{
		return true;
	}
	Test.TestEqual(TEXT("The StaticMesh should be a child of the TrimeshShape"), Mesh, StaticMesh);

	return true;
}

/**
 * Remove everything created by the archive import.
 * @return true when the clearing is complete. Never returns false.
 */
bool FClearSimpleTrimeshImportedCommand::Update()
{
	if (Test.World == nullptr || Test.Contents == nullptr)
	{
		return true;
	}
	Test.World->DestroyActor(Test.Contents);

	TArray<const TCHAR*> ExpectedFiles = {TEXT("StaticMeshs"), TEXT("simple_trimesh.uasset")};
	AgxAutomationCommon::DeleteImportDirectory(TEXT("simple_trimesh_build"), ExpectedFiles);

	return true;
}

//
// RenderMaterial test starts here.
//

class FArchiveImporterToSingleActor_RenderMaterialTest;

DEFINE_LATENT_AUTOMATION_COMMAND_ONE_PARAMETER(
	FCheckRenderMaterialImportedCommand, FArchiveImporterToSingleActor_RenderMaterialTest&, Test);

DEFINE_LATENT_AUTOMATION_COMMAND_ONE_PARAMETER(
	FClearRenderMaterialImportedCommand, FArchiveImporterToSingleActor_RenderMaterialTest&, Test);

class FArchiveImporterToSingleActor_RenderMaterialTest final
	: public AgxAutomationCommon::FAgxAutomationTest
{
public:
	FArchiveImporterToSingleActor_RenderMaterialTest()
		: AgxAutomationCommon::FAgxAutomationTest(
			  TEXT("FArchiveImporterToSingleActor_RenderMaterialTest"),
			  TEXT("AGXUnreal.Editor.ArchiveImporterToSingleActor.RenderMaterial"))
	{
	}

public:
	AActor* Contents = nullptr; /// <! The Actor created to hold the archive contents.

protected:
	virtual bool RunTest(const FString&) override
	{
		BAIL_TEST_IF_NOT_EDITOR(false)
		ADD_LATENT_AUTOMATION_COMMAND(
			FImportArchiveSingleActorCommand(TEXT("render_materials_build.agx"), Contents, *this))
		ADD_LATENT_AUTOMATION_COMMAND(FCheckRenderMaterialImportedCommand(*this))
		ADD_LATENT_AUTOMATION_COMMAND(FClearRenderMaterialImportedCommand(*this))
		return true;
	}
};

namespace
{
	FArchiveImporterToSingleActor_RenderMaterialTest
		ArchiveImporterToSingleActor_RenderMaterialTest;
}

namespace
{
	/// \todo These are also in AGX_ImportUtilities, but I get linker errors when using them even
	/// though AGXUnrealEditor is in the modules list in AGXUnrealTest.Build.cs. Copying the
	/// code here for now.

	FLinearColor SRGBToLinear(const FVector4& SRGB)
	{
		FColor SRGBBytes(
			static_cast<uint8>(SRGB.X * 255.0f), static_cast<uint8>(SRGB.Y * 255.0f),
			static_cast<uint8>(SRGB.Z * 255.0f), static_cast<uint8>(SRGB.W * 255.0f));
		return {SRGBBytes};
	}

	FVector4 LinearToSRGB(const FLinearColor& Linear)
	{
		FColor SRGBBytes = Linear.ToFColor(true);
		return FVector4(
			static_cast<float>(SRGBBytes.R) / 255.0f, static_cast<float>(SRGBBytes.G) / 255.0f,
			static_cast<float>(SRGBBytes.B) / 255.0f, static_cast<float>(SRGBBytes.A) / 255.0f);
	}
}

namespace CheckRenderMaterialImportedCommand_helpers
{
	void TestScalar(
		UMaterialInterface& Material, const TCHAR* ParameterName, float Expected,
		FAutomationTestBase& Test)
	{
		FMaterialParameterInfo Info;
		Info.Name = ParameterName;
		float Actual;
		if (!Material.GetScalarParameterValue(Info, Actual, false))
		{
			Test.AddError(FString::Printf(
				TEXT("Could not get parameter '%s' for material '%s'."), ParameterName,
				*Material.GetName()));
			return;
		}
		Test.TestEqual(
			*FString::Printf(TEXT("%s in %s"), ParameterName, *Material.GetName()), Actual,
			Expected);
	}

	void TestColor(
		UMaterialInterface& Material, const TCHAR* ParameterName, const FVector4& Expected,
		FAutomationTestBase& Test)
	{
		FMaterialParameterInfo Info;
		Info.Name = ParameterName;
		FLinearColor ActualLinear;
		if (!Material.GetVectorParameterValue(Info, ActualLinear, false))
		{
			Test.AddError(FString::Printf(
				TEXT("Could not get parameter '%s' from material '%s'."), ParameterName,
				*Material.GetName()));
			return;
		}

		FVector4 Actual = LinearToSRGB(ActualLinear);
		float Tolerance = 1.0f / 255.0f; // This is all the precision we have in a byte.
		AgxAutomationCommon::TestEqual(
			Test, *FString::Printf(TEXT("%s in %s"), ParameterName, *Material.GetName()), Actual,
			Expected, Tolerance);
	}

	struct FMaterialParameters
	{
		// These are the default material properties in AGX Dynamics. Each test override a subset of
		// these.
		FVector4 Ambient = LinearToSRGB({0.01f, 0.0028806f, 0.0f, 1.0f});
		FVector4 Diffuse = LinearToSRGB({0.8962694f, 0.258183f, 0.0f, 1.0f});
		FVector4 Emissive = LinearToSRGB({0.0f, 0.0f, 0.0f, 1.0f});
		float Shininess {0.0f};
	};

	void TestMaterial(
		UAGX_SphereShapeComponent& Sphere, const FMaterialParameters& Parameters,
		FAutomationTestBase& Test)
	{
		UMaterialInterface* Material = Sphere.GetMaterial(0);
		if (Material == nullptr)
		{
			Test.AddError(
				FString::Printf(TEXT("Sphere '%s' does not have a material."), *Sphere.GetName()));
			return;
		}
		TestColor(*Material, TEXT("Ambient"), Parameters.Ambient, Test);
		TestColor(*Material, TEXT("Diffuse"), Parameters.Diffuse, Test);
		TestColor(*Material, TEXT("Emissive"), Parameters.Emissive, Test);
		TestScalar(*Material, TEXT("Shininess"), Parameters.Shininess, Test);
	}
}

bool FCheckRenderMaterialImportedCommand::Update()
{
	using namespace AgxAutomationCommon;
	using namespace CheckRenderMaterialImportedCommand_helpers;
	if (Test.Contents == nullptr)
	{
		Test.AddError(TEXT("Could not import RenderMaterial test scene: No content created."));
		return true;
	}

	// Get all the imported components. The test for the number of components is a safety check.
	// It should be updated whenever the test scene is changed.
	TArray<UActorComponent*> Components;
	Test.Contents->GetComponents(Components, false);
	Test.TestEqual(TEXT("Number of imported components"), Components.Num(), 16);

// Enable this to see the names of the components that was imported. Useful when adding new stuff
// to the archive.
#if 0
	UE_LOG(LogAGX, Warning, TEXT("Imported the following components:"));
	for (const UActorComponent* Component : Components)
	{
		UE_LOG(LogAGX, Warning, TEXT("  %s"), *Component->GetName());
	}
#endif

	auto GetSphere = [&Components](const TCHAR* Name) -> UAGX_SphereShapeComponent* {
		return GetByName<UAGX_SphereShapeComponent>(Components, Name);
	};

	// Get the components we know should be there.
	/// @todo Some of these get auto-generated names because of name conflicts. Happens every time a
	/// agxCollide::Geometry contains more than once agxCollide::Shape since the name lives in the
	/// Geometry. So far the generated names have been consistent between runs, but I'm not sure if
	/// we're guaranteed that. Especially if we run multiple tests in the same invocation of the
	/// editor. The fix is to fetch objects based on UUID/GUID instead of names.
	USceneComponent* SceneRoot = GetByName<USceneComponent>(Components, TEXT("DefaultSceneRoot"));
	UAGX_RigidBodyComponent* Body =
		GetByName<UAGX_RigidBodyComponent>(Components, TEXT("RenderMaterialBody"));
	UAGX_SphereShapeComponent* Ambient = GetSphere(TEXT("AmbientGeometry"));
	UAGX_SphereShapeComponent* Diffuse = GetSphere(TEXT("DiffuseGeometry"));
	UAGX_SphereShapeComponent* Emissive = GetSphere(TEXT("EmissiveGeometry"));
	UAGX_SphereShapeComponent* Shininess = GetSphere(TEXT("ShininessGeometry"));
	UAGX_SphereShapeComponent* AmbientDiffuse = GetSphere(TEXT("AmbientDiffuseGeometry"));
	UAGX_SphereShapeComponent* AmbientEmissive = GetSphere(TEXT("AmbientEmissiveGeometry"));
	UAGX_SphereShapeComponent* DiffuseShininessLow = GetSphere(TEXT("DiffuseShininessLowGeometry"));
	UAGX_SphereShapeComponent* DiffuseShininessHigh =
		GetSphere(TEXT("DiffuseShininessHighGeometry"));
	UAGX_SphereShapeComponent* SharedSphere1 = GetSphere(TEXT("SharedGeometry"));
	UAGX_SphereShapeComponent* SharedSphere2 = GetSphere(TEXT("SharedGeometry_10"));
	UAGX_SphereShapeComponent* NameConflictSphere1 = GetSphere(TEXT("MaterialNameConflict"));
	UAGX_SphereShapeComponent* NameConflictSphere2 = GetSphere(TEXT("MaterialNameConflict_13"));
	UAGX_SphereShapeComponent* VisibleSphere = GetSphere(TEXT("VisibleSphere"));
	UAGX_SphereShapeComponent* InvisibleSphere = GetSphere(TEXT("InvisibleSphere"));

	// Make sure we got the components we know should be there.
	Test.TestNotNull(TEXT("DefaultSceneRoot"), SceneRoot);
	Test.TestNotNull(TEXT("Body"), Body);
	Test.TestNotNull(TEXT("Ambient"), Ambient);
	Test.TestNotNull(TEXT("Diffuse"), Diffuse);
	Test.TestNotNull(TEXT("Emissive"), Emissive);
	Test.TestNotNull(TEXT("Shininess"), Shininess);
	Test.TestNotNull(TEXT("AmbientDiffuse"), AmbientDiffuse);
	Test.TestNotNull(TEXT("AmbientEmissive"), AmbientEmissive);
	Test.TestNotNull(TEXT("DiffuseShininessLow"), DiffuseShininessLow);
	Test.TestNotNull(TEXT("DiffuseShininessHigh"), DiffuseShininessHigh);
	Test.TestNotNull(TEXT("SharedSphere1"), SharedSphere1);
	Test.TestNotNull(TEXT("SharedSphere2"), SharedSphere2);
	Test.TestNotNull(TEXT("NameConflictSphere1"), NameConflictSphere1);
	Test.TestNotNull(TEXT("NameConflictSphere2"), NameConflictSphere2);
	Test.TestNotNull(TEXT("VisibleSphere"), VisibleSphere);
	Test.TestNotNull(TEXT("InvisibleSphere"), InvisibleSphere);

	if (SceneRoot == nullptr || Body == nullptr || Ambient == nullptr || Diffuse == nullptr ||
		Emissive == nullptr || Shininess == nullptr || AmbientDiffuse == nullptr ||
		AmbientEmissive == nullptr || DiffuseShininessLow == nullptr ||
		DiffuseShininessHigh == nullptr || SharedSphere1 == nullptr || SharedSphere2 == nullptr ||
		NameConflictSphere1 == nullptr || NameConflictSphere2 == nullptr ||
		VisibleSphere == nullptr || InvisibleSphere == nullptr)
	{
		Test.AddError(TEXT("At least one required object was nullptr, cannot continue."));
		return true;
	}

	// Ambient.
	{
		FMaterialParameters Parameters;
		Parameters.Ambient = FVector4(0.32f, 0.85f, 0.21f, 1.0f);
		TestMaterial(*Ambient, Parameters, Test);
	}
	// Diffuse.
	{
		FMaterialParameters Parameters;
		Parameters.Diffuse = FVector4(0.80f, 0.34f, 0.21f, 1.0f);
		TestMaterial(*Diffuse, Parameters, Test);
	}
	// Emissive.
	{
		FMaterialParameters Parameters;
		Parameters.Emissive = FVector4(0.98f, 0.94f, 0.76f, 1.0f);
		TestMaterial(*Emissive, Parameters, Test);
	}
	// AmbientDiffuse.
	{
		FMaterialParameters Parameters;
		Parameters.Ambient = FVector4(0.81f, 0.34f, 0.26f, 1.0f);
		Parameters.Diffuse = FVector4(0.32f, 0.28f, 0.67f, 1.0f);
		TestMaterial(*AmbientDiffuse, Parameters, Test);
	}
	// AmbientEmissive.
	{
		FMaterialParameters Parameters;
		Parameters.Ambient = FVector4(0.32f, 0.34f, 0.54f, 1.0f);
		Parameters.Emissive = FVector4(0.21f, 0.17f, 0.23f, 1.0f);
		TestMaterial(*AmbientEmissive, Parameters, Test);
	}
	// DiffuseShininessLow.
	{
		FMaterialParameters Parameters;
		Parameters.Diffuse = FVector4(0.65f, 0.74f, 0.48f, 1.0f);
		Parameters.Shininess = 0.0f;
		TestMaterial(*DiffuseShininessLow, Parameters, Test);
	}
	// DiffuseShininessHigh.
	{
		FMaterialParameters Parameters;
		Parameters.Diffuse = FVector4(0.65f, 0.74f, 0.48f, 1.0f);
		Parameters.Shininess = 1.0f;
		TestMaterial(*DiffuseShininessHigh, Parameters, Test);
	}
	// Shared.
	{
		const UMaterialInterface* const Material1 = SharedSphere1->GetMaterial(0);
		const UMaterialInterface* const Material2 = SharedSphere2->GetMaterial(0);
		Test.TestNotNull(TEXT("SharedSphere1 material"), Material1);
		Test.TestNotNull(TEXT("SharedSphere2 material"), Material2);
		Test.TestEqual(TEXT("SharedSphere materials"), Material1, Material2);
	}
	// NameConflict.
	{
		const UMaterialInterface* const Material1 = NameConflictSphere1->GetMaterial(0);
		const UMaterialInterface* const Material2 = NameConflictSphere2->GetMaterial(0);
		Test.TestNotEqual(TEXT("Name conflict materials"), Material1, Material2);
// AGX Dynamics does not currently store render material names in archives. The importer always
// reads empty strings. Enable these tests if/when render material names are added to serialization.
#if 0
		Test.TestEqual(TEXT("Conflict name"), Material1->GetName(), FString(TEXT("NameConflict")));
		Test.TestEqual(TEXT("Conflict name"), Material2->GetName(), FString(TEXT("NameConflict")));
#endif
		FMaterialParameters Parameters1;
		Parameters1.Shininess = 0.30f;
		TestMaterial(*NameConflictSphere1, Parameters1, Test);
		FMaterialParameters Parameters2;
		Parameters2.Shininess = 0.99f;
		TestMaterial(*NameConflictSphere2, Parameters2, Test);
	}
	// ShouldRender.
	{
		Test.TestTrue(TEXT("VisibleSphere Visible flag"), VisibleSphere->GetVisibleFlag());
		Test.TestFalse(TEXT("InvisibleSphere Visible flag"), InvisibleSphere->GetVisibleFlag());
	}

	return true;
}

bool FClearRenderMaterialImportedCommand::Update()
{
	if (Test.Contents == nullptr)
	{
		return true;
	}

	UWorld* World = Test.Contents->GetWorld();
	if (World != nullptr)
	{
		World->DestroyActor(Test.Contents);
	}

	// The error message that is printed when folders are deleted from under the editor.
	//
	/// @todo The error is only printed sometimes, and not for the last three runs on GitLab.
	/// Commenting it out for now. See GitLab issue #213.
	// Test.AddExpectedError(TEXT("inotify_rm_watch cannot remove descriptor"));

	// Files that are created by the test and thus safe to remove. The GUID values may make this
	// test cumbersome to update since they will change every time the AGX Dynamics archive is
	// regenerated. Consider either adding wildcard support to DeleteImportDirectory or assign
	// names to the render materials in the source .agxPy file.
	TArray<const TCHAR*> ExpectedFiles = {
		TEXT("RenderMaterials"),
		TEXT("RenderMaterial_0371489EAC6B66145E4DAEEFA9B4B6BC.uasset"),
		TEXT("RenderMaterial_29524C99D524BAD2D65ED4EEA25BE374.uasset"),
		TEXT("RenderMaterial_2C1C438F862A19CB2E1618C7B73F3D2E.uasset"),
		TEXT("RenderMaterial_5928446AC6D455AF9FFF7C9BACFEA7B4.uasset"),
		TEXT("RenderMaterial_61674EB1E1568AF222ED9F4C8840B70B.uasset"),
		TEXT("RenderMaterial_87A0492CA6F19D8C434FCF80A8D8A9FF.uasset"),
		TEXT("RenderMaterial_8DAE4BA30D3EA367D30FC0699240725B.uasset"),
		TEXT("RenderMaterial_CF1F4CAD342CCF1863EFCC4093609BA4.uasset"),
		TEXT("RenderMaterial_D28B4DA2420D497375E97FA4B5365ADC.uasset"),
		TEXT("RenderMaterial_D4164CD0F7CD4A1706FC2B7E85ACE0F0.uasset"),
		TEXT("RenderMaterial_F41041270F6DCA5B49388F72978AFC64.uasset")};

	AgxAutomationCommon::DeleteImportDirectory(TEXT("render_materials_build"), ExpectedFiles);

	return true;
}

//
// CollisionGroups test starts here.
//

class FArchiveImporterToSingleActor_CollisionGroupsTest;

DEFINE_LATENT_AUTOMATION_COMMAND_ONE_PARAMETER(
	FCheckCollisionGroupsImportedCommand, FArchiveImporterToSingleActor_CollisionGroupsTest&, Test);

DEFINE_LATENT_AUTOMATION_COMMAND_ONE_PARAMETER(
	FClearCollisionGroupsImportedCommand, FArchiveImporterToSingleActor_CollisionGroupsTest&, Test);

class FArchiveImporterToSingleActor_CollisionGroupsTest final
	: public AgxAutomationCommon::FAgxAutomationTest
{
public:
	FArchiveImporterToSingleActor_CollisionGroupsTest()
		: AgxAutomationCommon::FAgxAutomationTest(
			  TEXT("FArchiveImporterToSingleActor_CollisionGroupsTest"),
			  TEXT("AGXUnreal.Editor.ArchiveImporterToSingleActor.CollisionGroups"))
	{
	}

public:
	UWorld* World = nullptr;
	UAGX_Simulation* Simulation = nullptr;
	AActor* Contents = nullptr; /// <! The Actor created to hold the archive contents.
	UAGX_RigidBodyComponent* TrimeshBody = nullptr;

protected:
	virtual bool RunTest(const FString&) override
	{
		BAIL_TEST_IF_NOT_EDITOR(false)
		ADD_LATENT_AUTOMATION_COMMAND(
			FImportArchiveSingleActorCommand(TEXT("collision_groups_build.agx"), Contents, *this))
		ADD_LATENT_AUTOMATION_COMMAND(FCheckCollisionGroupsImportedCommand(*this))
		ADD_LATENT_AUTOMATION_COMMAND(FClearCollisionGroupsImportedCommand(*this))
		return true;
	}
};

namespace
{
	FArchiveImporterToSingleActor_CollisionGroupsTest
		ArchiveImporterToSingleActor_CollisionGroupsTest;
}

/**
 * Check that the expected state was created during import.
 *
 * The object structure and all numbers tested here should match what is being set in the source
 * script collision_groups.agxPy.
 * @return true when the check is complete. Never returns false.
 */
bool FCheckCollisionGroupsImportedCommand::Update()
{
	using namespace AgxAutomationCommon;
	if (Test.Contents == nullptr)
	{
		Test.AddError(TEXT("Could not import CollisionGroups test scene: No content created."));
		return true;
	}

	// Get all the imported components.
	TArray<UActorComponent*> Components;
	Test.Contents->GetComponents(Components, false);
	Test.TestEqual(TEXT("Number of imported components"), Components.Num(), 18);

	auto GetBox = [&Components](
					  const TCHAR* Name,
					  TArray<UAGX_BoxShapeComponent*>& OutArr) -> UAGX_BoxShapeComponent*
	{
		UAGX_BoxShapeComponent* Box = GetByName<UAGX_BoxShapeComponent>(Components, Name);
		OutArr.Add(Box);
		return Box;
	};

	auto GetBody = [&Components](
					   const TCHAR* Name,
					   TArray<UAGX_RigidBodyComponent*>& OutArr) -> UAGX_RigidBodyComponent*
	{
		UAGX_RigidBodyComponent* Rb = GetByName<UAGX_RigidBodyComponent>(Components, Name);
		OutArr.Add(Rb);
		return Rb;
	};

	TArray<UAGX_RigidBodyComponent*> RbArr;
	TArray<UAGX_BoxShapeComponent*> BoxArr;
	USceneComponent* SceneRoot = GetByName<USceneComponent>(Components, TEXT("DefaultSceneRoot"));
	UAGX_RigidBodyComponent* rb_0_brown = GetBody(TEXT("rb_0_brown"), RbArr);
	UAGX_BoxShapeComponent* geom_0_brown = GetBox(TEXT("geom_0_brown"), BoxArr);
	UAGX_RigidBodyComponent* rb_left_1_brown = GetBody(TEXT("rb_left_1_brown"), RbArr);
	UAGX_BoxShapeComponent* geom_left_1_brown = GetBox(TEXT("geom_left_1_brown"), BoxArr);
	UAGX_RigidBodyComponent* rb_right_1_orange = GetBody(TEXT("rb_right_1_orange"), RbArr);
	UAGX_BoxShapeComponent* geom_right_1_orange = GetBox(TEXT("geom_right_1_orange"), BoxArr);
	UAGX_RigidBodyComponent* rb_left_2_orange = GetBody(TEXT("rb_left_2_orange"), RbArr);
	UAGX_BoxShapeComponent* geom_left_2_orange = GetBox(TEXT("geom_left_2_orange"), BoxArr);
	UAGX_RigidBodyComponent* rb_right_2_orange = GetBody(TEXT("rb_right_2_orange"), RbArr);
	UAGX_BoxShapeComponent* geom_right_2_orange = GetBox(TEXT("geom_right_2_orange"), BoxArr);
	UAGX_RigidBodyComponent* rb_left_3_brown = GetBody(TEXT("rb_left_3_brown"), RbArr);
	UAGX_BoxShapeComponent* geom_left_3_brown = GetBox(TEXT("geom_left_3_brown"), BoxArr);
	UAGX_RigidBodyComponent* rb_4_blue = GetBody(TEXT("rb_4_blue"), RbArr);
	UAGX_BoxShapeComponent* geom_4_blue = GetBox(TEXT("geom_4_blue"), BoxArr);
	UAGX_RigidBodyComponent* rb_left_5_blue = GetBody(TEXT("rb_left_5_blue"), RbArr);
	UAGX_BoxShapeComponent* geom_left_5_blue = GetBox(TEXT("geom_left_5_blue"), BoxArr);
	UAGX_CollisionGroupDisablerComponent* AGX_CollisionGroupDisabler =
		GetByName<UAGX_CollisionGroupDisablerComponent>(
			Components, TEXT("AGX_CollisionGroupDisabler"));

	Test.TestEqual(TEXT("Number of Rigid Bodies"), RbArr.Num(), 8);
	Test.TestEqual(TEXT("Number of Box Shapes"), BoxArr.Num(), 8);

	Test.TestNotNull(TEXT("DefaultSceneRoot"), SceneRoot);
	Test.TestNotNull(TEXT("AGX_CollisionGroupDisabler"), AGX_CollisionGroupDisabler);

	for (auto& R : RbArr)
	{
		Test.TestNotNull(TEXT("Rigid Body"), R);
		if (R == nullptr)
		{
			Test.AddError(TEXT("At least one required object was nullptr, cannot continue."));
			return true;
		}
	}

	for (auto& B : BoxArr)
	{
		Test.TestNotNull(TEXT("Box Shape"), B);
		if (B == nullptr)
		{
			Test.AddError(TEXT("At least one required object was nullptr, cannot continue."));
			return true;
		}

		Test.TestEqual(TEXT("Number of Collision groups"), B->CollisionGroups.Num(), 1);
		if (B->CollisionGroups.Num() != 1)
		{
			Test.AddError(TEXT("Wrong number of collision groups, cannot continue."));
			return true;
		}
	}

	Test.TestEqual(
		TEXT("Collision group name"), geom_0_brown->CollisionGroups[0].IsEqual("A"), true);
	Test.TestEqual(
		TEXT("Collision grp name"), geom_left_1_brown->CollisionGroups[0].IsEqual("A"), true);
	Test.TestEqual(
		TEXT("Collision grp name"), geom_right_1_orange->CollisionGroups[0].IsEqual("5"), true);
	Test.TestEqual(
		TEXT("Collision grp name"), geom_left_2_orange->CollisionGroups[0].IsEqual("5"), true);
	Test.TestEqual(
		TEXT("Collision grp name"), geom_right_2_orange->CollisionGroups[0].IsEqual("5"), true);
	Test.TestEqual(
		TEXT("Collision grp name"), geom_left_3_brown->CollisionGroups[0].IsEqual("A"), true);
	Test.TestEqual(TEXT("Collision grp name"), geom_4_blue->CollisionGroups[0].IsEqual("b"), true);
	Test.TestEqual(
		TEXT("Collision grp name"), geom_left_5_blue->CollisionGroups[0].IsEqual("b"), true);

	Test.TestEqual(
		TEXT("Number of Collision group pairs"),
		AGX_CollisionGroupDisabler->DisabledCollisionGroupPairs.Num(), 3);

	Test.TestEqual(
		TEXT("Pair collision disabled"),
		AGX_CollisionGroupDisabler->IsCollisionGroupPairDisabled(FName("A"), FName("b")), true);

	Test.TestEqual(
		TEXT("Pair collision disabled"),
		AGX_CollisionGroupDisabler->IsCollisionGroupPairDisabled(FName("b"), FName("b")), true);

	Test.TestEqual(
		TEXT("Pair collision disabled"),
		AGX_CollisionGroupDisabler->IsCollisionGroupPairDisabled(FName("5"), FName("5")), true);

	Test.TestEqual(
		TEXT("Pair collision disabled"),
		AGX_CollisionGroupDisabler->IsCollisionGroupPairDisabled(FName("A"), FName("A")), false);

	return true;
}

/**
 * Remove everything created by the archive import.
 * @return true when the clearing is complete. Never returns false.
 */
bool FClearCollisionGroupsImportedCommand::Update()
{
	if (Test.Contents == nullptr)
	{
		return true;
	}

	UWorld* World = Test.Contents->GetWorld();
	if (World != nullptr)
	{
		World->DestroyActor(Test.Contents);
	}

	return true;
}

//
// GeometrySensors test starts here.
//

class FArchiveImporterToSingleActor_GeometrySensorsTest;

DEFINE_LATENT_AUTOMATION_COMMAND_ONE_PARAMETER(
	FCheckGeometrySensorsImportedCommand, FArchiveImporterToSingleActor_GeometrySensorsTest&, Test);

DEFINE_LATENT_AUTOMATION_COMMAND_ONE_PARAMETER(
	FClearGeometrySensorsImportedCommand, FArchiveImporterToSingleActor_GeometrySensorsTest&, Test);

class FArchiveImporterToSingleActor_GeometrySensorsTest final
	: public AgxAutomationCommon::FAgxAutomationTest
{
public:
	FArchiveImporterToSingleActor_GeometrySensorsTest()
		: AgxAutomationCommon::FAgxAutomationTest(
			  TEXT("FArchiveImporterToSingleActor_GeometrySensorsTest"),
			  TEXT("AGXUnreal.Editor.ArchiveImporterToSingleActor.GeometrySensors"))
	{
	}

public:
	UWorld* World = nullptr;
	UAGX_Simulation* Simulation = nullptr;
	AActor* Contents = nullptr; /// <! The Actor created to hold the archive contents.
	UAGX_RigidBodyComponent* TrimeshBody = nullptr;

protected:
	virtual bool RunTest(const FString&) override
	{
		BAIL_TEST_IF_NOT_EDITOR(false)
		ADD_LATENT_AUTOMATION_COMMAND(
			FImportArchiveSingleActorCommand(TEXT("geometry_sensors_build.agx"), Contents, *this))
		ADD_LATENT_AUTOMATION_COMMAND(FCheckGeometrySensorsImportedCommand(*this))
		ADD_LATENT_AUTOMATION_COMMAND(FClearGeometrySensorsImportedCommand(*this))
		return true;
	}
};

namespace
{
	FArchiveImporterToSingleActor_GeometrySensorsTest
		ArchiveImporterToSingleActor_GeometrySensorsTest;
}

/**
 * Check that the expected state was created during import.
 *
 * The object structure and all numbers tested here should match what is being set in the source
 * script geometry_sensors.agxPy.
 * @return true when the check is complete. Never returns false.
 */
bool FCheckGeometrySensorsImportedCommand::Update()
{
	using namespace AgxAutomationCommon;
	if (Test.Contents == nullptr)
	{
		Test.AddError(TEXT("Could not import GeometrySensors test scene: No content created."));
		return true;
	}

	// Get all the imported components.
	TArray<UActorComponent*> Components;
	Test.Contents->GetComponents(Components, false);

	// Three Rigid Bodies, three Geometries and one Default Scene Root.
	Test.TestEqual(TEXT("Number of imported components"), Components.Num(), 7);

	UAGX_SphereShapeComponent* BoolSensor =
		GetByName<UAGX_SphereShapeComponent>(Components, TEXT("boolSensor"));

	UAGX_CylinderShapeComponent* ContactsSensor =
		GetByName<UAGX_CylinderShapeComponent>(Components, TEXT("contactsSensor"));

	UAGX_BoxShapeComponent* NotASensor =
		GetByName<UAGX_BoxShapeComponent>(Components, TEXT("notASensor"));

	Test.TestNotNull(TEXT("boolSensor"), BoolSensor);
	Test.TestNotNull(TEXT("contactsSensor"), ContactsSensor);
	Test.TestNotNull(TEXT("notASensor"), NotASensor);

	if (BoolSensor == nullptr || ContactsSensor == nullptr || NotASensor == nullptr)
	{
		Test.AddError(TEXT("At least one required object was nullptr, cannot continue."));
		return true;
	}

	// Test the bIsSensor property.
	Test.TestEqual(TEXT("Is Sensor property"), BoolSensor->bIsSensor, true);
	Test.TestEqual(TEXT("Is Sensor property"), ContactsSensor->bIsSensor, true);
	Test.TestEqual(TEXT("Is Sensor property"), NotASensor->bIsSensor, false);

	// Test the SensorType property (only relevant for sensor geometries).
	Test.TestEqual(
		TEXT("Sensor type property"), BoolSensor->SensorType == EAGX_ShapeSensorType::BooleanSensor,
		true);

	Test.TestEqual(
		TEXT("Sensor type property"),
		ContactsSensor->SensorType == EAGX_ShapeSensorType::ContactsSensor, true);

	// Test the Materials applied after import.
	const auto BoolSensorMaterials = BoolSensor->GetMaterials();
	Test.TestEqual(
		TEXT("Sensor Material"),
		(BoolSensorMaterials.Num() == 1 && BoolSensorMaterials[0] != nullptr &&
		 BoolSensorMaterials[0]->GetName() == "M_SensorMaterial"),
		true);

	const auto ContactsSensorMaterials = ContactsSensor->GetMaterials();
	Test.TestEqual(
		TEXT("Sensor Material"),
		(ContactsSensorMaterials.Num() == 1 && ContactsSensorMaterials[0] != nullptr &&
		 ContactsSensorMaterials[0]->GetName() == "M_SensorMaterial"),
		true);

	const auto NotASensorMaterials = NotASensor->GetMaterials();
	Test.TestEqual(
		TEXT("Default Material"),
		(NotASensorMaterials.Num() == 1 && NotASensorMaterials[0] != nullptr &&
		 NotASensorMaterials[0]->GetName() == "M_ImportedBase"),
		true);

	return true;
}

/**
 * Remove everything created by the archive import.
 * @return true when the clearing is complete. Never returns false.
 */
bool FClearGeometrySensorsImportedCommand::Update()
{
	if (Test.Contents == nullptr)
	{
		return true;
	}

	UWorld* World = Test.Contents->GetWorld();
	if (World != nullptr)
	{
		World->DestroyActor(Test.Contents);
	}

	return true;
}

//
<<<<<<< HEAD
// Wire test starts here.
//

class FArchiveImporterToSingleActor_WireTest;

DEFINE_LATENT_AUTOMATION_COMMAND_ONE_PARAMETER(
	FCheckWireImportedCommand, FArchiveImporterToSingleActor_WireTest&, Test);

DEFINE_LATENT_AUTOMATION_COMMAND_ONE_PARAMETER(
	FClearWireImportedCommand, FArchiveImporterToSingleActor_WireTest&, Test);

class FArchiveImporterToSingleActor_WireTest final : public AgxAutomationCommon::FAgxAutomationTest
{
public:
	FArchiveImporterToSingleActor_WireTest()
		: AgxAutomationCommon::FAgxAutomationTest(
			  TEXT("FArchiveImporterToSingleActor_WireTest"),
			  TEXT("AGXUnreal.Editor.ArchiveImporterToSingleActor.Wire"))
=======
// Constraint Dynamic Parameters test starts here.
//

class FArchiveImporterToSingleActor_ConstraintDynamicParametersTest;

DEFINE_LATENT_AUTOMATION_COMMAND_ONE_PARAMETER(
	FCheckConstraintDynamicParametersImportedCommand,
	FArchiveImporterToSingleActor_ConstraintDynamicParametersTest&, Test);

DEFINE_LATENT_AUTOMATION_COMMAND_ONE_PARAMETER(
	FClearConstraintDynamicParametersImportedCommand,
	FArchiveImporterToSingleActor_ConstraintDynamicParametersTest&, Test);

class FArchiveImporterToSingleActor_ConstraintDynamicParametersTest final
	: public AgxAutomationCommon::FAgxAutomationTest
{
public:
	FArchiveImporterToSingleActor_ConstraintDynamicParametersTest()
		: AgxAutomationCommon::FAgxAutomationTest(
			  TEXT("FArchiveImporterToSingleActor_ConstraintDynamicParametersTest"),
			  TEXT("AGXUnreal.Editor.ArchiveImporterToSingleActor.ConstraintDynamicParameters"))
>>>>>>> f5b375a9
	{
	}

public:
	UWorld* World = nullptr;
	UAGX_Simulation* Simulation = nullptr;
	AActor* Contents = nullptr; /// <! The Actor created to hold the archive contents.
<<<<<<< HEAD
=======
	UAGX_RigidBodyComponent* TrimeshBody = nullptr;
>>>>>>> f5b375a9

protected:
	virtual bool RunTest(const FString&) override
	{
		BAIL_TEST_IF_NOT_EDITOR(false)
<<<<<<< HEAD
		ADD_LATENT_AUTOMATION_COMMAND(
			FImportArchiveSingleActorCommand(TEXT("wire_build.agx"), Contents, *this))
		ADD_LATENT_AUTOMATION_COMMAND(FCheckWireImportedCommand(*this))
		ADD_LATENT_AUTOMATION_COMMAND(FClearWireImportedCommand(*this))
=======
		ADD_LATENT_AUTOMATION_COMMAND(FImportArchiveSingleActorCommand(
			TEXT("constraint_dynamic_parameters_build.agx"), Contents, *this))
		ADD_LATENT_AUTOMATION_COMMAND(FCheckConstraintDynamicParametersImportedCommand(*this))
		ADD_LATENT_AUTOMATION_COMMAND(FClearConstraintDynamicParametersImportedCommand(*this))
>>>>>>> f5b375a9
		return true;
	}
};

namespace
{
<<<<<<< HEAD
	FArchiveImporterToSingleActor_WireTest ArchiveImporterToSingleActor_WireTest;
=======
	FArchiveImporterToSingleActor_ConstraintDynamicParametersTest
		ArchiveImporterToSingleActor_ConstraintDynamicParametersTest;
>>>>>>> f5b375a9
}

/**
 * Check that the expected state was created during import.
 *
 * The object structure and all numbers tested here should match what is being set in the source
<<<<<<< HEAD
 * script wire.agxPy.
 *
 * @return True when the check is complete. Never returns false.
 */
bool FCheckWireImportedCommand::Update()
=======
 * script constraint_dynamic_parameters.agxPy.
 * @return true when the check is complete. Never returns false.
 */
bool FCheckConstraintDynamicParametersImportedCommand::Update()
{
	using namespace AgxAutomationCommon;
	if (Test.Contents == nullptr)
	{
		Test.AddError(
			TEXT("Could not import ConstraintDynamicParameters test scene: No content created."));
		return true;
	}

	// Get all the imported components.
	TArray<UActorComponent*> Components;
	Test.Contents->GetComponents(Components, false);

	// Two Rigid Bodies, one Hinge constraint with two DofGraphicsComponent's and one
	// DofGraphicsComponent and one Default Scene Root.
	Test.TestEqual(TEXT("Number of imported components"), Components.Num(), 7);

	UAGX_ConstraintComponent* Constraint =
		GetByName<UAGX_ConstraintComponent>(Components, TEXT("constraint"));

	// Elasticity.
	Test.TestEqual(
		TEXT("Translational 1 elasticity"), Constraint->Elasticity.Translational_1, 100.0);
	Test.TestEqual(
		TEXT("Translational 2 elasticity"), Constraint->Elasticity.Translational_2, 101.0);
	Test.TestEqual(
		TEXT("Translational 2 elasticity"), Constraint->Elasticity.Translational_3, 102.0);
	Test.TestEqual(TEXT("Rotational 1 elasticity"), Constraint->Elasticity.Rotational_1, 103.0);
	Test.TestEqual(TEXT("Rotational 2 elasticity"), Constraint->Elasticity.Rotational_2, 104.0);
	// Rotational 3 is not supported for AGX::Hinge.

	// Damping.
	Test.TestEqual(TEXT("Translational 1 damping"), Constraint->Damping.Translational_1, 200.0);
	Test.TestEqual(TEXT("Translational 2 damping"), Constraint->Damping.Translational_2, 201.0);
	Test.TestEqual(TEXT("Translational 2 damping"), Constraint->Damping.Translational_3, 202.0);
	Test.TestEqual(TEXT("Rotational 1 damping"), Constraint->Damping.Rotational_1, 203.0);
	Test.TestEqual(TEXT("Rotational 2 damping"), Constraint->Damping.Rotational_2, 204.0);
	// Rotational 3 is not supported for AGX::Hinge.

	// Force range.
	Test.TestEqual(
		TEXT("Translational 1 force range min"), Constraint->ForceRange.Translational_1.Min, 300.f);
	Test.TestEqual(
		TEXT("Translational 1 force range max"), Constraint->ForceRange.Translational_1.Max, 301.f);
	Test.TestEqual(
		TEXT("Translational 2 force range min"), Constraint->ForceRange.Translational_2.Min, 302.f);
	Test.TestEqual(
		TEXT("Translational 2 force range max"), Constraint->ForceRange.Translational_2.Max, 303.f);
	Test.TestEqual(
		TEXT("Translational 3 force range min"), Constraint->ForceRange.Translational_3.Min, 304.f);
	Test.TestEqual(
		TEXT("Translational 3 force range max"), Constraint->ForceRange.Translational_3.Max, 305.f);
	Test.TestEqual(
		TEXT("Rotational 1 force range min"), Constraint->ForceRange.Rotational_1.Min, 306.f);
	Test.TestEqual(
		TEXT("Rotational 1 force range min"), Constraint->ForceRange.Rotational_1.Max, 307.f);
	Test.TestEqual(
		TEXT("Rotational 2 force range min"), Constraint->ForceRange.Rotational_2.Min, 308.f);
	Test.TestEqual(
		TEXT("Rotational 2 force range min"), Constraint->ForceRange.Rotational_2.Max, 309.f);
	// Rotational 3 is not supported for AGX::Hinge.

	Test.TestEqual(TEXT("Solve type"), Constraint->SolveType, EAGX_SolveType::StDirectAndIterative);
	Test.TestEqual(TEXT("Enabled"), Constraint->bEnable, true);

	return true;
}

/**
 * Remove everything created by the archive import.
 * @return true when the clearing is complete. Never returns false.
 */
bool FClearConstraintDynamicParametersImportedCommand::Update()
{
	if (Test.Contents == nullptr)
	{
		return true;
	}

	UWorld* World = Test.Contents->GetWorld();
	if (World != nullptr)
	{
		World->DestroyActor(Test.Contents);
	}

	return true;
}

//
// Rigid Body properties test starts here.
//

class FArchiveImporterToSingleActor_RigidBodyPropertiesTest;

DEFINE_LATENT_AUTOMATION_COMMAND_ONE_PARAMETER(
	FCheckRigidBodyPropertiesImportedCommand,
	FArchiveImporterToSingleActor_RigidBodyPropertiesTest&, Test);

DEFINE_LATENT_AUTOMATION_COMMAND_ONE_PARAMETER(
	FClearRigidBodyPropertiesImportedCommand,
	FArchiveImporterToSingleActor_RigidBodyPropertiesTest&, Test);

class FArchiveImporterToSingleActor_RigidBodyPropertiesTest final
	: public AgxAutomationCommon::FAgxAutomationTest
{
public:
	FArchiveImporterToSingleActor_RigidBodyPropertiesTest()
		: AgxAutomationCommon::FAgxAutomationTest(
			  TEXT("FArchiveImporterToSingleActor_RigidBodyPropertiesTest"),
			  TEXT("AGXUnreal.Editor.ArchiveImporterToSingleActor.RigidBodyProperties"))
	{
	}

public:
	UWorld* World = nullptr;
	UAGX_Simulation* Simulation = nullptr;
	AActor* Contents = nullptr; /// <! The Actor created to hold the archive contents.
	UAGX_RigidBodyComponent* TrimeshBody = nullptr;

protected:
	virtual bool RunTest(const FString&) override
	{
		BAIL_TEST_IF_NOT_EDITOR(false)
		ADD_LATENT_AUTOMATION_COMMAND(FImportArchiveSingleActorCommand(
			TEXT("rigidbody_properties_build.agx"), Contents, *this))
		ADD_LATENT_AUTOMATION_COMMAND(FCheckRigidBodyPropertiesImportedCommand(*this))
		ADD_LATENT_AUTOMATION_COMMAND(FClearRigidBodyPropertiesImportedCommand(*this))
		return true;
	}
};

namespace
{
	FArchiveImporterToSingleActor_RigidBodyPropertiesTest
		ArchiveImporterToSingleActor_RigidBodyPropertiesTest;
}

/**
 * Check that the expected state was created during import.
 *
 * The object structure and all numbers tested here should match what is being set in the source
 * script rigidbody_properties.agxPy.
 * @return true when the check is complete. Never returns false.
 */
bool FCheckRigidBodyPropertiesImportedCommand::Update()
>>>>>>> f5b375a9
{
	using namespace AgxAutomationCommon;
	if (Test.Contents == nullptr)
	{
<<<<<<< HEAD
		Test.AddError(TEXT("Could not import Wire test scene: No content created"));
=======
		Test.AddError(TEXT("Could not import RigidBodyProperties test scene: No content created."));
>>>>>>> f5b375a9
		return true;
	}

	// Get all the imported components.
	TArray<UActorComponent*> Components;
	Test.Contents->GetComponents(Components, false);

<<<<<<< HEAD
	// A Wire (1) and its icon (2), three Rigid Bodies (5), three Shapes (8), a Collision Group
	// Disabler (9), and a Default Scene Root (10).
	Test.TestEqual(TEXT("Number of imported components"), Components.Num(), 10);

	UAGX_WireComponent* Wire = GetByName<UAGX_WireComponent>(Components, TEXT("Wire"));
	UAGX_RigidBodyComponent* WinchBody =
		GetByName<UAGX_RigidBodyComponent>(Components, TEXT("Winch Body"));
	UAGX_CylinderShapeComponent* WinchShape =
		GetByName<UAGX_CylinderShapeComponent>(Components, TEXT("Winch Shape"));
	UAGX_RigidBodyComponent* EyeBody =
		GetByName<UAGX_RigidBodyComponent>(Components, TEXT("Eye Body"));
	UAGX_SphereShapeComponent* EyeShape =
		GetByName<UAGX_SphereShapeComponent>(Components, TEXT("Eye Shape"));
	UAGX_RigidBodyComponent* BeadBody =
		GetByName<UAGX_RigidBodyComponent>(Components, TEXT("Bead Body"));
	UAGX_CapsuleShapeComponent* BeadShape =
		GetByName<UAGX_CapsuleShapeComponent>(Components, TEXT("Bead Shape"));

	Test.TestNotNull(TEXT("Wire"), Wire);
	Test.TestNotNull(TEXT("Winch Body"), WinchBody);
	Test.TestNotNull(TEXT("Winch Shape"), WinchShape);
	Test.TestNotNull(TEXT("Eye Body"), EyeBody);
	Test.TestNotNull(TEXT("Eye Shape"), EyeShape);
	Test.TestNotNull(TEXT("Bead Body"), BeadBody);
	Test.TestNotNull(TEXT("Bead Shape"), BeadShape);

	if (IsAnyNullptr(Wire, WinchBody, WinchShape, EyeBody, EyeShape, BeadBody, BeadShape))
	{
		Test.AddError(TEXT("At least one required object was nullptr, cannot continue."));
		return true;
	}

	const float Radius = CentimeterToMeter(Wire->Radius);
	const float Resolution = 1.0f / CentimeterToMeter(Wire->MinSegmentLength);
	FAGX_WireWinch& Winch = Wire->OwnedBeginWinch;
	const double PulledInLength = CentimeterToMeter(Winch.GetPulledInLength());
	const double Speed = CentimeterToMeter(Winch.GetTargetSpeed());
	const FVector WinchLocation {
		CentimeterToMeter(Winch.Location.X), CentimeterToMeter(Winch.Location.Y),
		CentimeterToMeter(Winch.Location.Z)};

	// Note negated Y, since AGX Dynamics is right-handed and Unreal Engine is left-handed.
	const FVector ExpectedDirection = FVector(0.696526, -0.398015, 0.597022).GetUnsafeNormal();
	const FRotator ExpectedRotation = ExpectedDirection.Rotation();

	Test.TestEqual(TEXT("Radius"), Radius, 0.05f);
	Test.TestEqual(TEXT("Resolution"), Resolution, 3.0f);
	Test.TestEqual(TEXT("Begin winch type"), Wire->BeginWinchType, EWireWinchOwnerType::Wire);
	Test.TestEqual(TEXT("Pulled in length"), PulledInLength, 10.0);
	Test.TestEqual(TEXT("Speed"), Speed, 0.5);
	Test.TestEqual(TEXT("Num route nodes"), Wire->RouteNodes.Num(), 23);

	Test.TestEqual(TEXT("GetMotorForceRangeMin"), Winch.GetMotorForceRangeMin(), -10.0);
	Test.TestEqual(TEXT("GetMotorForceRangeMax"), Winch.GetMotorForceRangeMax(), 20.0);
	Test.TestEqual(TEXT("GetBrakeForceRangeMin"), Winch.GetBrakeForceRangeMin(), -100.0);
	Test.TestEqual(TEXT("GetBrakeForceRangeMax"), Winch.GetBrakeForceRangeMax(), 200.0);
	Test.TestEqual(TEXT("IsMotorEnabled"), Winch.IsMotorEnabled(), true);
	Test.TestEqual(TEXT("IsBrakeEnabled"), Winch.IsBrakeEnabled(), true);
	Test.TestEqual(TEXT("Location"), WinchLocation, FVector(0.6f, 0.0f, 0.0f));
	// Somewhat unclear why we need such a big tolerance here. The value is created through
	// computation, both in Python, during import, and in this test, but still 1e-3 is very big.
	AgxAutomationCommon::TestEqual(Test, TEXT("Rotation"), Winch.Rotation, ExpectedRotation, 1e-3f);
	Test.TestEqual(TEXT("bAutoFeed"), Winch.bAutoFeed, false);

	auto RangeHasType =
		[this, &Nodes = Wire->RouteNodes](int32 Begin, int32 End, EWireNodeType Type)
	{
		for (int32 I = Begin; I < End; ++I)
		{
			Test.TestEqual(TEXT("NodeType"), Nodes[I].NodeType, Type);
		}
	};

	// The original route nodes created by the Python script were lost during the wire
	// initialization right before the scene was stored to the AGX Dynamics archive. We can only see
	// the initialized nodes.
	RangeHasType(0, 11, EWireNodeType::Free);
	RangeHasType(11, 12, EWireNodeType::Eye);
	RangeHasType(12, 22, EWireNodeType::Free);
	RangeHasType(22, 23, EWireNodeType::BodyFixed);

	UAGX_RigidBodyComponent* WinchBodyRef = Winch.BodyAttachment.GetRigidBody();
	Test.TestEqual(TEXT("Winch Body"), WinchBodyRef, WinchBody);

	auto RangeHasBody =
		[this, &Nodes = Wire->RouteNodes](int32 Begin, int32 End, UAGX_RigidBodyComponent* Body)
	{
		for (int32 I = Begin; I < End; ++I)
		{
			UAGX_RigidBodyComponent* NodeBodyRef = Nodes[I].RigidBody.GetRigidBody();
			Test.TestEqual(TEXT("NodeBody"), NodeBodyRef, Body);
		}
	};

	RangeHasBody(0, 11, nullptr);
	RangeHasBody(11, 12, EyeBody);
	RangeHasBody(12, 22, nullptr);
	RangeHasBody(22, 23, BeadBody);
=======
	// One Rigid Bodies, one Geometry and one Default Scene Root.
	Test.TestEqual(TEXT("Number of imported components"), Components.Num(), 3);

	UAGX_RigidBodyComponent* SphereBody =
		GetByName<UAGX_RigidBodyComponent>(Components, TEXT("SphereBody"));

	// Name.
	{
		Test.TestEqual("Sphere name", SphereBody->GetFName(), FName(TEXT("SphereBody")));
	}

	// Position.
	{
		FVector Actual = SphereBody->GetComponentLocation();
		// The position, in AGX Dynamics' units, that was given to the sphere when created.
		FVector ExpectedAgx(10.f, 20.f, 30.f);
		FVector Expected = AgxToUnrealVector(ExpectedAgx);
		Test.TestEqual(TEXT("Sphere position"), Actual, Expected);
	}

	// Rotation.
	{
		FRotator Actual = SphereBody->GetComponentRotation();
		// The rotation, in AGX Dynamics' units, that was given to the sphere when created.
		FVector ExpectedAgx(0.1f, 0.2f, 0.3f);
		FRotator Expected = AgxToUnrealEulerAngles(ExpectedAgx);
		TestEqual(Test, TEXT("Sphere rotation"), Actual, Expected);
	}

	// Velocity.
	{
		FVector Actual = SphereBody->Velocity;
		// The velocity, in AGX Dynamics' units, that was given to the sphere when created.
		FVector ExpectedAgx(1.f, 2.f, 3.f);
		FVector Expected = AgxToUnrealVector(ExpectedAgx);
		Test.TestEqual(TEXT("Sphere linear velocity"), Actual, Expected);
	}

	// Angular velocity.
	{
		FVector Actual = SphereBody->AngularVelocity;
		// The angular velocity, in AGX Dynamics' units, that was given to the sphere when created.
		FVector ExpectedAgx(1.1f, 1.2f, 1.3f);
		FVector Expected = AgxToUnrealAngularVelocity(ExpectedAgx);
		Test.TestEqual(TEXT("Sphere angular velocity"), Actual, Expected);
	}

	// Mass.
	{
		Test.TestEqual(TEXT("Sphere mass"), SphereBody->Mass, 500.f);
	}

	// Mass properties automatic generation.
	{
		Test.TestEqual(TEXT("Auto generate mass"), SphereBody->GetAutoGenerateMass(), false);
		Test.TestEqual(TEXT("Auto generate CoM offset"), SphereBody->GetAutoGenerateCenterOfMassOffset(), true);
		Test.TestEqual(TEXT("Auto generate inertia"), SphereBody->GetAutoGeneratePrincipalInertia(), false);
	}

	// Inertia tensor diagonal.
	{
		FVector Actual = SphereBody->GetPrincipalInertia();
		FVector Expected(100.f, 200.f, 300.f);
		Test.TestEqual(TEXT("Sphere inertia tensor diagonal"), Actual, Expected);
	}

	// Motion control.
	{
		EAGX_MotionControl Actual = SphereBody->MotionControl;
		EAGX_MotionControl Expected = EAGX_MotionControl::MC_DYNAMICS;
		Test.TestEqual(TEXT("Sphere motion control"), Actual, Expected);
	}

	// Transform root component.
	{
		Test.TestEqual(
			TEXT("Sphere transform target"), SphereBody->TransformTarget,
			EAGX_TransformTarget::TT_SELF);
	}

	return true;
}

/**
 * Remove everything created by the archive import.
 * @return true when the clearing is complete. Never returns false.
 */
bool FClearRigidBodyPropertiesImportedCommand::Update()
{
	if (Test.Contents == nullptr)
	{
		return true;
	}

	UWorld* World = Test.Contents->GetWorld();
	if (World != nullptr)
	{
		World->DestroyActor(Test.Contents);
	}

	return true;
}

//
// Simple geometries test starts here.
//

class FArchiveImporterToSingleActor_SimpleGeometriesTest;

DEFINE_LATENT_AUTOMATION_COMMAND_ONE_PARAMETER(
	FCheckSimpleGeometriesImportedCommand, FArchiveImporterToSingleActor_SimpleGeometriesTest&,
	Test);

DEFINE_LATENT_AUTOMATION_COMMAND_ONE_PARAMETER(
	FClearSimpleGeometriesImportedCommand, FArchiveImporterToSingleActor_SimpleGeometriesTest&,
	Test);

class FArchiveImporterToSingleActor_SimpleGeometriesTest final
	: public AgxAutomationCommon::FAgxAutomationTest
{
public:
	FArchiveImporterToSingleActor_SimpleGeometriesTest()
		: AgxAutomationCommon::FAgxAutomationTest(
			  TEXT("FArchiveImporterToSingleActor_SimpleGeometriesTest"),
			  TEXT("AGXUnreal.Editor.ArchiveImporterToSingleActor.SimpleGeometries"))
	{
	}

public:
	UWorld* World = nullptr;
	UAGX_Simulation* Simulation = nullptr;
	AActor* Contents = nullptr; /// <! The Actor created to hold the archive contents.
	UAGX_RigidBodyComponent* TrimeshBody = nullptr;

protected:
	virtual bool RunTest(const FString&) override
	{
		BAIL_TEST_IF_NOT_EDITOR(false)
		ADD_LATENT_AUTOMATION_COMMAND(
			FImportArchiveSingleActorCommand(TEXT("single_geometries_build.agx"), Contents, *this))
		ADD_LATENT_AUTOMATION_COMMAND(FCheckSimpleGeometriesImportedCommand(*this))
		ADD_LATENT_AUTOMATION_COMMAND(FClearSimpleGeometriesImportedCommand(*this))
		return true;
	}
};

namespace
{
	FArchiveImporterToSingleActor_SimpleGeometriesTest
		ArchiveImporterToSingleActor_SimpleGeometriesTest;
}

/**
 * Check that the expected state was created during import.
 *
 * The object structure and all numbers tested here should match what is being set in the source
 * script single_geometries.agxPy.
 * @return true when the check is complete. Never returns false.
 */
bool FCheckSimpleGeometriesImportedCommand::Update()
{
	using namespace AgxAutomationCommon;
	if (Test.Contents == nullptr)
	{
		Test.AddError(TEXT("Could not import SimpleGeometries test scene: No content created."));
		return true;
	}

	auto testShape = [this](USceneComponent* c, const FVector& ExpectedAGXWorldPos)
	{
		Test.TestNotNull(TEXT("Component exists"), c);
		const FVector ExpectedUnrealPos = AgxToUnrealVector(ExpectedAGXWorldPos);
		Test.TestEqual(TEXT("Component position"), c->GetComponentLocation(), ExpectedUnrealPos);
	};

	// Get all the imported components.
	TArray<UActorComponent*> Components;
	Test.Contents->GetComponents(Components, false);

	// 5 Rigid Bodies, 10 Geometries, 2 Static Meshes and 1 Default Scene Root.
	Test.TestEqual(TEXT("Number of imported components"), Components.Num(), 18);

	testShape(
		GetByName<UAGX_SphereShapeComponent>(Components, TEXT("sphereGeometry")),
		FVector(0.f, 0.f, 0.f));

	testShape(
		GetByName<UAGX_BoxShapeComponent>(Components, TEXT("boxGeometry")), FVector(2.f, 0.f, 0.f));

	testShape(
		GetByName<UAGX_CylinderShapeComponent>(Components, TEXT("cylinderGeometry")),
		FVector(4.f, 0.f, 0.f));

	testShape(
		GetByName<UAGX_CapsuleShapeComponent>(Components, TEXT("capsuleGeometry")),
		FVector(6.f, 0.f, 0.f));

	testShape(
		GetByName<UAGX_TrimeshShapeComponent>(Components, TEXT("trimeshGeometry")),
		FVector(8.f, 0.f, 0.f));

	testShape(
		GetByName<UAGX_SphereShapeComponent>(Components, TEXT("sphereGeometryFree")),
		FVector(0.f, 2.f, 0.f));

	testShape(
		GetByName<UAGX_BoxShapeComponent>(Components, TEXT("boxGeometryFree")),
		FVector(2.f, 2.f, 0.f));

	testShape(
		GetByName<UAGX_CylinderShapeComponent>(Components, TEXT("cylinderGeometryFree")),
		FVector(4.f, 2.f, 0.f));

	testShape(
		GetByName<UAGX_CapsuleShapeComponent>(Components, TEXT("capsuleGeometryFree")),
		FVector(6.f, 2.f, 0.f));

	testShape(
		GetByName<UAGX_TrimeshShapeComponent>(Components, TEXT("trimeshGeometryFree")),
		FVector(8.f, 2.f, 0.f));
>>>>>>> f5b375a9

	return true;
}

/**
<<<<<<< HEAD
 * Remove eveything created by the archive import.
 *
 * @return True when the clearing is complete. Never returns false.
 */
bool FClearWireImportedCommand::Update()
=======
 * Remove everything created by the archive import.
 * @return true when the clearing is complete. Never returns false.
 */
bool FClearSimpleGeometriesImportedCommand::Update()
>>>>>>> f5b375a9
{
	if (Test.Contents == nullptr)
	{
		return true;
	}

	UWorld* World = Test.Contents->GetWorld();
	if (World != nullptr)
	{
		World->DestroyActor(Test.Contents);
	}

<<<<<<< HEAD
	TArray<const TCHAR*> ExpectedFiles {
		TEXT("ShapeMaterials"), TEXT("defaultWireMaterial_52.uasset")};
	AgxAutomationCommon::DeleteImportDirectory(TEXT("wire_build"), ExpectedFiles);
=======
	// @todo Figure out why this error appears. So far it seems to only appear on Linux and not
	// Windows.
	Test.AddExpectedError(TEXT("inotify_rm_watch cannot remove descriptor"));

	TArray<const TCHAR*> ExpectedFiles = {
		TEXT("StaticMeshs"), TEXT("trimeshShape.uasset"), TEXT("trimeshShapeFree.uasset")};
	AgxAutomationCommon::DeleteImportDirectory(TEXT("single_geometries_build"), ExpectedFiles);
>>>>>>> f5b375a9

	return true;
}

// WITH_DEV_AUTOMATION_TESTS
#endif<|MERGE_RESOLUTION|>--- conflicted
+++ resolved
@@ -9,7 +9,6 @@
 #include "Shapes/AGX_BoxShapeComponent.h"
 #include "Shapes/AGX_CapsuleShapeComponent.h"
 #include "Shapes/AGX_CylinderShapeComponent.h"
-#include "Shapes/AGX_CapsuleShapeComponent.h"
 #include "Shapes/AGX_TrimeshShapeComponent.h"
 #include "CollisionGroups/AGX_CollisionGroupDisablerComponent.h"
 #include "Constraints/AGX_ConstraintComponent.h"
@@ -1441,7 +1440,6 @@
 }
 
 //
-<<<<<<< HEAD
 // Wire test starts here.
 //
 
@@ -1460,29 +1458,6 @@
 		: AgxAutomationCommon::FAgxAutomationTest(
 			  TEXT("FArchiveImporterToSingleActor_WireTest"),
 			  TEXT("AGXUnreal.Editor.ArchiveImporterToSingleActor.Wire"))
-=======
-// Constraint Dynamic Parameters test starts here.
-//
-
-class FArchiveImporterToSingleActor_ConstraintDynamicParametersTest;
-
-DEFINE_LATENT_AUTOMATION_COMMAND_ONE_PARAMETER(
-	FCheckConstraintDynamicParametersImportedCommand,
-	FArchiveImporterToSingleActor_ConstraintDynamicParametersTest&, Test);
-
-DEFINE_LATENT_AUTOMATION_COMMAND_ONE_PARAMETER(
-	FClearConstraintDynamicParametersImportedCommand,
-	FArchiveImporterToSingleActor_ConstraintDynamicParametersTest&, Test);
-
-class FArchiveImporterToSingleActor_ConstraintDynamicParametersTest final
-	: public AgxAutomationCommon::FAgxAutomationTest
-{
-public:
-	FArchiveImporterToSingleActor_ConstraintDynamicParametersTest()
-		: AgxAutomationCommon::FAgxAutomationTest(
-			  TEXT("FArchiveImporterToSingleActor_ConstraintDynamicParametersTest"),
-			  TEXT("AGXUnreal.Editor.ArchiveImporterToSingleActor.ConstraintDynamicParameters"))
->>>>>>> f5b375a9
 	{
 	}
 
@@ -1490,61 +1465,38 @@
 	UWorld* World = nullptr;
 	UAGX_Simulation* Simulation = nullptr;
 	AActor* Contents = nullptr; /// <! The Actor created to hold the archive contents.
-<<<<<<< HEAD
-=======
-	UAGX_RigidBodyComponent* TrimeshBody = nullptr;
->>>>>>> f5b375a9
 
 protected:
 	virtual bool RunTest(const FString&) override
 	{
 		BAIL_TEST_IF_NOT_EDITOR(false)
-<<<<<<< HEAD
 		ADD_LATENT_AUTOMATION_COMMAND(
 			FImportArchiveSingleActorCommand(TEXT("wire_build.agx"), Contents, *this))
 		ADD_LATENT_AUTOMATION_COMMAND(FCheckWireImportedCommand(*this))
 		ADD_LATENT_AUTOMATION_COMMAND(FClearWireImportedCommand(*this))
-=======
-		ADD_LATENT_AUTOMATION_COMMAND(FImportArchiveSingleActorCommand(
-			TEXT("constraint_dynamic_parameters_build.agx"), Contents, *this))
-		ADD_LATENT_AUTOMATION_COMMAND(FCheckConstraintDynamicParametersImportedCommand(*this))
-		ADD_LATENT_AUTOMATION_COMMAND(FClearConstraintDynamicParametersImportedCommand(*this))
->>>>>>> f5b375a9
 		return true;
 	}
 };
 
 namespace
 {
-<<<<<<< HEAD
 	FArchiveImporterToSingleActor_WireTest ArchiveImporterToSingleActor_WireTest;
-=======
-	FArchiveImporterToSingleActor_ConstraintDynamicParametersTest
-		ArchiveImporterToSingleActor_ConstraintDynamicParametersTest;
->>>>>>> f5b375a9
 }
 
 /**
  * Check that the expected state was created during import.
  *
  * The object structure and all numbers tested here should match what is being set in the source
-<<<<<<< HEAD
  * script wire.agxPy.
  *
  * @return True when the check is complete. Never returns false.
  */
 bool FCheckWireImportedCommand::Update()
-=======
- * script constraint_dynamic_parameters.agxPy.
- * @return true when the check is complete. Never returns false.
- */
-bool FCheckConstraintDynamicParametersImportedCommand::Update()
 {
 	using namespace AgxAutomationCommon;
 	if (Test.Contents == nullptr)
 	{
-		Test.AddError(
-			TEXT("Could not import ConstraintDynamicParameters test scene: No content created."));
+		Test.AddError(TEXT("Could not import Wire test scene: No content created"));
 		return true;
 	}
 
@@ -1552,156 +1504,6 @@
 	TArray<UActorComponent*> Components;
 	Test.Contents->GetComponents(Components, false);
 
-	// Two Rigid Bodies, one Hinge constraint with two DofGraphicsComponent's and one
-	// DofGraphicsComponent and one Default Scene Root.
-	Test.TestEqual(TEXT("Number of imported components"), Components.Num(), 7);
-
-	UAGX_ConstraintComponent* Constraint =
-		GetByName<UAGX_ConstraintComponent>(Components, TEXT("constraint"));
-
-	// Elasticity.
-	Test.TestEqual(
-		TEXT("Translational 1 elasticity"), Constraint->Elasticity.Translational_1, 100.0);
-	Test.TestEqual(
-		TEXT("Translational 2 elasticity"), Constraint->Elasticity.Translational_2, 101.0);
-	Test.TestEqual(
-		TEXT("Translational 2 elasticity"), Constraint->Elasticity.Translational_3, 102.0);
-	Test.TestEqual(TEXT("Rotational 1 elasticity"), Constraint->Elasticity.Rotational_1, 103.0);
-	Test.TestEqual(TEXT("Rotational 2 elasticity"), Constraint->Elasticity.Rotational_2, 104.0);
-	// Rotational 3 is not supported for AGX::Hinge.
-
-	// Damping.
-	Test.TestEqual(TEXT("Translational 1 damping"), Constraint->Damping.Translational_1, 200.0);
-	Test.TestEqual(TEXT("Translational 2 damping"), Constraint->Damping.Translational_2, 201.0);
-	Test.TestEqual(TEXT("Translational 2 damping"), Constraint->Damping.Translational_3, 202.0);
-	Test.TestEqual(TEXT("Rotational 1 damping"), Constraint->Damping.Rotational_1, 203.0);
-	Test.TestEqual(TEXT("Rotational 2 damping"), Constraint->Damping.Rotational_2, 204.0);
-	// Rotational 3 is not supported for AGX::Hinge.
-
-	// Force range.
-	Test.TestEqual(
-		TEXT("Translational 1 force range min"), Constraint->ForceRange.Translational_1.Min, 300.f);
-	Test.TestEqual(
-		TEXT("Translational 1 force range max"), Constraint->ForceRange.Translational_1.Max, 301.f);
-	Test.TestEqual(
-		TEXT("Translational 2 force range min"), Constraint->ForceRange.Translational_2.Min, 302.f);
-	Test.TestEqual(
-		TEXT("Translational 2 force range max"), Constraint->ForceRange.Translational_2.Max, 303.f);
-	Test.TestEqual(
-		TEXT("Translational 3 force range min"), Constraint->ForceRange.Translational_3.Min, 304.f);
-	Test.TestEqual(
-		TEXT("Translational 3 force range max"), Constraint->ForceRange.Translational_3.Max, 305.f);
-	Test.TestEqual(
-		TEXT("Rotational 1 force range min"), Constraint->ForceRange.Rotational_1.Min, 306.f);
-	Test.TestEqual(
-		TEXT("Rotational 1 force range min"), Constraint->ForceRange.Rotational_1.Max, 307.f);
-	Test.TestEqual(
-		TEXT("Rotational 2 force range min"), Constraint->ForceRange.Rotational_2.Min, 308.f);
-	Test.TestEqual(
-		TEXT("Rotational 2 force range min"), Constraint->ForceRange.Rotational_2.Max, 309.f);
-	// Rotational 3 is not supported for AGX::Hinge.
-
-	Test.TestEqual(TEXT("Solve type"), Constraint->SolveType, EAGX_SolveType::StDirectAndIterative);
-	Test.TestEqual(TEXT("Enabled"), Constraint->bEnable, true);
-
-	return true;
-}
-
-/**
- * Remove everything created by the archive import.
- * @return true when the clearing is complete. Never returns false.
- */
-bool FClearConstraintDynamicParametersImportedCommand::Update()
-{
-	if (Test.Contents == nullptr)
-	{
-		return true;
-	}
-
-	UWorld* World = Test.Contents->GetWorld();
-	if (World != nullptr)
-	{
-		World->DestroyActor(Test.Contents);
-	}
-
-	return true;
-}
-
-//
-// Rigid Body properties test starts here.
-//
-
-class FArchiveImporterToSingleActor_RigidBodyPropertiesTest;
-
-DEFINE_LATENT_AUTOMATION_COMMAND_ONE_PARAMETER(
-	FCheckRigidBodyPropertiesImportedCommand,
-	FArchiveImporterToSingleActor_RigidBodyPropertiesTest&, Test);
-
-DEFINE_LATENT_AUTOMATION_COMMAND_ONE_PARAMETER(
-	FClearRigidBodyPropertiesImportedCommand,
-	FArchiveImporterToSingleActor_RigidBodyPropertiesTest&, Test);
-
-class FArchiveImporterToSingleActor_RigidBodyPropertiesTest final
-	: public AgxAutomationCommon::FAgxAutomationTest
-{
-public:
-	FArchiveImporterToSingleActor_RigidBodyPropertiesTest()
-		: AgxAutomationCommon::FAgxAutomationTest(
-			  TEXT("FArchiveImporterToSingleActor_RigidBodyPropertiesTest"),
-			  TEXT("AGXUnreal.Editor.ArchiveImporterToSingleActor.RigidBodyProperties"))
-	{
-	}
-
-public:
-	UWorld* World = nullptr;
-	UAGX_Simulation* Simulation = nullptr;
-	AActor* Contents = nullptr; /// <! The Actor created to hold the archive contents.
-	UAGX_RigidBodyComponent* TrimeshBody = nullptr;
-
-protected:
-	virtual bool RunTest(const FString&) override
-	{
-		BAIL_TEST_IF_NOT_EDITOR(false)
-		ADD_LATENT_AUTOMATION_COMMAND(FImportArchiveSingleActorCommand(
-			TEXT("rigidbody_properties_build.agx"), Contents, *this))
-		ADD_LATENT_AUTOMATION_COMMAND(FCheckRigidBodyPropertiesImportedCommand(*this))
-		ADD_LATENT_AUTOMATION_COMMAND(FClearRigidBodyPropertiesImportedCommand(*this))
-		return true;
-	}
-};
-
-namespace
-{
-	FArchiveImporterToSingleActor_RigidBodyPropertiesTest
-		ArchiveImporterToSingleActor_RigidBodyPropertiesTest;
-}
-
-/**
- * Check that the expected state was created during import.
- *
- * The object structure and all numbers tested here should match what is being set in the source
- * script rigidbody_properties.agxPy.
- * @return true when the check is complete. Never returns false.
- */
-bool FCheckRigidBodyPropertiesImportedCommand::Update()
->>>>>>> f5b375a9
-{
-	using namespace AgxAutomationCommon;
-	if (Test.Contents == nullptr)
-	{
-<<<<<<< HEAD
-		Test.AddError(TEXT("Could not import Wire test scene: No content created"));
-=======
-		Test.AddError(TEXT("Could not import RigidBodyProperties test scene: No content created."));
->>>>>>> f5b375a9
-		return true;
-	}
-
-	// Get all the imported components.
-	TArray<UActorComponent*> Components;
-	Test.Contents->GetComponents(Components, false);
-
-<<<<<<< HEAD
 	// A Wire (1) and its icon (2), three Rigid Bodies (5), three Shapes (8), a Collision Group
 	// Disabler (9), and a Default Scene Root (10).
 	Test.TestEqual(TEXT("Number of imported components"), Components.Num(), 10);
@@ -1800,7 +1602,249 @@
 	RangeHasBody(11, 12, EyeBody);
 	RangeHasBody(12, 22, nullptr);
 	RangeHasBody(22, 23, BeadBody);
-=======
+
+	return true;
+}
+
+/**
+ * Remove eveything created by the archive import.
+ *
+ * @return True when the clearing is complete. Never returns false.
+ */
+bool FClearWireImportedCommand::Update()
+{
+	if (Test.Contents == nullptr)
+	{
+		return true;
+	}
+
+	UWorld* World = Test.Contents->GetWorld();
+	if (World != nullptr)
+	{
+		World->DestroyActor(Test.Contents);
+	}
+
+	TArray<const TCHAR*> ExpectedFiles {
+		TEXT("ShapeMaterials"), TEXT("defaultWireMaterial_57.uasset")};
+	AgxAutomationCommon::DeleteImportDirectory(TEXT("wire_build"), ExpectedFiles);
+
+	return true;
+}
+
+//
+// Constraint Dynamic Parameters test starts here.
+//
+
+class FArchiveImporterToSingleActor_ConstraintDynamicParametersTest;
+
+DEFINE_LATENT_AUTOMATION_COMMAND_ONE_PARAMETER(
+	FCheckConstraintDynamicParametersImportedCommand,
+	FArchiveImporterToSingleActor_ConstraintDynamicParametersTest&, Test);
+
+DEFINE_LATENT_AUTOMATION_COMMAND_ONE_PARAMETER(
+	FClearConstraintDynamicParametersImportedCommand,
+	FArchiveImporterToSingleActor_ConstraintDynamicParametersTest&, Test);
+
+class FArchiveImporterToSingleActor_ConstraintDynamicParametersTest final
+	: public AgxAutomationCommon::FAgxAutomationTest
+{
+public:
+	FArchiveImporterToSingleActor_ConstraintDynamicParametersTest()
+		: AgxAutomationCommon::FAgxAutomationTest(
+			  TEXT("FArchiveImporterToSingleActor_ConstraintDynamicParametersTest"),
+			  TEXT("AGXUnreal.Editor.ArchiveImporterToSingleActor.ConstraintDynamicParameters"))
+	{
+	}
+
+public:
+	UWorld* World = nullptr;
+	UAGX_Simulation* Simulation = nullptr;
+	AActor* Contents = nullptr; /// <! The Actor created to hold the archive contents.
+	UAGX_RigidBodyComponent* TrimeshBody = nullptr;
+
+protected:
+	virtual bool RunTest(const FString&) override
+	{
+		BAIL_TEST_IF_NOT_EDITOR(false)
+		ADD_LATENT_AUTOMATION_COMMAND(FImportArchiveSingleActorCommand(
+			TEXT("constraint_dynamic_parameters_build.agx"), Contents, *this))
+		ADD_LATENT_AUTOMATION_COMMAND(FCheckConstraintDynamicParametersImportedCommand(*this))
+		ADD_LATENT_AUTOMATION_COMMAND(FClearConstraintDynamicParametersImportedCommand(*this))
+		return true;
+	}
+};
+
+namespace
+{
+	FArchiveImporterToSingleActor_ConstraintDynamicParametersTest
+		ArchiveImporterToSingleActor_ConstraintDynamicParametersTest;
+}
+
+/**
+ * Check that the expected state was created during import.
+ *
+ * The object structure and all numbers tested here should match what is being set in the source
+ * script constraint_dynamic_parameters.agxPy.
+ * @return true when the check is complete. Never returns false.
+ */
+bool FCheckConstraintDynamicParametersImportedCommand::Update()
+{
+	using namespace AgxAutomationCommon;
+	if (Test.Contents == nullptr)
+	{
+		Test.AddError(
+			TEXT("Could not import ConstraintDynamicParameters test scene: No content created."));
+		return true;
+	}
+
+	// Get all the imported components.
+	TArray<UActorComponent*> Components;
+	Test.Contents->GetComponents(Components, false);
+
+	// Two Rigid Bodies, one Hinge constraint with two DofGraphicsComponent's and one
+	// DofGraphicsComponent and one Default Scene Root.
+	Test.TestEqual(TEXT("Number of imported components"), Components.Num(), 7);
+
+	UAGX_ConstraintComponent* Constraint =
+		GetByName<UAGX_ConstraintComponent>(Components, TEXT("constraint"));
+
+	// Elasticity.
+	Test.TestEqual(
+		TEXT("Translational 1 elasticity"), Constraint->Elasticity.Translational_1, 100.0);
+	Test.TestEqual(
+		TEXT("Translational 2 elasticity"), Constraint->Elasticity.Translational_2, 101.0);
+	Test.TestEqual(
+		TEXT("Translational 2 elasticity"), Constraint->Elasticity.Translational_3, 102.0);
+	Test.TestEqual(TEXT("Rotational 1 elasticity"), Constraint->Elasticity.Rotational_1, 103.0);
+	Test.TestEqual(TEXT("Rotational 2 elasticity"), Constraint->Elasticity.Rotational_2, 104.0);
+	// Rotational 3 is not supported for AGX::Hinge.
+
+	// Damping.
+	Test.TestEqual(TEXT("Translational 1 damping"), Constraint->Damping.Translational_1, 200.0);
+	Test.TestEqual(TEXT("Translational 2 damping"), Constraint->Damping.Translational_2, 201.0);
+	Test.TestEqual(TEXT("Translational 2 damping"), Constraint->Damping.Translational_3, 202.0);
+	Test.TestEqual(TEXT("Rotational 1 damping"), Constraint->Damping.Rotational_1, 203.0);
+	Test.TestEqual(TEXT("Rotational 2 damping"), Constraint->Damping.Rotational_2, 204.0);
+	// Rotational 3 is not supported for AGX::Hinge.
+
+	// Force range.
+	Test.TestEqual(
+		TEXT("Translational 1 force range min"), Constraint->ForceRange.Translational_1.Min, 300.f);
+	Test.TestEqual(
+		TEXT("Translational 1 force range max"), Constraint->ForceRange.Translational_1.Max, 301.f);
+	Test.TestEqual(
+		TEXT("Translational 2 force range min"), Constraint->ForceRange.Translational_2.Min, 302.f);
+	Test.TestEqual(
+		TEXT("Translational 2 force range max"), Constraint->ForceRange.Translational_2.Max, 303.f);
+	Test.TestEqual(
+		TEXT("Translational 3 force range min"), Constraint->ForceRange.Translational_3.Min, 304.f);
+	Test.TestEqual(
+		TEXT("Translational 3 force range max"), Constraint->ForceRange.Translational_3.Max, 305.f);
+	Test.TestEqual(
+		TEXT("Rotational 1 force range min"), Constraint->ForceRange.Rotational_1.Min, 306.f);
+	Test.TestEqual(
+		TEXT("Rotational 1 force range min"), Constraint->ForceRange.Rotational_1.Max, 307.f);
+	Test.TestEqual(
+		TEXT("Rotational 2 force range min"), Constraint->ForceRange.Rotational_2.Min, 308.f);
+	Test.TestEqual(
+		TEXT("Rotational 2 force range min"), Constraint->ForceRange.Rotational_2.Max, 309.f);
+	// Rotational 3 is not supported for AGX::Hinge.
+
+	Test.TestEqual(TEXT("Solve type"), Constraint->SolveType, EAGX_SolveType::StDirectAndIterative);
+	Test.TestEqual(TEXT("Enabled"), Constraint->bEnable, true);
+
+	return true;
+}
+
+/**
+ * Remove everything created by the archive import.
+ * @return true when the clearing is complete. Never returns false.
+ */
+bool FClearConstraintDynamicParametersImportedCommand::Update()
+{
+	if (Test.Contents == nullptr)
+	{
+		return true;
+	}
+
+	UWorld* World = Test.Contents->GetWorld();
+	if (World != nullptr)
+	{
+		World->DestroyActor(Test.Contents);
+	}
+
+	return true;
+}
+
+//
+// Rigid Body properties test starts here.
+//
+
+class FArchiveImporterToSingleActor_RigidBodyPropertiesTest;
+
+DEFINE_LATENT_AUTOMATION_COMMAND_ONE_PARAMETER(
+	FCheckRigidBodyPropertiesImportedCommand,
+	FArchiveImporterToSingleActor_RigidBodyPropertiesTest&, Test);
+
+DEFINE_LATENT_AUTOMATION_COMMAND_ONE_PARAMETER(
+	FClearRigidBodyPropertiesImportedCommand,
+	FArchiveImporterToSingleActor_RigidBodyPropertiesTest&, Test);
+
+class FArchiveImporterToSingleActor_RigidBodyPropertiesTest final
+	: public AgxAutomationCommon::FAgxAutomationTest
+{
+public:
+	FArchiveImporterToSingleActor_RigidBodyPropertiesTest()
+		: AgxAutomationCommon::FAgxAutomationTest(
+			  TEXT("FArchiveImporterToSingleActor_RigidBodyPropertiesTest"),
+			  TEXT("AGXUnreal.Editor.ArchiveImporterToSingleActor.RigidBodyProperties"))
+	{
+	}
+
+public:
+	UWorld* World = nullptr;
+	UAGX_Simulation* Simulation = nullptr;
+	AActor* Contents = nullptr; /// <! The Actor created to hold the archive contents.
+	UAGX_RigidBodyComponent* TrimeshBody = nullptr;
+
+protected:
+	virtual bool RunTest(const FString&) override
+	{
+		BAIL_TEST_IF_NOT_EDITOR(false)
+		ADD_LATENT_AUTOMATION_COMMAND(FImportArchiveSingleActorCommand(
+			TEXT("rigidbody_properties_build.agx"), Contents, *this))
+		ADD_LATENT_AUTOMATION_COMMAND(FCheckRigidBodyPropertiesImportedCommand(*this))
+		ADD_LATENT_AUTOMATION_COMMAND(FClearRigidBodyPropertiesImportedCommand(*this))
+		return true;
+	}
+};
+
+namespace
+{
+	FArchiveImporterToSingleActor_RigidBodyPropertiesTest
+		ArchiveImporterToSingleActor_RigidBodyPropertiesTest;
+}
+
+/**
+ * Check that the expected state was created during import.
+ *
+ * The object structure and all numbers tested here should match what is being set in the source
+ * script rigidbody_properties.agxPy.
+ * @return true when the check is complete. Never returns false.
+ */
+bool FCheckRigidBodyPropertiesImportedCommand::Update()
+{
+	using namespace AgxAutomationCommon;
+	if (Test.Contents == nullptr)
+	{
+		Test.AddError(TEXT("Could not import RigidBodyProperties test scene: No content created."));
+		return true;
+	}
+
+	// Get all the imported components.
+	TArray<UActorComponent*> Components;
+	Test.Contents->GetComponents(Components, false);
+
 	// One Rigid Bodies, one Geometry and one Default Scene Root.
 	Test.TestEqual(TEXT("Number of imported components"), Components.Num(), 3);
 
@@ -2021,24 +2065,15 @@
 	testShape(
 		GetByName<UAGX_TrimeshShapeComponent>(Components, TEXT("trimeshGeometryFree")),
 		FVector(8.f, 2.f, 0.f));
->>>>>>> f5b375a9
 
 	return true;
 }
 
 /**
-<<<<<<< HEAD
- * Remove eveything created by the archive import.
- *
- * @return True when the clearing is complete. Never returns false.
- */
-bool FClearWireImportedCommand::Update()
-=======
  * Remove everything created by the archive import.
  * @return true when the clearing is complete. Never returns false.
  */
 bool FClearSimpleGeometriesImportedCommand::Update()
->>>>>>> f5b375a9
 {
 	if (Test.Contents == nullptr)
 	{
@@ -2051,11 +2086,6 @@
 		World->DestroyActor(Test.Contents);
 	}
 
-<<<<<<< HEAD
-	TArray<const TCHAR*> ExpectedFiles {
-		TEXT("ShapeMaterials"), TEXT("defaultWireMaterial_52.uasset")};
-	AgxAutomationCommon::DeleteImportDirectory(TEXT("wire_build"), ExpectedFiles);
-=======
 	// @todo Figure out why this error appears. So far it seems to only appear on Linux and not
 	// Windows.
 	Test.AddExpectedError(TEXT("inotify_rm_watch cannot remove descriptor"));
@@ -2063,7 +2093,6 @@
 	TArray<const TCHAR*> ExpectedFiles = {
 		TEXT("StaticMeshs"), TEXT("trimeshShape.uasset"), TEXT("trimeshShapeFree.uasset")};
 	AgxAutomationCommon::DeleteImportDirectory(TEXT("single_geometries_build"), ExpectedFiles);
->>>>>>> f5b375a9
 
 	return true;
 }
