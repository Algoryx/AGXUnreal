// Copyright 2024, Algoryx Simulation AB.

#pragma once

// AGX Dynamics for Unreal includes.
#include "Import/AGX_ImportEnums.h"
<<<<<<< HEAD
#include "AGX_ImportSettings.h"
=======
>>>>>>> 14b0c36f

// Unreal Engine includes.
#include "Styling/SlateTypes.h"
#include "Widgets/SCompoundWidget.h"
#include "Widgets/Layout/SBorder.h"

class SAGX_ImportDialogBase : public SCompoundWidget
{
public:
	SLATE_BEGIN_ARGS(SAGX_ImportDialogBase)
	{
	}
	SLATE_END_ARGS()

	virtual void Construct(const FArguments& InArgs) = 0;
	void SetFilePath(const FString& InFilePath);
	void SetIgnoreDisabledTrimeshes(bool bInIgnoreDisabledTrimesh);
	void RefreshGui();

protected:
	TSharedRef<SWidget> CreateBrowseFileGui();
	TSharedRef<SBorder> CreateAGXFileGui();
	TSharedRef<SWidget> CreateIgnoreDisabledTrimeshGui();

	FReply OnBrowseFileButtonClicked();
	FText GetFilePathText() const;
	void OnIgnoreDisabledTrimeshCheckboxClicked(ECheckBoxState NewCheckedState);
	void OnFilePathTextCommitted(const FText& InNewText, ETextCommit::Type InCommitType);

	FString FileTypes;
	EAGX_ImportType ImportType = EAGX_ImportType::Invalid;
	FString FilePath;
	bool bIgnoreDisabledTrimesh = true;
	bool bUserHasPressedImportOrReimport = false;
};<|MERGE_RESOLUTION|>--- conflicted
+++ resolved
@@ -4,10 +4,6 @@
 
 // AGX Dynamics for Unreal includes.
 #include "Import/AGX_ImportEnums.h"
-<<<<<<< HEAD
-#include "AGX_ImportSettings.h"
-=======
->>>>>>> 14b0c36f
 
 // Unreal Engine includes.
 #include "Styling/SlateTypes.h"
