--- conflicted
+++ resolved
@@ -466,16 +466,18 @@
 	 * variant of here since it is incomplete.
 	 */
 
-<<<<<<< HEAD
+
+
 	/// @todo We get a crash in FEditorViewportClient and don't know why.
 	/// This is an attempt to work around that by cloasing all editors, which will close a bunch of
 	/// viewport. Not the Level Viewport though, we can't close that one.
 	///
 	/// Causes a different, but very similar, crash so commenting this out again.
 	// GEditor->GetEditorSubsystem<UAssetEditorSubsystem>()->CloseAllAssetEditors();
-=======
+
+#if 0
 	TArray<UObject*> ObjectsToDelete = InAssets;
->>>>>>> ff83a8c2
+#endif
 
 	// Here the engine implementation creates an FScopedBusyCursor. Should we too?
 
@@ -484,7 +486,9 @@
 	// thus don't currently need to handle here.
 	//
 	/// @todo Attempt to prevent crash, adding extra objects to delete.
+#if 0
 	ObjectTools::AddExtraObjectsToDelete(ObjectsToDelete);
+#endif
 
 	// There the engine implementation does stuff for sounds. We don't do anything with sound assets
 	// so skipping that for now.
@@ -513,14 +517,10 @@
 		TArray<UPackage*> Packages;
 		for (UObject* Object : ObjectsToDelete)
 		{
-<<<<<<< HEAD
 			Packages.AddUnique(Asset->GetOutermost());
 
 			// Part of FAssetData experiment.
 			IAssetRegistry::GetChecked().GetAssetsByPath(FName(*Asset->GetPathName()), AssetData);
-=======
-			Packages.AddUnique(Object->GetOutermost());
->>>>>>> ff83a8c2
 		}
 		if (!UPackageTools::HandleFullyLoadingPackages(
 				Packages, LOCTEXT("DeleteImportedAssets", "Delete imported assets.")))
@@ -553,7 +553,7 @@
 	// Here the engine implementation checks if the list of assets to delete include an active
 	// world, including all editor world contexts and streaming levels. We currently don't create
 	// any worlds during import so don't need to handle that case yet.
-	//
+#if 0
 	/// @todo Attempt to prevent crash, bail if attempt to delete world in use.
 	{
 		bool bContainsWorldInUse = [&ObjectsToDelete]()
@@ -625,10 +625,10 @@
 			return 0;
 		}
 	}
-
+#endif
 	// Let everyone know that these assets are about to disappear, so they can clear any references
 	// they may have to the assets.
-	FEditorDelegates::OnAssetsPreDelete.Broadcast(ObjectsToDelete);
+	FEditorDelegates::OnAssetsPreDelete.Broadcast(InAssets);
 
 	/// @todo I don't see why I would need to do this, but it seems to fix the crash in
 	/// FEditorViewportClient.
@@ -639,7 +639,7 @@
 
 	// The delete model helps us find references to the deleted assets.
 	/// \todo Engine code creates a shared pointer here. Is that necessary?
-	FAssetDeleteModel DeleteModel(ObjectsToDelete);
+	FAssetDeleteModel DeleteModel(InAssets);
 
 	// Here the engine implementation uses GWarn to begin a slow task. The model
 	// synchronize code already have a progress bar created with FScopedSlowTask, not sure how
