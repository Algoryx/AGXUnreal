--- conflicted
+++ resolved
@@ -250,12 +250,8 @@
 		}
 		else
 		{
-<<<<<<< HEAD
 			UE_LOG(
-				LogTemp, Log,
-=======
-			UE_LOG(LogAGX, Log,
->>>>>>> 1f45fca8
+				LogAGX, Log,
 				TEXT("Failed to attach the new AGX Constraint Frame Actor to the specified "
 					 "Parent Rigid Body Actor, because it is in another World."));
 		}
