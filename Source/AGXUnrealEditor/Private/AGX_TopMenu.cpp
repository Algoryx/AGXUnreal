// Copyright 2022, Algoryx Simulation AB.

#include "AGX_TopMenu.h"

// AGX Dynamics for Unreal includes.
#include "AGX_EditorStyle.h"
#include "AGX_LogCategory.h"
#include "AGX_RigidBodyComponent.h"
#include "AgxEdMode/AGX_AgxEdModeFile.h"
#include "AGXUnrealEditor.h"
#include "Constraints/AGX_ConstraintComponent.h"
#include "Constraints/AGX_BallConstraintActor.h"
#include "Constraints/AGX_CylindricalConstraintActor.h"
#include "Constraints/AGX_DistanceConstraintActor.h"
#include "Constraints/AGX_HingeConstraintActor.h"
#include "Constraints/AGX_LockConstraintActor.h"
#include "Constraints/AGX_PrismaticConstraintActor.h"
#include "Utilities/AGX_EditorUtilities.h"
#include "AGX_Environment.h"
#include "Utilities/AGX_NotificationUtilities.h"

// Unreal Engine includes.
#include "Framework/MultiBox/MultiBoxBuilder.h"
#include "LevelEditor.h"
#include "Modules/ModuleManager.h"
#include "PropertyEditorModule.h"

#define LOCTEXT_NAMESPACE "FAGX_TopMenu"

FAGX_TopMenu::FAGX_TopMenu()
	: Extender(nullptr)
	, UnrealMenuBarExtension(nullptr)
{
	UE_LOG(LogAGX, Log, TEXT("FAGX_TopMenu::FAGX_TopMenu()"));

	// Get Prerequisites.

	FLevelEditorModule& LevelEditorModule =
		FModuleManager::LoadModuleChecked<FLevelEditorModule>("LevelEditor");

	TSharedPtr<FExtensibilityManager> ExtensibilityManager =
		LevelEditorModule.GetMenuExtensibilityManager();

	// Create our Unreal Main Menu extender, and its callback delegate.

	Extender = MakeShareable(new FExtender());

	FMenuBarExtensionDelegate UnrealMenuBarExtensionDelegate =
		FMenuBarExtensionDelegate::CreateStatic(&FAGX_TopMenu::CreateTopMenu);

	UnrealMenuBarExtension = Extender->AddMenuBarExtension(
		"Help", EExtensionHook::Before,
		nullptr, // Using inline FActions instead of FUICommands, for less hot reloading problems!
		UnrealMenuBarExtensionDelegate); // Delegate is only invoked during Editor startup (i.e.
										 // when Unreal Main Menu Bar is built).

	ExtensibilityManager->AddExtender(Extender);
}

FAGX_TopMenu::~FAGX_TopMenu()
{
	UE_LOG(LogAGX, Log, TEXT("FAGX_TopMenu::~FAGX_TopMenu()"));

	// Get prerequisites.

	FLevelEditorModule& LevelEditorModule =
		FModuleManager::LoadModuleChecked<FLevelEditorModule>("LevelEditor");

	TSharedPtr<FExtensibilityManager> ExtensibilityManager =
		LevelEditorModule.GetMenuExtensibilityManager();

	// Cleanup.

	if (Extender)
	{
		if (UnrealMenuBarExtension)
			Extender->RemoveExtension(UnrealMenuBarExtension.ToSharedRef());

		if (ExtensibilityManager.IsValid())
			ExtensibilityManager->RemoveExtender(Extender);
	}

	UnrealMenuBarExtension = nullptr;
	Extender = nullptr;
}

/*static*/ void FAGX_TopMenu::CreateTopMenu(FMenuBarBuilder& Builder)
{
	// The reason why we use the complicated approach below is because of the
	// following problem in Unreal:
	//
	// If this module is recompiled and reloaded without restarting the Editor,
	// the old Unreal Main Menu Bar extension, its callback delegate, the AGX Top Menu
	// (header of the pull down menu only), and its callback delegate (for filling it,
	// see below) seem to still be in use. This is because Unreal only rebuilds its
	// Main Menu Bar during Editor startup (as it seems).
	//
	// Our first loaded Main Menu Bar extension callback delegate is invoked once, during
	// Editor startup, and then never again, even if the module is reloaded. And the
	// AGX Top Menu delegate callback is invoked each time AGX Top Menu is clicked, but with
	// the first loaded delegate, which is incorrect if we have recompiled our module.
	//
	// So, without our hack below, after module recompile the old AGX Top Menu delegate will
	// still point to a member function in the old instance of FAGX_TopMenu, which will quickly
	// lead to crashes. Furthermore, static functions such as FAGX_TopMenuCommands::Get, which
	// are frequently used in the delegate implementations, will be executed on static objects
	// in the old dll module (which still exists, Unreal just adds a new one and "abandons"
	// the old one).
	//
	// To work around this, we need to make sure that callbacks are:
	// 1. Using correct instance of FAGX_TopMenu (i.e. the this pointer), and
	// 2. Are executed in the context of the new dll module so that correct static objects are used.
	//
	// Hacky solution:
	//
	// 1. Is solved by fetching the new correct instance of FAGX_TopMenu from
	// FAGXUnrealEditorModule, and invoke our target function (FillTopMenu) on that instance.
	//
	// 2. Is solved by making our target function (FillTopMenu) virtual so that the v-table picks
	// the implementation of the function that exists in the new dll module, and therefore is
	// exectued in the next dll module context.
	//
	// Limitations:
	//
	// Can only make changes to FillTopMenu and sub-menues without resterating the Editor,
	// (e.g. cannot change name or position of the AGX Top Menu).
	//

	FNewMenuDelegate NewMenuDelegate = FNewMenuDelegate::CreateLambda(
		[](FMenuBuilder& Builder)
		{
			UE_LOG(LogAGX, Log, TEXT("NewMenuDelegate"));

			if (FAGXUnrealEditorModule* AGXUnrealEditorModule =
					FModuleManager::GetModulePtr<FAGXUnrealEditorModule>("AGXUnrealEditor"))
			{
				if (TSharedPtr<FAGX_TopMenu> AgxTopMenu = AGXUnrealEditorModule->GetAgxTopMenu())
				{
					UE_LOG(LogAGX, Log, TEXT("&AgxTopMenu = %p"), AgxTopMenu.Get());

					AgxTopMenu->FillTopMenu(Builder);
				}
			}
		});

	Builder.AddPullDownMenu(
		LOCTEXT("TopMenuLabel", "AGX"), LOCTEXT("TopMenuToolTip", "Open the AGX top menu"),
		NewMenuDelegate); // Delegate is invoked when AGX menu is clicked (but same delegate
						  // regardless of reloading this module).
}

/*virtual*/ void FAGX_TopMenu::FillTopMenu(FMenuBuilder& Builder)
{
	{
		const FSlateIcon FileIcon(
			FAGX_EditorStyle::GetStyleSetName(), FAGX_EditorStyle::FileIconSmall,
			FAGX_EditorStyle::FileIconSmall);
		Builder.AddSubMenu(
			LOCTEXT("FileMenuLabel", "File"),
			LOCTEXT(
				"FileMenuTooltip",
				"Interoperability with external file formats, such AGX Dynamics files (.agx) "
				"or URDF files (.urdf)."),
			FNewMenuDelegate::CreateRaw(this, &FAGX_TopMenu::FillFileMenu), false, FileIcon);
	}

	Builder.AddMenuSeparator();

	{
		const FSlateIcon ConstraintIcon(
			FAGX_EditorStyle::GetStyleSetName(), FAGX_EditorStyle::JointIconSmall,
			FAGX_EditorStyle::JointIconSmall);
		Builder.AddSubMenu(
			LOCTEXT("ConstraintMenuLabel", "Constraints"),
			LOCTEXT("ConstraintMenuTooltip", "Create a constraint."),
			FNewMenuDelegate::CreateRaw(this, &FAGX_TopMenu::FillConstraintMenu), false,
			ConstraintIcon);
	}
<<<<<<< HEAD

	Builder.AddMenuSeparator();
=======
>>>>>>> 9d8db01a

	{
		const FSlateIcon LicenseIcon(
			FAGX_EditorStyle::GetStyleSetName(), FAGX_EditorStyle::LicenseKeyIcon,
			FAGX_EditorStyle::LicenseKeyIcon);
		Builder.AddMenuEntry(
			LOCTEXT("LicenseMenuLabel", "License..."),
			LOCTEXT("LicenseMenuTooltip", "Manage your AGX Dynamics for Unreal license."),
			LicenseIcon, FExecuteAction::CreateRaw(this, &FAGX_TopMenu::OnOpenLicenseDialogClicked),
			NAME_None, EUserInterfaceActionType::Button);
	}
	Builder.AddMenuSeparator();

	{
		const FSlateIcon AgxIcon(
<<<<<<< HEAD
			FAGX_EditorStyle::GetStyleSetName(), FAGX_EditorStyle::AgxIconTiny,
			FAGX_EditorStyle::AgxIconTiny);
=======
			FAGX_EditorStyle::GetStyleSetName(), FAGX_EditorStyle::AgxIconSmall,
			FAGX_EditorStyle::AgxIconSmall);
>>>>>>> 9d8db01a
		Builder.AddMenuEntry(
			LOCTEXT("AboutAgxDialogLabel", "About..."),
			LOCTEXT("AboutAgxDialogToolTip", "Open the About AGX Window."), AgxIcon,
			FExecuteAction::CreateRaw(this, &FAGX_TopMenu::OnOpenAboutDialogClicked), NAME_None,
			EUserInterfaceActionType::Button);
	}
}

void FAGX_TopMenu::FillConstraintMenu(FMenuBuilder& Builder)
{
	AddFileMenuEntry(
		Builder, LOCTEXT("CreateBallConstraintLabel", "Create Ball Constraint"),
		LOCTEXT(
			"CreateBallConstraintTooltip",
			"Create Ball Constraint. \n\nInitially setup using currently selected Rigid Body "
			"Actors, or empty."),
		[&]()
		{ FAGX_TopMenu::OnCreateConstraintClicked(AAGX_BallConstraintActor::StaticClass()); });

	AddFileMenuEntry(
		Builder, LOCTEXT("CreateCylindricalConstraintLabel", "Create Cylindrical Constraint"),
		LOCTEXT(
			"CreateCylindricalConstraintTooltip",
			"Create Cylindrical Constraint. \n\nInitially setup using currently selected Rigid "
			"Body Actors, or empty."),
		[&]() {
			FAGX_TopMenu::OnCreateConstraintClicked(AAGX_CylindricalConstraintActor::StaticClass());
		});

	AddFileMenuEntry(
		Builder, LOCTEXT("CreateDistanceConstraintLabel", "Create Distance Constraint"),
		LOCTEXT(
			"CreateDistanceConstraintTooltip",
			"Create Distance Constraint. \n\nInitially setup using currently selected Rigid Body "
			"Actors, or empty."),
		[&]()
		{ FAGX_TopMenu::OnCreateConstraintClicked(AAGX_DistanceConstraintActor::StaticClass()); });

	AddFileMenuEntry(
		Builder, LOCTEXT("CreateHingeConstraintLabel", "Create Hinge Constraint"),
		LOCTEXT(
			"CreateHingeConstraintTooltip",
			"Create Hinge Constraint. \n\nInitially setup using currently selected Rigid Body "
			"Actors, or empty."),
		[&]()
		{ FAGX_TopMenu::OnCreateConstraintClicked(AAGX_HingeConstraintActor::StaticClass()); });

	AddFileMenuEntry(
		Builder, LOCTEXT("CreateLockConstraintLabel", "Create Lock Constraint"),
		LOCTEXT(
			"CreateLockConstraintTooltip",
			"Create Lock Constraint. \n\nInitially setup using currently selected Rigid Body "
			"Actors, or empty."),
		[&]()
		{ FAGX_TopMenu::OnCreateConstraintClicked(AAGX_LockConstraintActor::StaticClass()); });

	AddFileMenuEntry(
		Builder, LOCTEXT("CreatePrismaticConstraintLabel", "Create Prismatic Constraint"),
		LOCTEXT(
			"CreatePrismaticConstraintTooltip",
			"Create Prismatic Constraint. \n\nInitially setup using currently selected Rigid Body "
			"Actors, or empty."),
		[&]()
		{ FAGX_TopMenu::OnCreateConstraintClicked(AAGX_PrismaticConstraintActor::StaticClass()); });
}

void FAGX_TopMenu::FillFileMenu(FMenuBuilder& Builder)
{
	// For now the two to-level import entries are hidden. Usability tests have shown that having
	// three options is too complicated for new users and we recommend using the to-Blueprint
	// version. Find another way to present the options so that the confusion is reduced. Possibly
	// using an import settings dialog. See internal issue 147.
#if 0
	// Import AGX Dynamics archive to in-level single actor menu item.
	AddFileMenuEntry(
		Builder,
		LOCTEXT(
			"FileMenuEntryLabelImportSingleActor",
			"Import AGX Dynamics Archive to level as a single actor..."),
		LOCTEXT(
			"FileMenuEntryTooTipImportSingleActor",
			"Import an AGX Dynamics Archive into the current level as a single actor"),
		[]() { UAGX_AgxEdModeFile::ImportAgxArchiveToSingleActor(); });
#endif

	// Import AGX Dynamics archive to blueprint menu item.
	AddFileMenuEntry(
		Builder,
		LOCTEXT(
			"FileMEnuEntryLabelImportBluePrint", "Import AGX Dynamics Archive to a Blueprint..."),
		LOCTEXT(
			"FileMenuEntryhTooltopImportBluePrint",
			"Import an AGX Dynamics Archive to a Blueprint."),
		[]() { UAGX_AgxEdModeFile::ImportAgxArchiveToBlueprint(); });

	// Import URDF model to blueprint menu item.
	AddFileMenuEntry(
		Builder,
		LOCTEXT("FileMEnuEntryLabelImportUrdfBluePrint", "Import URDF model to a Blueprint..."),
		LOCTEXT("FileMenuEntryhTooltopImportUrdfBluePrint", "Import a URDF model to a Blueprint."),
		[]() { UAGX_AgxEdModeFile::ImportUrdfToBlueprint(); });

	// Export AGX Archive menu item
	AddFileMenuEntry(
		Builder,
		LOCTEXT(
			"FileMenuEntryLabelEx", "Export Play-In-Editor Session to an AGX Dynamics Archive..."),
		LOCTEXT(
			"FileMenuEntryToolTipEx",
			"Export an AGX Archive from the Editor. A Play-In-Editor session must be active."),
		[]() { UAGX_AgxEdModeFile::ExportAgxArchive(); });
}

void FAGX_TopMenu::OnCreateConstraintClicked(UClass* ConstraintClass)
{
	AActor* Actor1 = nullptr;
	AActor* Actor2 = nullptr;
	FAGX_EditorUtilities::GetRigidBodyActorsFromSelection(
		&Actor1, &Actor2,
		/*bSearchSubtrees*/ true, /*bSearchAncestors*/ true);

	if (Actor1 == nullptr)
	{
		FAGX_NotificationUtilities::ShowDialogBoxWithErrorLog(
			"Must select at least one actor with a Rigid Body component before creating a "
			"constraint.");
		return;
	}

	/// \todo Figure out how to setup constraint creation so that we can pick a
	/// single UAGX_RigidBodyComponent from the selected Actors. There is very
	/// similar code in AGX_AgxEdModeConstraints.cpp.

	TArray<UAGX_RigidBodyComponent*> Bodies1 = UAGX_RigidBodyComponent::GetFromActor(Actor1);
	TArray<UAGX_RigidBodyComponent*> Bodies2;
	if (Actor2)
	{
		Bodies2 = UAGX_RigidBodyComponent::GetFromActor(Actor2);
	}

	if (Bodies1.Num() != 1)
	{
		FAGX_NotificationUtilities::ShowDialogBoxWithErrorLog(
			"Cannot create constraint with actor '%s' because it doesn't contain exactly one "
			"body.");
		return;
	}

	if (Actor2 && Bodies2.Num() != 1)
	{
		FAGX_NotificationUtilities::ShowDialogBoxWithErrorLog(
			"Cannot create constraint with actor '%s' because it doesn't contain exactly one "
			"body.");
		return;
	}

	UAGX_RigidBodyComponent* Body1 = Bodies1[0];
	UAGX_RigidBodyComponent* Body2 = Actor2 != nullptr ? Bodies2[0] : nullptr;
	AActor* Constraint = FAGX_EditorUtilities::CreateConstraintActor(
		ConstraintClass, Body1, Body2,
		/*Select*/ true,
		/*ShowNotification*/ true,
		/*InPlayingWorldIfAvailable*/ true);

	// Place the Constraint actor right between the two Rigid Bodies, or in the case of a single
	// Rigid Body: at Body1's location.
	if (Constraint)
	{
		FVector NewLocation = Body1->GetComponentLocation();
		if (Body2)
		{
			NewLocation = (NewLocation + Body2->GetComponentLocation()) / 2;
		}

		Constraint->SetActorLocation(NewLocation);
	}
}

void FAGX_TopMenu::OnOpenAboutDialogClicked()
{
	const FString Title = "About AGX Dynamics for Unreal";
	const FString Version = FAGX_Environment::GetPluginVersion();

	FString LicenseText;
	FString LicenseStatus;
	if (FAGX_Environment::GetInstance().EnsureAgxDynamicsLicenseValid(&LicenseStatus) == false)
	{
		LicenseText =
			"AGX Dynamics license: Invalid\n"
			"Status: " +
			LicenseStatus + "\n\n";
	}
	else
	{
		LicenseText = "AGX Dynamics license: Valid\n";
	}

	// clang-format off
	const FString Message(
		"\n"
		"AGX Dynamics for Unreal\n"
		"Version: " + Version + "\n"
		"AGX Dynamics version: " + FAGX_Environment::GetAGXDynamicsVersion() + "\n"
		"\n" +
		LicenseText +
		"\n"
		"Copyright Algoryx Simulation AB\n"
		"www.algoryx.se");
	// clang-format on

	FAGX_NotificationUtilities::ShowDialogBoxWithLogLog(Message, Title);
}

void FAGX_TopMenu::OnOpenLicenseDialogClicked()
{
	constexpr float WindowWidth = 400.f;
	constexpr float WindowHeight = 600.f;

	TSharedRef<SWindow> Window =
		SNew(SWindow)
			.ClientSize(FVector2D(WindowWidth, WindowHeight))
			.Title(NSLOCTEXT("AGX", "AGXUnrealLicense", "AGX Dynamics for Unreal license"));

	GEditor->EditorAddModalWindow(Window);
}

#undef LOCTEXT_NAMESPACE<|MERGE_RESOLUTION|>--- conflicted
+++ resolved
@@ -176,11 +176,8 @@
 			FNewMenuDelegate::CreateRaw(this, &FAGX_TopMenu::FillConstraintMenu), false,
 			ConstraintIcon);
 	}
-<<<<<<< HEAD
 
 	Builder.AddMenuSeparator();
-=======
->>>>>>> 9d8db01a
 
 	{
 		const FSlateIcon LicenseIcon(
@@ -196,13 +193,8 @@
 
 	{
 		const FSlateIcon AgxIcon(
-<<<<<<< HEAD
-			FAGX_EditorStyle::GetStyleSetName(), FAGX_EditorStyle::AgxIconTiny,
-			FAGX_EditorStyle::AgxIconTiny);
-=======
 			FAGX_EditorStyle::GetStyleSetName(), FAGX_EditorStyle::AgxIconSmall,
 			FAGX_EditorStyle::AgxIconSmall);
->>>>>>> 9d8db01a
 		Builder.AddMenuEntry(
 			LOCTEXT("AboutAgxDialogLabel", "About..."),
 			LOCTEXT("AboutAgxDialogToolTip", "Open the About AGX Window."), AgxIcon,
