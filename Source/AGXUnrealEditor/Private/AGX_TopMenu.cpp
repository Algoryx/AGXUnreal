#include "AGX_TopMenu.h"

// AGX Dynamics for Unreal includes.
#include "AGX_LogCategory.h"
#include "AGX_RigidBodyComponent.h"
#include "AgxEdMode/AGX_AgxEdModeFile.h"
#include "AGXUnrealEditor.h"
#include "Constraints/AGX_ConstraintComponent.h"
#include "Constraints/AGX_BallConstraintActor.h"
#include "Constraints/AGX_CylindricalConstraintActor.h"
#include "Constraints/AGX_DistanceConstraintActor.h"
#include "Constraints/AGX_HingeConstraintActor.h"
#include "Constraints/AGX_LockConstraintActor.h"
#include "Constraints/AGX_PrismaticConstraintActor.h"
#include "Utilities/AGX_EditorUtilities.h"
#include "Utilities/AGX_EnvironmentUtilities.h"
#include "Utilities/AGX_NotificationUtilities.h"

// Unreal Engine includes.
#include "Framework/MultiBox/MultiBoxBuilder.h"
#include "LevelEditor.h"
#include "Modules/ModuleManager.h"
#include "PropertyEditorModule.h"

#define LOCTEXT_NAMESPACE "FAGX_TopMenu"

FAGX_TopMenu::FAGX_TopMenu()
	: Extender(nullptr)
	, UnrealMenuBarExtension(nullptr)
{
	UE_LOG(LogAGX, Log, TEXT("FAGX_TopMenu::FAGX_TopMenu()"));

	// Get Prerequisites.

	FLevelEditorModule& LevelEditorModule =
		FModuleManager::LoadModuleChecked<FLevelEditorModule>("LevelEditor");

	TSharedPtr<FExtensibilityManager> ExtensibilityManager =
		LevelEditorModule.GetMenuExtensibilityManager();

	// Create our Unreal Main Menu extender, and its callback delegate.

	Extender = MakeShareable(new FExtender());

	FMenuBarExtensionDelegate UnrealMenuBarExtensionDelegate =
		FMenuBarExtensionDelegate::CreateStatic(&FAGX_TopMenu::CreateTopMenu);

	UnrealMenuBarExtension = Extender->AddMenuBarExtension(
		"Help", EExtensionHook::Before,
		nullptr, // Using inline FActions instead of FUICommands, for less hot reloading problems!
		UnrealMenuBarExtensionDelegate); // Delegate is only invoked during Editor startup (i.e.
										 // when Unreal Main Menu Bar is built).

	ExtensibilityManager->AddExtender(Extender);
}

FAGX_TopMenu::~FAGX_TopMenu()
{
	UE_LOG(LogAGX, Log, TEXT("FAGX_TopMenu::~FAGX_TopMenu()"));

	// Get prerequisites.

	FLevelEditorModule& LevelEditorModule =
		FModuleManager::LoadModuleChecked<FLevelEditorModule>("LevelEditor");

	TSharedPtr<FExtensibilityManager> ExtensibilityManager =
		LevelEditorModule.GetMenuExtensibilityManager();

	// Cleanup.

	if (Extender)
	{
		if (UnrealMenuBarExtension)
			Extender->RemoveExtension(UnrealMenuBarExtension.ToSharedRef());

		if (ExtensibilityManager.IsValid())
			ExtensibilityManager->RemoveExtender(Extender);
	}

	UnrealMenuBarExtension = nullptr;
	Extender = nullptr;
}

/*static*/ void FAGX_TopMenu::CreateTopMenu(FMenuBarBuilder& Builder)
{
	// The reason why we use the complicated approach below is because of the
	// following problem in Unreal:
	//
	// If this module is recompiled and reloaded without restarting the Editor,
	// the old Unreal Main Menu Bar extension, its callback delegate, the AGX Top Menu
	// (header of the pull down menu only), and its callback delegate (for filling it,
	// see below) seem to still be in use. This is because Unreal only rebuilds its
	// Main Menu Bar during Editor startup (as it seems).
	//
	// Our first loaded Main Menu Bar extension callback delegate is invoked once, during
	// Editor startup, and then never again, even if the module is reloaded. And the
	// AGX Top Menu delegate callback is invoked each time AGX Top Menu is clicked, but with
	// the first loaded delegate, which is incorrect if we have recompiled our module.
	//
	// So, without our hack below, after module recompile the old AGX Top Menu delegate will
	// still point to a member function in the old instance of FAGX_TopMenu, which will quickly
	// lead to crashes. Furthermore, static functions such as FAGX_TopMenuCommands::Get, which
	// are frequently used in the delegate implementations, will be executed on static objects
	// in the old dll module (which still exists, Unreal just adds a new one and "abandons"
	// the old one).
	//
	// To work around this, we need to make sure that callbacks are:
	// 1. Using correct instance of FAGX_TopMenu (i.e. the this pointer), and
	// 2. Are executed in the context of the new dll module so that correct static objects are used.
	//
	// Hacky solution:
	//
	// 1. Is solved by fetching the new correct instance of FAGX_TopMenu from
	// FAGXUnrealEditorModule, and invoke our target function (FillTopMenu) on that instance.
	//
	// 2. Is solved by making our target function (FillTopMenu) virtual so that the v-table picks
	// the implementation of the function that exists in the new dll module, and therefore is
	// exectued in the next dll module context.
	//
	// Limitations:
	//
	// Can only make changes to FillTopMenu and sub-menues without resterating the Editor,
	// (e.g. cannot change name or position of the AGX Top Menu).
	//

	FNewMenuDelegate NewMenuDelegate = FNewMenuDelegate::CreateLambda([](FMenuBuilder& Builder) {
		UE_LOG(LogAGX, Log, TEXT("NewMenuDelegate"));

		if (FAGXUnrealEditorModule* AGXUnrealEditorModule =
				FModuleManager::GetModulePtr<FAGXUnrealEditorModule>("AGXUnrealEditor"))
		{
			if (TSharedPtr<FAGX_TopMenu> AgxTopMenu = AGXUnrealEditorModule->GetAgxTopMenu())
			{
				UE_LOG(LogAGX, Log, TEXT("&AgxTopMenu = %p"), AgxTopMenu.Get());

				AgxTopMenu->FillTopMenu(Builder);
			}
		}
	});

	Builder.AddPullDownMenu(
		LOCTEXT("TopMenuLabel", "AGX"), LOCTEXT("TopMenuToolTip", "Open the AGX top menu"),
		NewMenuDelegate); // Delegate is invoked when AGX menu is clicked (but same delegate
						  // regardless of reloading this module).
}

/*virtual*/ void FAGX_TopMenu::FillTopMenu(FMenuBuilder& Builder)
{
	Builder.AddSubMenu(
		LOCTEXT("FileMenuLabel", "File"),
		LOCTEXT(
			"FileMenuTooltip",
			"Interoperability with external file formats, such AGX Dynamics files (.agx) "
			"or URDF files (.urdf)."),
		FNewMenuDelegate::CreateRaw(this, &FAGX_TopMenu::FillFileMenu));

	Builder.AddMenuSeparator();

	Builder.AddSubMenu(
		LOCTEXT("ConstraintMenuLabel", "Constraints"),
		LOCTEXT("ConstraintMenuTooltip", "Create a constraint."),
		FNewMenuDelegate::CreateRaw(this, &FAGX_TopMenu::FillConstraintMenu));

	Builder.AddMenuSeparator();

	Builder.AddMenuEntry(
		LOCTEXT("AboutAgxDialogLabel", "About..."),
		LOCTEXT("AboutAgxDialogToolTip", "Open the About AGX Window."), FSlateIcon(),
		FExecuteAction::CreateRaw(this, &FAGX_TopMenu::OnOpenAboutDialogClicked), NAME_None,
		EUserInterfaceActionType::Button);
}

void FAGX_TopMenu::FillConstraintMenu(FMenuBuilder& Builder)
{
	AddFileMenuEntry(
		Builder, LOCTEXT("CreateBallConstraintLabel", "Create Ball Constraint"),
		LOCTEXT(
			"CreateBallConstraintTooltip",
			"Create Ball Constraint. \n\nInitially setup using currently selected Rigid Body "
			"Actors, or empty."),
		[&]() {
			FAGX_TopMenu::OnCreateConstraintClicked(AAGX_BallConstraintActor::StaticClass());
		});

	AddFileMenuEntry(
		Builder, LOCTEXT("CreateCylindricalConstraintLabel", "Create Cylindrical Constraint"),
		LOCTEXT(
			"CreateCylindricalConstraintTooltip",
			"Create Cylindrical Constraint. \n\nInitially setup using currently selected Rigid "
			"Body Actors, or empty."),
		[&]() {
			FAGX_TopMenu::OnCreateConstraintClicked(AAGX_CylindricalConstraintActor::StaticClass());
		});

	AddFileMenuEntry(
		Builder, LOCTEXT("CreateDistanceConstraintLabel", "Create Distance Constraint"),
		LOCTEXT(
			"CreateDistanceConstraintTooltip",
			"Create Distance Constraint. \n\nInitially setup using currently selected Rigid Body "
			"Actors, or empty."),
		[&]() {
			FAGX_TopMenu::OnCreateConstraintClicked(AAGX_DistanceConstraintActor::StaticClass());
		});

	AddFileMenuEntry(
		Builder, LOCTEXT("CreateHingeConstraintLabel", "Create Hinge Constraint"),
		LOCTEXT(
			"CreateHingeConstraintTooltip",
			"Create Hinge Constraint. \n\nInitially setup using currently selected Rigid Body "
			"Actors, or empty."),
		[&]() {
			FAGX_TopMenu::OnCreateConstraintClicked(AAGX_HingeConstraintActor::StaticClass());
		});

	AddFileMenuEntry(
		Builder, LOCTEXT("CreateLockConstraintLabel", "Create Lock Constraint"),
		LOCTEXT(
			"CreateLockConstraintTooltip",
			"Create Lock Constraint. \n\nInitially setup using currently selected Rigid Body "
			"Actors, or empty."),
		[&]() {
			FAGX_TopMenu::OnCreateConstraintClicked(AAGX_LockConstraintActor::StaticClass());
		});

	AddFileMenuEntry(
		Builder, LOCTEXT("CreatePrismaticConstraintLabel", "Create Prismatic Constraint"),
		LOCTEXT(
			"CreatePrismaticConstraintTooltip",
			"Create Prismatic Constraint. \n\nInitially setup using currently selected Rigid Body "
			"Actors, or empty."),
		[&]() {
			FAGX_TopMenu::OnCreateConstraintClicked(AAGX_PrismaticConstraintActor::StaticClass());
		});
}

void FAGX_TopMenu::FillFileMenu(FMenuBuilder& Builder)
{
	// For now the two to-level import entries are hidden. Usability tests have shown that having
	// three options is too complicated for new users and we recommend using the to-Blueprint
	// version. Find another way to present the options so that the confusion is reduced. Possibly
	// using an import settings dialog. See internal issue 147.
#if 0
	// Import AGX Dynamics archive to in-level single actor menu item.
	AddFileMenuEntry(
		Builder,
		LOCTEXT(
			"FileMenuEntryLabelImportSingleActor",
			"Import AGX Dynamics Archive to level as a single actor..."),
		LOCTEXT(
			"FileMenuEntryTooTipImportSingleActor",
			"Import an AGX Dynamics Archive into the current level as a single actor"),
		[]() { UAGX_AgxEdModeFile::ImportAgxArchiveToSingleActor(); });
<<<<<<< HEAD

	// Import AGX archive to in-level actor tree menu item.
	AddFileMenuEntry(
		Builder,
		LOCTEXT(
			"FileMenuEntryLabelImportActorTree",
			"Import AGX Dynamics Archive to level as an actor tree..."),
		LOCTEXT(
			"FileMenuEntryToolTipImportActorTree",
			"Import an AGX Dynamics Archive into the current level as a tree of actors."),
		[]() { UAGX_AgxEdModeFile::ImportAgxArchiveToActorTree(); });
=======
>>>>>>> 9249929f
#endif

	// Import AGX Dynamics archive to blueprint menu item.
	AddFileMenuEntry(
		Builder,
		LOCTEXT(
			"FileMEnuEntryLabelImportBluePrint", "Import AGX Dynamics Archive to a Blueprint..."),
		LOCTEXT(
			"FileMenuEntryhTooltopImportBluePrint",
			"Import an AGX Dynamics Archive to a Blueprint."),
		[]() { UAGX_AgxEdModeFile::ImportAgxArchiveToBlueprint(); });

	// Import URDF model to blueprint menu item.
	AddFileMenuEntry(
		Builder,
		LOCTEXT(
			"FileMEnuEntryLabelImportUrdfBluePrint", "Import URDF model to a Blueprint..."),
		LOCTEXT(
			"FileMenuEntryhTooltopImportUrdfBluePrint",
			"Import a URDF model to a Blueprint."),
		[]() { UAGX_AgxEdModeFile::ImportUrdfToBlueprint(); });

	// Export AGX Archive menu item
	AddFileMenuEntry(
		Builder,
		LOCTEXT(
			"FileMenuEntryLabelEx", "Export Play-In-Editor Session to an AGX Dynamics Archive..."),
		LOCTEXT(
			"FileMenuEntryToolTipEx",
			"Export an AGX Archive from the Editor. A Play-In-Editor session must be active."),
		[]() { UAGX_AgxEdModeFile::ExportAgxArchive(); });
}

void FAGX_TopMenu::OnCreateConstraintClicked(UClass* ConstraintClass)
{
	AActor* Actor1 = nullptr;
	AActor* Actor2 = nullptr;
	FAGX_EditorUtilities::GetRigidBodyActorsFromSelection(
		&Actor1, &Actor2,
		/*bSearchSubtrees*/ true, /*bSearchAncestors*/ true);

	if (Actor1 == nullptr)
	{
		FAGX_NotificationUtilities::ShowDialogBoxWithErrorLog(
			"Must select at least one actor with a Rigid Body component before creating a "
			"constraint.");
		return;
	}

	/// \todo Figure out how to setup constraint creation so that we can pick a
	/// single UAGX_RigidBodyComponent from the selected Actors. There is very
	/// similar code in AGX_AgxEdModeConstraints.cpp.

	TArray<UAGX_RigidBodyComponent*> Bodies1 = UAGX_RigidBodyComponent::GetFromActor(Actor1);
	TArray<UAGX_RigidBodyComponent*> Bodies2;
	if (Actor2)
	{
		Bodies2 = UAGX_RigidBodyComponent::GetFromActor(Actor2);
	}

	if (Bodies1.Num() != 1)
	{
		FAGX_NotificationUtilities::ShowDialogBoxWithErrorLog(
			"Cannot create constraint with actor '%s' because it doesn't contain exactly one "
			"body.");
		return;
	}

	if (Actor2 && Bodies2.Num() != 1)
	{
		FAGX_NotificationUtilities::ShowDialogBoxWithErrorLog(
			"Cannot create constraint with actor '%s' because it doesn't contain exactly one "
			"body.");
		return;
	}

	UAGX_RigidBodyComponent* Body1 = Bodies1[0];
	UAGX_RigidBodyComponent* Body2 = Actor2 != nullptr ? Bodies2[0] : nullptr;
	AActor* Constraint = FAGX_EditorUtilities::CreateConstraintActor(
		ConstraintClass, Body1, Body2,
		/*Select*/ true,
		/*ShowNotification*/ true,
		/*InPlayingWorldIfAvailable*/ true);

	// Place the Constraint actor right between the two Rigid Bodies, or in the case of a single
	// Rigid Body: at Body1's location.
	if (Constraint)
	{
		FVector NewLocation = Body1->GetComponentLocation();
		if (Body2)
		{
			NewLocation = (NewLocation + Body2->GetComponentLocation()) / 2;
		}

		Constraint->SetActorLocation(NewLocation);
	}
}

void FAGX_TopMenu::OnOpenAboutDialogClicked()
{
	const FString Title = "About AGX Dynamics for Unreal";
	const FString Version = FAGX_EnvironmentUtilities::GetPluginVersion();

	FString LicenseText;
	FString LicenseStatus;
	if (FAGX_EnvironmentUtilities::IsAgxDynamicsLicenseValid(&LicenseStatus) == false)
	{
		LicenseText =
			"AGX Dynamics license: Invalid\n"
			"Status: " +
			LicenseStatus + "\n\n" +
			"Note that the Unreal Editor must be restarted after adding the license file.\n";
	}
	else
	{
		LicenseText = "AGX Dynamics license: Valid\n";
	}

	// clang-format off
	const FString Message(
		"\n"
		"AGX Dynamics for Unreal\n"
		"Version: " + Version + "\n"
		"AGX Dynamics version: " + FAGX_EnvironmentUtilities::GetAGXDynamicsVersion() + "\n"
		"\n" +
		LicenseText +
		"\n"
		"Copyright Algoryx Simulation AB\n"
		"www.algoryx.se");
	// clang-format on

	FAGX_NotificationUtilities::ShowDialogBoxWithLogLog(Message, Title);
}

#undef LOCTEXT_NAMESPACE<|MERGE_RESOLUTION|>--- conflicted
+++ resolved
@@ -250,20 +250,6 @@
 			"FileMenuEntryTooTipImportSingleActor",
 			"Import an AGX Dynamics Archive into the current level as a single actor"),
 		[]() { UAGX_AgxEdModeFile::ImportAgxArchiveToSingleActor(); });
-<<<<<<< HEAD
-
-	// Import AGX archive to in-level actor tree menu item.
-	AddFileMenuEntry(
-		Builder,
-		LOCTEXT(
-			"FileMenuEntryLabelImportActorTree",
-			"Import AGX Dynamics Archive to level as an actor tree..."),
-		LOCTEXT(
-			"FileMenuEntryToolTipImportActorTree",
-			"Import an AGX Dynamics Archive into the current level as a tree of actors."),
-		[]() { UAGX_AgxEdModeFile::ImportAgxArchiveToActorTree(); });
-=======
->>>>>>> 9249929f
 #endif
 
 	// Import AGX Dynamics archive to blueprint menu item.
