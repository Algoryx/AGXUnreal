// Copyright 2023, Algoryx Simulation AB.

#include "AGX_ImporterToBlueprint.h"

// AGX Dynamics for Unreal includes.
#include "AGX_Check.h"
#include "AGX_ImportEnums.h"
#include "AGX_ImportSettings.h"
#include "AGX_LogCategory.h"
#include "AGX_ObserverFrameComponent.h"
#include "AGX_ModelSourceComponent.h"
#include "AGX_RigidBodyComponent.h"
#include "AGX_SimObjectsImporterHelper.h"
#include "AGXSimObjectsReader.h"
#include "CollisionGroups/AGX_CollisionGroupDisablerComponent.h"
#include "Constraints/AGX_Constraint1DofComponent.h"
#include "Constraints/AGX_Constraint2DofComponent.h"
#include "Constraints/AGX_BallConstraintComponent.h"
#include "Constraints/AGX_CylindricalConstraintComponent.h"
#include "Constraints/AGX_DistanceConstraintComponent.h"
#include "Constraints/AGX_HingeConstraintComponent.h"
#include "Constraints/AGX_LockConstraintComponent.h"
#include "Constraints/AGX_PrismaticConstraintComponent.h"
#include "Constraints/AnyConstraintBarrier.h"
#include "Constraints/Controllers/AGX_ElectricMotorController.h"
#include "Constraints/Controllers/AGX_FrictionController.h"
#include "Constraints/Controllers/AGX_LockController.h"
#include "Constraints/Controllers/AGX_RangeController.h"
#include "Constraints/Controllers/AGX_ScrewController.h"
#include "Constraints/Controllers/AGX_TargetSpeedController.h"
#include "Constraints/ControllerConstraintBarriers.h"
#include "Constraints/Constraint1DOFBarrier.h"
#include "Constraints/Constraint2DOFBarrier.h"
#include "Constraints/BallJointBarrier.h"
#include "Constraints/DistanceJointBarrier.h"
#include "Constraints/HingeBarrier.h"
#include "Constraints/LockJointBarrier.h"
#include "Constraints/PrismaticBarrier.h"
#include "Constraints/CylindricalJointBarrier.h"
#include "Materials/AGX_ContactMaterial.h"
#include "Materials/AGX_ShapeMaterial.h"
#include "Materials/ShapeMaterialBarrier.h"
#include "Materials/ContactMaterialBarrier.h"
#include "Materials/AGX_ContactMaterialRegistrarComponent.h"
#include "Shapes/AGX_BoxShapeComponent.h"
#include "Shapes/AGX_SphereShapeComponent.h"
#include "Shapes/AGX_CapsuleShapeComponent.h"
#include "Shapes/AGX_CylinderShapeComponent.h"
#include "Shapes/AGX_TrimeshShapeComponent.h"
#include "Shapes/AnyShapeBarrier.h"
#include "Shapes/RenderDataBarrier.h"
#include "SimulationObjectCollection.h"
#include "Tires/TwoBodyTireBarrier.h"
#include "Tires/AGX_TwoBodyTireComponent.h"
#include "Utilities/AGX_BlueprintUtilities.h"
#include "Utilities/AGX_EditorUtilities.h"
#include "Utilities/AGX_ImportUtilities.h"
#include "Utilities/AGX_NotificationUtilities.h"
#include "Utilities/AGX_ObjectUtilities.h"
#include "Utilities/AGX_PropertyUtilities.h"
#include "Vehicle/AGX_TrackComponent.h"
#include "Wire/AGX_WireComponent.h"

// Unreal Engine includes.
#include "ActorFactories/ActorFactoryEmptyActor.h"
#include "AssetSelection.h"
#include "AssetToolsModule.h"
#include "Components/PointLightComponent.h"
#include "Components/StaticMeshComponent.h"
#include "Editor.h"
#include "FileHelpers.h"
#include "GameFramework/Actor.h"
#include "Kismet2/KismetEditorUtilities.h"
#include "Materials/MaterialInstanceConstant.h"
#include "Misc/EngineVersionComparison.h"
#include "Misc/ScopedSlowTask.h"
#include "PackageTools.h"
#include "UObject/Package.h"
#include "UObject/SavePackage.h"

#define LOCTEXT_NAMESPACE "AGX_ImporterToBlueprint"

namespace
{
	void PreCreationSetup()
	{
		GEditor->SelectNone(false, false);
	}

	FString CreateBlueprintPackagePath(FAGX_SimObjectsImporterHelper& Helper, bool IsBase)
	{
		// Create directory for this import and a "Blueprints" directory inside of that.
		/// \todo I think this is more complicated than it needs to be. What are all the pieces for?
		const FString SubDirectory = IsBase ? "Blueprint" : "";

		const FString ImportDirPath = FString::Printf(
			TEXT("/Game/%s/%s/"), *FAGX_ImportUtilities::GetImportRootDirectoryName(),
			*Helper.RootDirectoryName);

		FString ParentPackagePath =
			FAGX_ImportUtilities::CreatePackagePath(ImportDirPath, SubDirectory);

		FGuid BaseNameGuid = FGuid::NewGuid();
		FString ParentAssetName = IsBase ? BaseNameGuid.ToString() : Helper.SourceFileName;

		FAGX_ImportUtilities::MakePackageAndAssetNameUnique(ParentPackagePath, ParentAssetName);
		UPackage* ParentPackage = CreatePackage(*ParentPackagePath);
		FString Path = FPaths::GetPath(ParentPackage->GetName());

		UE_LOG(
			LogAGX, Display, TEXT("File '%s' imported to package '%s', path '%s'"),
			*Helper.SourceFileName, *ParentPackagePath, *Path);

		// Create a known unique name for the Blueprint package, but don't create the actual
		// package yet.
		const FString BlueprintName =
			IsBase ? "BP_Base_" + BaseNameGuid.ToString() : TEXT("BP_") + Helper.RootDirectoryName;
		FString BasePackagePath = UPackageTools::SanitizePackageName(Path + "/" + BlueprintName);
		FString PackagePath = BasePackagePath;

		auto PackageExists = [](const FString& PackagePath)
		{
			check(!FEditorFileUtils::IsMapPackageAsset(PackagePath));
			return FPackageName::DoesPackageExist(PackagePath) ||
				   FindObject<UPackage>(nullptr, *PackagePath) != nullptr;
		};

		/// \todo Should be possible to use one of the unique name creators here.
		int32 TryCount = 0;
		while (PackageExists(PackagePath))
		{
			++TryCount;
			PackagePath = BasePackagePath + "_" + FString::FromInt(TryCount);
		}

		return PackagePath;
	}

	UPackage* GetPackage(const FString& BlueprintPackagePath)
	{
#if UE_VERSION_OLDER_THAN(4, 26, 0)
		UPackage* Package = CreatePackage(nullptr, *BlueprintPackagePath);
#else
		UPackage* Package = CreatePackage(*BlueprintPackagePath);
#endif
		check(Package != nullptr);
		Package->FullyLoad();
		return Package;
	}

	TArray<FAGX_RenderMaterial> CollectRenderMaterialBarriers(
		const FSimulationObjectCollection& SimulationObjects)
	{
		TArray<FAGX_RenderMaterial> Materials;
		auto CollectFromShapes = [&Materials](const auto& ShapeBarriers)
		{
			for (const auto& ShapeBarrier : ShapeBarriers)
			{
				if (!ShapeBarrier.HasRenderMaterial())
				{
					continue;
				}
				Materials.Add(ShapeBarrier.GetRenderMaterial());
			}
		};

		auto CollectFromBodies = [&CollectFromShapes](const TArray<FRigidBodyBarrier>& BodyBarriers)
		{
			for (const FRigidBodyBarrier& BodyBarrier : BodyBarriers)
			{
				CollectFromShapes(BodyBarrier.GetShapes());
			}
		};

		CollectFromShapes(SimulationObjects.GetBoxShapes());
		CollectFromShapes(SimulationObjects.GetCapsuleShapes());
		CollectFromShapes(SimulationObjects.GetCylinderShapes());
		CollectFromShapes(SimulationObjects.GetSphereShapes());
		CollectFromShapes(SimulationObjects.GetTrimeshShapes());
		CollectFromBodies(SimulationObjects.GetRigidBodies());

		return Materials;
	}

	bool AddShapeMaterials(
		const FSimulationObjectCollection& SimObjects, FAGX_SimObjectsImporterHelper& Helper)
	{
		bool Success = true;
		for (const auto& ShapeMaterial : SimObjects.GetShapeMaterials())
		{
			Success &= Helper.InstantiateShapeMaterial(ShapeMaterial) != nullptr;
		}

		return Success;
	}

	bool AddContactMaterials(
		AActor& ImportedActor, const FSimulationObjectCollection& SimObjects,
		FAGX_SimObjectsImporterHelper& Helper)
	{
		UAGX_ContactMaterialRegistrarComponent* CMRegistrar =
			SimObjects.GetContactMaterials().Num() > 0
				? Helper.InstantiateContactMaterialRegistrar(ImportedActor)
				: nullptr;
		if (CMRegistrar == nullptr)
		{
			// Imported model has no ContactMaterials, we are done.
			return true;
		}

		bool Success = true;
		for (const auto& ContactMaterial : SimObjects.GetContactMaterials())
		{
			Success &= Helper.InstantiateContactMaterial(ContactMaterial, *CMRegistrar) != nullptr;
		}

		return Success;
	}

	bool AddRenderMaterials(
		AActor& ImportedActor, const FSimulationObjectCollection& SimObjects,
		FAGX_SimObjectsImporterHelper& Helper)
	{
		TArray<FAGX_RenderMaterial> RMBarriers = CollectRenderMaterialBarriers(SimObjects);
		bool Success = true;
		for (const FAGX_RenderMaterial& RMBarrier : RMBarriers)
		{
			Success &= Helper.InstantiateRenderMaterial(RMBarrier) != nullptr;
		}

		return Success;
	}

	bool AddBodilessShapes(
		AActor& ImportedActor, const FSimulationObjectCollection& SimObjects,
		FAGX_SimObjectsImporterHelper& Helper)
	{
		bool Success = true;
		for (const auto& Shape : SimObjects.GetSphereShapes())
		{
			Success &= Helper.InstantiateSphere(Shape, ImportedActor) != nullptr;
		}

		for (const auto& Shape : SimObjects.GetBoxShapes())
		{
			Success &= Helper.InstantiateBox(Shape, ImportedActor) != nullptr;
		}

		for (const auto& Shape : SimObjects.GetCylinderShapes())
		{
			Success &= Helper.InstantiateCylinder(Shape, ImportedActor) != nullptr;
		}

		for (const auto& Shape : SimObjects.GetCapsuleShapes())
		{
			Success &= Helper.InstantiateCapsule(Shape, ImportedActor) != nullptr;
		}

		for (const auto& Shape : SimObjects.GetTrimeshShapes())
		{
			if (Helper.bIgnoreDisabledTrimeshes && !Shape.GetEnableCollisions())
			{
				if (Shape.HasRenderData())
				{
					Success &=
						Helper.InstantiateRenderDataInBodyOrRoot(Shape, ImportedActor) != nullptr;
				}
			}
			else
			{
				Success &= Helper.InstantiateTrimesh(Shape, ImportedActor) != nullptr;
			}
		}

		return Success;
	}

	bool AddRigidBodyAndAnyOwnedShape(
		AActor& ImportedActor, const FSimulationObjectCollection& SimObjects,
		FAGX_SimObjectsImporterHelper& Helper)
	{
		bool Success = true;
		for (const auto& Body : SimObjects.GetRigidBodies())
		{
			Success &= Helper.InstantiateBody(Body, ImportedActor) != nullptr;

			for (const auto& Sphere : Body.GetSphereShapes())
			{
				Success &= Helper.InstantiateSphere(Sphere, ImportedActor, &Body) != nullptr;
			}

			for (const auto& Box : Body.GetBoxShapes())
			{
				Success &= Helper.InstantiateBox(Box, ImportedActor, &Body) != nullptr;
			}

			for (const auto& Capsule : Body.GetCapsuleShapes())
			{
				Success &= Helper.InstantiateCapsule(Capsule, ImportedActor, &Body) != nullptr;
			}

			for (const auto& Cylinder : Body.GetCylinderShapes())
			{
				Success &= Helper.InstantiateCylinder(Cylinder, ImportedActor, &Body) != nullptr;
			}

			for (const auto& Trimesh : Body.GetTrimeshShapes())
			{
				if (Helper.bIgnoreDisabledTrimeshes && !Trimesh.GetEnableCollisions())
				{
					if (Trimesh.HasRenderData())
					{
						Success &= Helper.InstantiateRenderDataInBodyOrRoot(
									   Trimesh, ImportedActor, &Body) != nullptr;
					}
				}
				else
				{
					Success &= Helper.InstantiateTrimesh(Trimesh, ImportedActor, &Body) != nullptr;
				}
			}
		}

		return Success;
	}

	bool AddTracks(
		AActor& ImportedActor, const FSimulationObjectCollection& SimObjects,
		FAGX_SimObjectsImporterHelper& Helper)
	{
		bool Success = true;
		for (const auto& Track : SimObjects.GetTracks())
		{
			Success &= Helper.InstantiateTrack(Track, ImportedActor) != nullptr;
		}

		return Success;
	}

	bool AddTireModels(
		AActor& ImportedActor, const FSimulationObjectCollection& SimObjects,
		FAGX_SimObjectsImporterHelper& Helper)
	{
		bool Success = true;
		for (const auto& Tire : SimObjects.GetTwoBodyTires())
		{
			check(Tire.GetTireRigidBody().HasNative());
			check(Tire.GetHubRigidBody().HasNative());
			Helper.InstantiateTwoBodyTire(Tire, ImportedActor);
		}

		return Success;
	}

	bool AddConstraints(
		AActor& ImportedActor, const FSimulationObjectCollection& SimObjects,
		FAGX_SimObjectsImporterHelper& Helper)
	{
		bool Success = true;
		for (const auto& Constraint : SimObjects.GetHingeConstraints())
		{
			auto Hinge = Helper.InstantiateHinge(Constraint, ImportedActor);
			Success &= Hinge != nullptr;
		}

		for (const auto& Constraint : SimObjects.GetPrismaticConstraints())
		{
			auto Prismatic = Helper.InstantiatePrismatic(Constraint, ImportedActor);
			Success &= Prismatic != nullptr;
		}

		for (const auto& Constraint : SimObjects.GetBallConstraints())
		{
			auto BallConstraint = Helper.InstantiateBallConstraint(Constraint, ImportedActor);
			Success &= BallConstraint != nullptr;
		}

		for (const auto& Constraint : SimObjects.GetCylindricalConstraints())
		{
			auto CylindricalConstraint =
				Helper.InstantiateCylindricalConstraint(Constraint, ImportedActor);
			Success &= CylindricalConstraint != nullptr;
		}

		for (const auto& Constraint : SimObjects.GetDistanceConstraints())
		{
			auto DistanceConstraint =
				Helper.InstantiateDistanceConstraint(Constraint, ImportedActor);
			Success &= DistanceConstraint != nullptr;
		}

		for (const auto& Constraint : SimObjects.GetLockConstraints())
		{
			auto LockConstraint = Helper.InstantiateLockConstraint(Constraint, ImportedActor);
			Success &= LockConstraint != nullptr;
		}

		return Success;
	}

	bool AddDisabledCollisionGroups(
		AActor& ImportedActor, const FSimulationObjectCollection& SimObjects,
		FAGX_SimObjectsImporterHelper& Helper)
	{
		const auto DisabledGroups = SimObjects.GetDisabledCollisionGroups();
		if (DisabledGroups.Num() == 0)
		{
			return true;
		}

		return Helper.InstantiateCollisionGroupDisabler(ImportedActor, DisabledGroups) != nullptr;
	}

	bool AddWires(
		AActor& ImportedActor, const FSimulationObjectCollection& SimObjects,
		FAGX_SimObjectsImporterHelper& Helper)
	{
		bool Success = true;
		for (const auto& Wire : SimObjects.GetWires())
		{
			Success &= Helper.InstantiateWire(Wire, ImportedActor) != nullptr;
		}

		return Success;
	}

	bool AddObserverFrames(
		AActor& ImportedActor, const FSimulationObjectCollection& SimObjects,
		FAGX_SimObjectsImporterHelper& Helper)
	{
		bool Success = true;
		for (const auto& ObserverFr : SimObjects.GetObserverFrames())
		{
			Success &= Helper.InstantiateObserverFrame(
						   ObserverFr.Name, ObserverFr.BodyGuid, ObserverFr.ObserverGuid,
						   ObserverFr.Transform, ImportedActor) != nullptr;
		}

		return Success;
	}

	bool AddAllComponents(
		AActor& ImportedActor, const FSimulationObjectCollection& SimObjects,
		FAGX_SimObjectsImporterHelper& Helper)
	{
		FScopedSlowTask ImportTask(105.f, LOCTEXT("ImportModel", "Importing model"), true);
		ImportTask.MakeDialog();
		bool Success = true;

		ImportTask.EnterProgressFrame(5.f, FText::FromString("Reading Shape Materials"));
		Success &= AddShapeMaterials(SimObjects, Helper);

		ImportTask.EnterProgressFrame(5.f, FText::FromString("Reading Contact Materials"));
		Success &= AddContactMaterials(ImportedActor, SimObjects, Helper);

		ImportTask.EnterProgressFrame(5.f, FText::FromString("Reading Render Materials"));
		Success &= AddRenderMaterials(ImportedActor, SimObjects, Helper);

		ImportTask.EnterProgressFrame(
			5.f, FText::FromString("Reading Rigid Bodies and their Shapes"));
		Success &= AddRigidBodyAndAnyOwnedShape(ImportedActor, SimObjects, Helper);

		ImportTask.EnterProgressFrame(10.f, FText::FromString("Reading Bodiless Shapes"));
		Success &= AddBodilessShapes(ImportedActor, SimObjects, Helper);

		ImportTask.EnterProgressFrame(5.f, FText::FromString("Reading Tracks"));
		Success &= AddTracks(ImportedActor, SimObjects, Helper);

		ImportTask.EnterProgressFrame(5.f, FText::FromString("Reading Tire Models"));
		Success &= AddTireModels(ImportedActor, SimObjects, Helper);

		ImportTask.EnterProgressFrame(5.f, FText::FromString("Reading Constraints"));
		Success &= AddConstraints(ImportedActor, SimObjects, Helper);

		ImportTask.EnterProgressFrame(5.f, FText::FromString("Reading Disabled Collision Groups"));
		Success &= AddDisabledCollisionGroups(ImportedActor, SimObjects, Helper);

		ImportTask.EnterProgressFrame(5.f, FText::FromString("Reading Wires"));
		Success &= AddWires(ImportedActor, SimObjects, Helper);

		ImportTask.EnterProgressFrame(5.f, FText::FromString("Reading Observer Frames"));
		Success &= AddObserverFrames(ImportedActor, SimObjects, Helper);

		ImportTask.EnterProgressFrame(5.f, FText::FromString("Finalizing Import"));
		Helper.InstantiateModelSourceComponent(ImportedActor);
		Helper.FinalizeImport();

		ImportTask.EnterProgressFrame(40.f, FText::FromString("Import complete"));
		return Success;
	}

	bool AddComponentsFromAGXArchive(AActor& ImportedActor, FAGX_SimObjectsImporterHelper& Helper)
	{
		FSimulationObjectCollection SimObjects;
		if (!FAGXSimObjectsReader::ReadAGXArchive(Helper.SourceFilePath, SimObjects) ||
			!AddAllComponents(ImportedActor, SimObjects, Helper))
		{
			return false;
		}

		return true;
	}

	bool AddComponentsFromUrdf(
		AActor& ImportedActor, FAGX_SimObjectsImporterHelper& Helper,
		const FAGX_ImportSettings& ImportSettings)
	{
		FSimulationObjectCollection SimObjects;
		if (!FAGXSimObjectsReader::ReadUrdf(
				ImportSettings.FilePath, ImportSettings.UrdfPackagePath, SimObjects) ||
			!AddAllComponents(ImportedActor, SimObjects, Helper))
		{
			return false;
		}

		return true;
	}

	AActor* CreateTemplate(
		FAGX_SimObjectsImporterHelper& Helper, const FAGX_ImportSettings& ImportSettings)
	{
		UActorFactory* Factory =
			GEditor->FindActorFactoryByClass(UActorFactoryEmptyActor::StaticClass());
		FAssetData EmptyActorAssetData = FAssetData(Factory->GetDefaultActorClass(FAssetData()));
		UObject* EmptyActorAsset = EmptyActorAssetData.GetAsset();
		AActor* RootActorContainer =
			FActorFactoryAssetProxy::AddActorForAsset(EmptyActorAsset, false);
		check(RootActorContainer != nullptr); /// \todo Test and return false instead of check?
		RootActorContainer->SetFlags(RF_Transactional);
		RootActorContainer->SetActorLabel(Helper.RootDirectoryName);

// I would like to be able to create and configure the RootComponent here, but
// the way Blueprint creation has been done in Unreal Engine makes this
// impossible. A new RootComponent is always created and the DefaultSceneRoot I
// create here is made a child of that new SceneComponent. Not what I want. My
// work-around for now is to rely on the implicitly created RootComponent and
// hoping it does what we want in all cases. I leave SceneComponents that should
// be attached to the RootComponent unconnected, they are implicitly connected
// to the implicit RootComponent by the Blueprint creator code. This produces a
// weird/invalid template actor so I'm worried that the it-happens-to-work state
// we now have won't survive for long.
#if 0
		USceneComponent* ActorRootComponent = NewObject<USceneComponent>(
			RootActorContainer, USceneComponent::GetDefaultSceneRootVariableName());
		check(ActorRootComponent != nullptr);
		ActorRootComponent->Mobility = EComponentMobility::Movable;
		ActorRootComponent->bVisualizeComponent = true;
		ActorRootComponent->SetFlags(RF_Transactional);
		ActorRootComponent->RegisterComponent();
		RootActorContainer->AddInstanceComponent(ActorRootComponent);
		RootActorContainer->SetRootComponent(ActorRootComponent);
#endif

		const bool Result = ImportSettings.ImportType == EAGX_ImportType::Urdf
								? AddComponentsFromUrdf(*RootActorContainer, Helper, ImportSettings)
								: AddComponentsFromAGXArchive(*RootActorContainer, Helper);

		if (!Result)
		{
			/// @todo Is there some clean-up I need to do for RootActorContainer and/or
			/// EmptyActorAsset here? I tried with MarkPendingKill but that caused
			///    Assertion failed: !IsRooted()
			// RootActorContainer->MarkPendingKill();
			// EmptyActorAsset->MarkPendingKill();
			return nullptr;
		}

		// Should the EmptyActorAsset be cleaned up somehow? MarkPendingKill?
		return RootActorContainer;
	}

	UBlueprint* CreateBaseBlueprint(UPackage* Package, AActor* Template)
	{
		static constexpr bool ReplaceInWorld = false;
		static constexpr bool KeepMobility = true;
		FKismetEditorUtilities::FCreateBlueprintFromActorParams Params;
		Params.bReplaceActor = ReplaceInWorld;
		Params.bKeepMobility = KeepMobility;
		Params.bOpenBlueprint = false;

		UBlueprint* Blueprint =
			FKismetEditorUtilities::CreateBlueprintFromActor(Package->GetName(), Template, Params);
		check(Blueprint);
		return Blueprint;
	}

	void PostCreationTeardown(
		AActor* Template, UPackage* Package, UBlueprint* Blueprint, const FString& PackagePath)
	{
		if (Template != nullptr)
		{
			Template->Destroy();
		}

		GEngine->BroadcastLevelActorListChanged();

		const FString PackageFilename = FPackageName::LongPackageNameToFilename(
			PackagePath, FPackageName::GetAssetPackageExtension());

#if UE_VERSION_OLDER_THAN(5, 0, 0)
		UPackage::SavePackage(
			Package, Blueprint, RF_Public | RF_Standalone, *PackageFilename, GError, nullptr, true,
			true, SAVE_NoError);
#else
		FSavePackageArgs SaveArgs;
		// SaveArgs.TargetPlatform = ???; // I think we can leave this at the default: not cooking.
		SaveArgs.TopLevelFlags = RF_Public | RF_Standalone;
		// SaveArgs.SaveFlags = ???; // I think we can leave this at the default: None.
		// SaveArgs.bForceByteSwapping = ???; // I think we can leave this at the default: false.
		// SaveArgs.bWarnOfLongFilename = ???; // I think we can leave this at the default: true.
		// SaveArgs.bSlowTask = ???; // I think we can leave this at the default: true.
		// SaveArgs.Error = ???; // I think we can leave this at the default: GError.
		// SaveArgs.SavePAckageContext = ???; // I think we can leave this at the default: nullptr.
		UPackage::SavePackage(Package, Blueprint, *PackageFilename, SaveArgs);
#endif
	}

	UBlueprint* ImportToBaseBlueprint(
		FAGX_SimObjectsImporterHelper& Helper, const FAGX_ImportSettings& ImportSettings)
	{
		PreCreationSetup();
		FString BlueprintPackagePath = CreateBlueprintPackagePath(Helper, true);
		UPackage* Package = GetPackage(BlueprintPackagePath);
		AActor* Template = CreateTemplate(Helper, ImportSettings);
		if (Template == nullptr)
		{
			return nullptr;
		}

		UBlueprint* Blueprint = CreateBaseBlueprint(Package, Template);
		PostCreationTeardown(Template, Package, Blueprint, BlueprintPackagePath);
		return Blueprint;
	}

	UBlueprint* CreateChildBlueprint(
		UBlueprint* BaseBlueprint, FAGX_SimObjectsImporterHelper& Helper)
	{
		if (BaseBlueprint == nullptr)
		{
			return nullptr;
		}

		PreCreationSetup();
		FString BlueprintPackagePath = CreateBlueprintPackagePath(Helper, false);
		UPackage* Package = GetPackage(BlueprintPackagePath);
		const FString AssetName = FPaths::GetBaseFilename(Package->GetName());

		UBlueprint* BlueprintChild = FKismetEditorUtilities::CreateBlueprint(
			BaseBlueprint->GeneratedClass, Package, FName(AssetName), EBlueprintType::BPTYPE_Normal,
			UBlueprint::StaticClass(), UBlueprintGeneratedClass::StaticClass(),
			FName("AGXUnrealImport"));

		PostCreationTeardown(nullptr, Package, BlueprintChild, BlueprintPackagePath);
		return BlueprintChild;
	}

	UBlueprint* ImportToBlueprint(
		FAGX_SimObjectsImporterHelper& Helper, const FAGX_ImportSettings& ImportSettings)
	{
		// The result of the import is stored in the BlueprintBase which is placed in the
		// 'Blueprint' directory in the context browser and should never be edited by the user. It
		// is the "original". The BlueprintChild is what the user will interact directly with, and
		// it is a child of the BlueprintBase. This way, we can ensure model synchronization works
		// as intended.
		UBlueprint* BlueprintBase = ImportToBaseBlueprint(Helper, ImportSettings);
		if (BlueprintBase == nullptr)
		{
			return nullptr;
		}

		UBlueprint* BlueprintChild = CreateChildBlueprint(BlueprintBase, Helper);

		if (BlueprintChild != nullptr && ImportSettings.bOpenBlueprintEditorAfterImport)
		{
			GEditor->GetEditorSubsystem<UAssetEditorSubsystem>()->OpenEditorForAsset(
				BlueprintChild);
		}

		return BlueprintChild;
	}
}

UBlueprint* AGX_ImporterToBlueprint::Import(const FAGX_ImportSettings& ImportSettings)
{
	FAGX_SimObjectsImporterHelper Helper(
		ImportSettings.FilePath, ImportSettings.bIgnoreDisabledTrimeshes);
	UBlueprint* Bp = ImportToBlueprint(Helper, ImportSettings);
	if (Bp == nullptr)
	{
		FAGX_NotificationUtilities::ShowDialogBoxWithErrorLog(
			"Some issues occurred during import. Log category LogAGX in the Console may "
			"contain more information.",
			"Import model to Blueprint");
	}

	return Bp;
}

namespace AGX_ImporterToBlueprint_SynchronizeModel_helpers
{
	template <typename T>
	TArray<FGuid> GetGuidsFromBarriers(const TArray<T>& Barriers)
	{
		TArray<FGuid> Guids;
		Guids.Reserve(Barriers.Num());
		for (const auto& Barrier : Barriers)
		{
			Guids.Add(Barrier.GetGuid());
		}

		return Guids;
	}

	template <typename T>
	TMap<FGuid, T*> CreateGuidToComponentMap(const TArray<T*>& Components)
	{
		TMap<FGuid, T*> Map;
		Map.Reserve(Components.Num());
		for (T* Component : Components)
		{
			if (Component != nullptr)
				Map.Add(Component->ImportGuid, Component);
		}

		return Map;
	}

	template <typename T>
	TMap<FGuid, T*> FindAGXAssetComponents(const FString& AssetDirPath)
	{
		TArray<T*> FoundAssets = FAGX_EditorUtilities::FindAssets<T>(AssetDirPath);
		return CreateGuidToComponentMap<T>(FoundAssets);
	}

	FString GetImportDirPath(
		const FAGX_SimObjectsImporterHelper& Helper, const FString& Subdir = "")
	{
		return FPaths::Combine(Helper.RootDirectoryPath, Subdir);
	}

	struct FShapeGuidsCollection
	{
		// Values of the TMaps indicates collision enabled status.
		TMap<FGuid, bool> SphereShapeGuids;
		TMap<FGuid, bool> BoxShapeGuids;
		TMap<FGuid, bool> CylinderShapeGuids;
		TMap<FGuid, bool> CapsuleShapeGuids;
		TMap<FGuid, bool> TrimeshShapeGuids;
		TArray<FGuid> RenderDataGuids;
	};

	FShapeGuidsCollection GetShapeGuids(const FSimulationObjectCollection& SimulationObjects)
	{
		FShapeGuidsCollection Infos;

		auto GetRenderDataGuidFrom = [](const FShapeBarrier& ShapeBarrier) -> TOptional<FGuid>
		{
			if (ShapeBarrier.HasValidRenderData())
			{
				FRenderDataBarrier Rd = ShapeBarrier.GetRenderData();
				return Rd.GetGuid();
			}

			return {};
		};

		// Iterate all Shapes owned by a Rigid Body.
		for (const auto& Body : SimulationObjects.GetRigidBodies())
		{
			for (const auto& Shape : Body.GetSphereShapes())
			{
				Infos.SphereShapeGuids.Add(Shape.GetShapeGuid(), Shape.GetEnableCollisions());
				if (auto RenderDataGuid = GetRenderDataGuidFrom(Shape))
					Infos.RenderDataGuids.Add(*RenderDataGuid);
			}
			for (const auto& Shape : Body.GetBoxShapes())
			{
				Infos.BoxShapeGuids.Add(Shape.GetShapeGuid(), Shape.GetEnableCollisions());
				if (auto RenderDataGuid = GetRenderDataGuidFrom(Shape))
					Infos.RenderDataGuids.Add(*RenderDataGuid);
			}
			for (const auto& Shape : Body.GetCylinderShapes())
			{
				Infos.CylinderShapeGuids.Add(Shape.GetShapeGuid(), Shape.GetEnableCollisions());
				if (auto RenderDataGuid = GetRenderDataGuidFrom(Shape))
					Infos.RenderDataGuids.Add(*RenderDataGuid);
			}
			for (const auto& Shape : Body.GetCapsuleShapes())
			{
				Infos.CapsuleShapeGuids.Add(Shape.GetShapeGuid(), Shape.GetEnableCollisions());
				if (auto RenderDataGuid = GetRenderDataGuidFrom(Shape))
					Infos.RenderDataGuids.Add(*RenderDataGuid);
			}
			for (const auto& Shape : Body.GetTrimeshShapes())
			{
				Infos.TrimeshShapeGuids.Add(Shape.GetShapeGuid(), Shape.GetEnableCollisions());
				if (auto RenderDataGuid = GetRenderDataGuidFrom(Shape))
					Infos.RenderDataGuids.Add(*RenderDataGuid);
			}
		}

		// Iterate all "free" Shapes, not owned by a Rigid Body.
		for (const auto& Barrier : SimulationObjects.GetSphereShapes())
		{
			Infos.SphereShapeGuids.Add(Barrier.GetShapeGuid(), Barrier.GetEnableCollisions());
			if (auto RenderDataGuid = GetRenderDataGuidFrom(Barrier))
				Infos.RenderDataGuids.Add(*RenderDataGuid);
		}
		for (const auto& Barrier : SimulationObjects.GetBoxShapes())
		{
			Infos.BoxShapeGuids.Add(Barrier.GetShapeGuid(), Barrier.GetEnableCollisions());
			if (auto RenderDataGuid = GetRenderDataGuidFrom(Barrier))
				Infos.RenderDataGuids.Add(*RenderDataGuid);
		}
		for (const auto& Barrier : SimulationObjects.GetCylinderShapes())
		{
			Infos.CylinderShapeGuids.Add(Barrier.GetShapeGuid(), Barrier.GetEnableCollisions());
			if (auto RenderDataGuid = GetRenderDataGuidFrom(Barrier))
				Infos.RenderDataGuids.Add(*RenderDataGuid);
		}
		for (const auto& Barrier : SimulationObjects.GetCapsuleShapes())
		{
			Infos.CapsuleShapeGuids.Add(Barrier.GetShapeGuid(), Barrier.GetEnableCollisions());
			if (auto RenderDataGuid = GetRenderDataGuidFrom(Barrier))
				Infos.RenderDataGuids.Add(*RenderDataGuid);
		}
		for (const auto& Barrier : SimulationObjects.GetTrimeshShapes())
		{
			Infos.TrimeshShapeGuids.Add(Barrier.GetShapeGuid(), Barrier.GetEnableCollisions());
			if (auto RenderDataGuid = GetRenderDataGuidFrom(Barrier))
				Infos.TrimeshShapeGuids.Add(*RenderDataGuid);
		}

		return Infos;
	}

	struct SCSNodeCollection
	{
		SCSNodeCollection(const UBlueprint& Bp)
		{
			if (Bp.SimpleConstructionScript == nullptr)
			{
				return;
			}

			for (USCS_Node* Node : Bp.SimpleConstructionScript->GetAllNodes())
			{
				if (Node == nullptr)
				{
					continue;
				}

				UActorComponent* Component = Node->ComponentTemplate;
				if (Component == nullptr)
				{
					continue;
				}

				if (Component ==
					Bp.SimpleConstructionScript->GetDefaultSceneRootNode()->ComponentTemplate)
				{
					AGX_CHECK(RootComponent == nullptr);
					RootComponent = Node;
				}
				else if (auto Ri = Cast<UAGX_RigidBodyComponent>(Component))
				{
					AGX_CHECK(!RigidBodies.Contains(Ri->ImportGuid));
					if (Ri->ImportGuid.IsValid())
						RigidBodies.Add(Ri->ImportGuid, Node);
				}
				else if (auto Sph = Cast<UAGX_SphereShapeComponent>(Component))
				{
					AGX_CHECK(!SphereShapes.Contains(Sph->ImportGuid));
					if (Sph->ImportGuid.IsValid())
						SphereShapes.Add(Sph->ImportGuid, Node);
				}
				else if (auto Box = Cast<UAGX_BoxShapeComponent>(Component))
				{
					AGX_CHECK(!BoxShapes.Contains(Box->ImportGuid));
					if (Box->ImportGuid.IsValid())
						BoxShapes.Add(Box->ImportGuid, Node);
				}
				else if (auto Cyl = Cast<UAGX_CylinderShapeComponent>(Component))
				{
					AGX_CHECK(!CylinderShapes.Contains(Cyl->ImportGuid));
					if (Cyl->ImportGuid.IsValid())
						CylinderShapes.Add(Cyl->ImportGuid, Node);
				}
				else if (auto Cap = Cast<UAGX_CapsuleShapeComponent>(Component))
				{
					AGX_CHECK(!CapsuleShapes.Contains(Cap->ImportGuid));
					if (Cap->ImportGuid.IsValid())
						CapsuleShapes.Add(Cap->ImportGuid, Node);
				}
				else if (auto Tri = Cast<UAGX_TrimeshShapeComponent>(Component))
				{
					AGX_CHECK(!TrimeshShapes.Contains(Tri->ImportGuid));
					if (Tri->ImportGuid.IsValid())
						TrimeshShapes.Add(Tri->ImportGuid, Node);
				}
				else if (auto Co = Cast<UAGX_ConstraintComponent>(Component))
				{
					if (auto Hi = Cast<UAGX_HingeConstraintComponent>(Component))
					{
						AGX_CHECK(!HingeConstraints.Contains(Hi->ImportGuid));
						if (Hi->ImportGuid.IsValid())
							HingeConstraints.Add(Hi->ImportGuid, Node);
					}
					else if (auto Pr = Cast<UAGX_PrismaticConstraintComponent>(Component))
					{
						AGX_CHECK(!PrismaticConstraints.Contains(Pr->ImportGuid));
						if (Pr->ImportGuid.IsValid())
							PrismaticConstraints.Add(Pr->ImportGuid, Node);
					}
					else if (auto Ba = Cast<UAGX_BallConstraintComponent>(Component))
					{
						AGX_CHECK(!BallConstraints.Contains(Ba->ImportGuid));
						if (Ba->ImportGuid.IsValid())
							BallConstraints.Add(Ba->ImportGuid, Node);
					}
					else if (auto Cy = Cast<UAGX_CylindricalConstraintComponent>(Component))
					{
						AGX_CHECK(!CylindricalConstraints.Contains(Cy->ImportGuid));
						if (Cy->ImportGuid.IsValid())
							CylindricalConstraints.Add(Cy->ImportGuid, Node);
					}
					else if (auto Di = Cast<UAGX_DistanceConstraintComponent>(Component))
					{
						AGX_CHECK(!DistanceConstraints.Contains(Di->ImportGuid));
						if (Di->ImportGuid.IsValid())
							DistanceConstraints.Add(Di->ImportGuid, Node);
					}
					else if (auto Lo = Cast<UAGX_LockConstraintComponent>(Component))
					{
						AGX_CHECK(!LockConstraints.Contains(Lo->ImportGuid));
						if (Lo->ImportGuid.IsValid())
							LockConstraints.Add(Lo->ImportGuid, Node);
					}
					else
					{
						UE_LOG(
							LogAGX, Error, TEXT("Found Node: '%s' with unsupported type."),
							*Node->GetName());
						AGX_CHECK(false);
					}
				}
				else if (auto Re = Cast<UAGX_ModelSourceComponent>(Component))
				{
					AGX_CHECK(ModelSourceComponent == nullptr);
					ModelSourceComponent = Node;
					for (const auto& SMCTuple : Re->StaticMeshComponentToOwningTrimesh)
					{
						if (USCS_Node* StaticMeshComponentNode =
								Bp.SimpleConstructionScript->FindSCSNode(FName(SMCTuple.Key)))
						{
							const FGuid Guid = SMCTuple.Value;
							if (!Guid.IsValid())
								continue;

							AGX_CHECK(!CollisionStaticMeshComponents.Contains(Guid));
							CollisionStaticMeshComponents.Add(Guid, StaticMeshComponentNode);
						}
					}
					for (const auto& SMCTuple : Re->StaticMeshComponentToOwningRenderData)
					{
						if (USCS_Node* StaticMeshComponentNode =
								Bp.SimpleConstructionScript->FindSCSNode(FName(SMCTuple.Key)))
						{
							const FGuid Guid = SMCTuple.Value;
							if (!Guid.IsValid())
								continue;

							AGX_CHECK(!RenderStaticMeshComponents.Contains(Guid));
							RenderStaticMeshComponents.Add(Guid, StaticMeshComponentNode);
						}
					}
				}
				else if (auto St = Cast<UStaticMeshComponent>(Component))
				{
					// Handled by gathering information from the ModelSourceComponent since a Static
					// Mesh Component does not have an Import Guid.
				}
				else if (auto Con = Cast<UAGX_ContactMaterialRegistrarComponent>(Component))
				{
					AGX_CHECK(ContactMaterialRegistrarComponent == nullptr);
					ContactMaterialRegistrarComponent = Node;
				}
				else if (auto Col = Cast<UAGX_CollisionGroupDisablerComponent>(Component))
				{
					AGX_CHECK(CollisionGroupDisablerComponent == nullptr);
					CollisionGroupDisablerComponent = Node;
				}
				else if (auto Tw = Cast<UAGX_TwoBodyTireComponent>(Component))
				{
					AGX_CHECK(!TwoBodyTires.Contains(Tw->ImportGuid));
					if (Tw->ImportGuid.IsValid())
						TwoBodyTires.Add(Tw->ImportGuid, Node);
				}
				else if (auto Ob = Cast<UAGX_ObserverFrameComponent>(Component))
				{
					AGX_CHECK(!ObserverFrames.Contains(Ob->ImportGuid));
					if (Ob->ImportGuid.IsValid())
						ObserverFrames.Add(Ob->ImportGuid, Node);
				}
				else if (auto Wi = Cast<UAGX_WireComponent>(Component))
				{
					// Not supported, will be ignored.
				}
				else if (auto Tr = Cast<UAGX_TrackComponent>(Component))
				{
					// Not supported, will be ignored.
				}
				else
				{
					// We should never encounter a Component type that does not match any of the
					// above.
					UE_LOG(
						LogAGX, Warning, TEXT("Found Node: '%s' with unsupported type."),
						*Node->GetName());
					AGX_CHECK(false);
				}
			}
		}

		// The key is the AGX Dynamics object's UUID converted to an FGuid at the time of the
		// previous import.
		TMap<FGuid, USCS_Node*> RigidBodies;

		// Shapes are all Shapes, including Shapes owned by Rigid Bodies.
		TMap<FGuid, USCS_Node*> SphereShapes;
		TMap<FGuid, USCS_Node*> BoxShapes;
		TMap<FGuid, USCS_Node*> CylinderShapes;
		TMap<FGuid, USCS_Node*> CapsuleShapes;
		TMap<FGuid, USCS_Node*> TrimeshShapes;

		TMap<FGuid, USCS_Node*> HingeConstraints;
		TMap<FGuid, USCS_Node*> PrismaticConstraints;
		TMap<FGuid, USCS_Node*> BallConstraints;
		TMap<FGuid, USCS_Node*> CylindricalConstraints;
		TMap<FGuid, USCS_Node*> DistanceConstraints;
		TMap<FGuid, USCS_Node*> LockConstraints;
		TMap<FGuid, USCS_Node*> TwoBodyTires;
		TMap<FGuid, USCS_Node*> ObserverFrames;

		// Guid is the AGX Dynamics shape (Trimesh) guid.
		TMap<FGuid, USCS_Node*> CollisionStaticMeshComponents;

		// Guid is the AGX Dynamics RenderData guid.
		TMap<FGuid, USCS_Node*> RenderStaticMeshComponents;

		USCS_Node* CollisionGroupDisablerComponent = nullptr;
		USCS_Node* ContactMaterialRegistrarComponent = nullptr;
		USCS_Node* ModelSourceComponent = nullptr;
		USCS_Node* RootComponent = nullptr;
	};

	// Returns true if at least one Guid could be matched, false otherwise.
	bool EnsureSameSource(
		const SCSNodeCollection& SCSNodes, const FSimulationObjectCollection& SimulationObjects)
	{
		auto Contains = [](const TMap<FGuid, USCS_Node*>& OldNodes, const TArray<FGuid>& NewGuids)
		{
			for (const auto& NewGuid : NewGuids)
			{
				if (OldNodes.Contains(NewGuid))
				{
					return true;
				}
			}
			return false;
		};

		// Check against all Rigid Bodies.
		const TArray<FGuid> BodyBarrierGuids =
			GetGuidsFromBarriers(SimulationObjects.GetRigidBodies());
		if (Contains(SCSNodes.RigidBodies, BodyBarrierGuids))
		{
			return true;
		}

		TArray<FGuid> ShapeBarrierGuids;

		// Check against all Shapes.
		const FShapeGuidsCollection NewShapeGuids = GetShapeGuids(SimulationObjects);
		NewShapeGuids.SphereShapeGuids.GenerateKeyArray(ShapeBarrierGuids);
		if (Contains(SCSNodes.SphereShapes, ShapeBarrierGuids))
		{
			return true;
		}

		ShapeBarrierGuids.SetNum(0, false);
		NewShapeGuids.BoxShapeGuids.GenerateKeyArray(ShapeBarrierGuids);
		if (Contains(SCSNodes.BoxShapes, ShapeBarrierGuids))
		{
			return true;
		}

		ShapeBarrierGuids.SetNum(0, false);
		NewShapeGuids.CylinderShapeGuids.GenerateKeyArray(ShapeBarrierGuids);
		if (Contains(SCSNodes.CylinderShapes, ShapeBarrierGuids))
		{
			return true;
		}

		ShapeBarrierGuids.SetNum(0, false);
		NewShapeGuids.CapsuleShapeGuids.GenerateKeyArray(ShapeBarrierGuids);
		if (Contains(SCSNodes.CapsuleShapes, ShapeBarrierGuids))
		{
			return true;
		}

		ShapeBarrierGuids.SetNum(0, false);
		NewShapeGuids.TrimeshShapeGuids.GenerateKeyArray(ShapeBarrierGuids);
		if (Contains(SCSNodes.TrimeshShapes, ShapeBarrierGuids))
		{
			return true;
		}

		return false;
	}

	void AddOrUpdateShapeMaterials(
		UBlueprint& BaseBP, const FSimulationObjectCollection& SimulationObjects,
		FAGX_SimObjectsImporterHelper& Helper)
	{
		// Find all existing assets that might be of interest from the previous import.
		const FString ShapeMaterialDirPath =
			GetImportDirPath(Helper, FAGX_ImportUtilities::GetImportShapeMaterialDirectoryName());
		TMap<FGuid, UAGX_ShapeMaterial*> ExistingShapeMaterialsMap =
			FindAGXAssetComponents<UAGX_ShapeMaterial>(ShapeMaterialDirPath);

		// Synchronize the Shape Material assets, either updating existing ones with new data from
		// the simulation objects or creating brand new ones for materials we don't have assets
		// for. Asset deletion for materials deleted from the simulation objects has already been
		// done by DeleteRemovedAssets.
		//
		// Regardless of whether we update and save or instantiate a Shape Material, the asset is
		// registered in RestoredShapeMaterials so that the Shapes that will be added or updated
		// shortly can find them.
		for (const auto& Barrier : SimulationObjects.GetShapeMaterials())
		{
			const FGuid Guid = Barrier.GetGuid();
			if (ExistingShapeMaterialsMap.Contains(Guid))
			{
				Helper.UpdateAndSaveShapeMaterialAsset(Barrier, *ExistingShapeMaterialsMap[Guid]);
			}
			else
			{
				Helper.InstantiateShapeMaterial(Barrier);
			}
		}
	}

	TMap<FGuid, UMaterialInstanceConstant*> CollectRenderMaterialAssets(
		const UAGX_ModelSourceComponent& ModelSource, const FAGX_SimObjectsImporterHelper& Helper)
	{
		TMap<FGuid, UMaterialInstanceConstant*> Assets;
		Assets.Reserve(ModelSource.UnrealMaterialToImportGuid.Num());
		for (const auto& MaterialTuple : ModelSource.UnrealMaterialToImportGuid)
		{
			const FString AssetFullPath =
				FPaths::Combine(FPaths::GetPath(Helper.RootDirectoryPath), MaterialTuple.Key);
			UMaterialInstanceConstant* Asset =
				LoadObject<UMaterialInstanceConstant>(GetTransientPackage(), *AssetFullPath);
			if (Asset == nullptr)
			{
				UE_LOG(
					LogAGX, Warning,
					TEXT("Expected to find Render Material in '%s' but it could not be found."),
					*AssetFullPath);
				continue;
			}

			AGX_CHECK(MaterialTuple.Value.IsValid());
			Assets.Add(MaterialTuple.Value, Asset);
		}

		return Assets;
	}

	void AddOrUpdateRenderMaterials(
		const FSimulationObjectCollection& SimulationObjects, SCSNodeCollection& SCSNodes,
		FAGX_SimObjectsImporterHelper& Helper)
	{
		const TArray<FAGX_RenderMaterial> RMBarriers =
			CollectRenderMaterialBarriers(SimulationObjects);

		check(SCSNodes.ModelSourceComponent != nullptr);

		// Existing Render Material Assets.
		const TMap<FGuid, UMaterialInstanceConstant*> RMAssets = CollectRenderMaterialAssets(
			*Cast<UAGX_ModelSourceComponent>(SCSNodes.ModelSourceComponent->ComponentTemplate), Helper);

		for (const FAGX_RenderMaterial& RMBarrier : RMBarriers)
		{
			const FGuid RMGuid = RMBarrier.Guid;
			if (UMaterialInstanceConstant* Asset = RMAssets.FindRef(RMGuid))
			{
				Helper.UpdateAndSaveRenderMaterialAsset(RMBarrier, *Asset);
			}
			else
			{
				Helper.InstantiateRenderMaterial(RMBarrier);
			}
		}
	}

	USCS_Node* GetOrCreateContactMaterialRegistrarNode(
		UBlueprint& BaseBP, SCSNodeCollection& SCSNodes)
	{
		if (SCSNodes.ContactMaterialRegistrarComponent != nullptr)
		{
			return SCSNodes.ContactMaterialRegistrarComponent;
		}

		USCS_Node* NewNode = BaseBP.SimpleConstructionScript->CreateNode(
			UAGX_ContactMaterialRegistrarComponent::StaticClass(),
			FName(FAGX_ImportUtilities::GetUnsetUniqueImportName()));
		BaseBP.SimpleConstructionScript->GetDefaultSceneRootNode()->AddChildNode(NewNode);
		SCSNodes.ContactMaterialRegistrarComponent = NewNode;

		return NewNode;
	}

	void AddOrUpdateContactMaterials(
		UBlueprint& BaseBP, SCSNodeCollection& SCSNodes,
		const FSimulationObjectCollection& SimulationObjects, FAGX_SimObjectsImporterHelper& Helper)
	{
		if (SimulationObjects.GetContactMaterials().Num() == 0)
		{
			// If there are no Contact Materials in the model then we don't need to create a
			// Contact Material Registrar. If there already is one then we leave it there, since the
			// user may want to use it and it was there before synchronize. Cleanup of any deleted
			// Contact Materials in the source model has already been done by DeleteRemovedAssets.
			return;
		}

		USCS_Node* CMRegistrarNode = GetOrCreateContactMaterialRegistrarNode(BaseBP, SCSNodes);
		const FString CMRName = FAGX_ImportUtilities::GetContactMaterialRegistrarDefaultName();
		CMRegistrarNode->SetVariableName(*CMRName);
		auto CMRegistrar =
			Cast<UAGX_ContactMaterialRegistrarComponent>(CMRegistrarNode->ComponentTemplate);

		// For Contact Materials in SimulationObjects that do have an asset, update that asset
		// to match the new SimulationObjects Contact Material.
		//
		// For Contact Materials in SimulationObjects that do not have an asset, create new Contact
		// Material assets.
		const FString ContactMaterialDirPath =
			GetImportDirPath(Helper, FAGX_ImportUtilities::GetImportContactMaterialDirectoryName());
		const TMap<FGuid, UAGX_ContactMaterial*> ExistingContactMaterialsMap =
			FindAGXAssetComponents<UAGX_ContactMaterial>(ContactMaterialDirPath);
		for (const auto& Barrier : SimulationObjects.GetContactMaterials())
		{
			UAGX_ContactMaterial* Asset = ExistingContactMaterialsMap.FindRef(Barrier.GetGuid());
			if (Asset != nullptr)
			{
				Helper.UpdateAndSaveContactMaterialAsset(Barrier, *Asset, *CMRegistrar);
			}
			else
			{
				Helper.InstantiateContactMaterial(Barrier, *CMRegistrar);
			}
		}
	}

	template <typename TBarrier, typename TComponent>
	USCS_Node* AddOrUpdateShape(
		const TBarrier& Barrier, UBlueprint& BaseBP, const FAGX_SynchronizeModelSettings& Settings,
		TMap<FGuid, USCS_Node*>& ExistingShapes, FAGX_SimObjectsImporterHelper& Helper,
		const TMap<FGuid, UAGX_MergeSplitThresholdsBase*>& MSTsOnDisk,
		USCS_Node* OverrideAttachParent = nullptr)
	{
		USCS_Node* AttachParent = OverrideAttachParent != nullptr
									  ? OverrideAttachParent
									  : BaseBP.SimpleConstructionScript->GetDefaultSceneRootNode();

		const FGuid Guid = Barrier.GetShapeGuid();
		USCS_Node* Node = ExistingShapes.FindRef(Guid);
		if (Node == nullptr)
		{
			Node = BaseBP.SimpleConstructionScript->CreateNode(
				TComponent::StaticClass(), FName(FAGX_ImportUtilities::GetUnsetUniqueImportName()));
			AttachParent->AddChildNode(Node);
			ExistingShapes.Add(Guid, Node);
		}
		else
		{
			FAGX_BlueprintUtilities::ReParentNode(BaseBP, *Node, *AttachParent, true);
		}

		Helper.UpdateComponent(
			Barrier, *Cast<TComponent>(Node->ComponentTemplate), MSTsOnDisk,
			Settings.bForceOverwriteProperties, Settings.bForceReassignRenderMaterials);
		return Node;
	}

	void AddOrUpdateRenderData(
		const FShapeBarrier& ShapeBarrier, USCS_Node& AttachParent, UBlueprint& BaseBP,
		SCSNodeCollection& SCSNodes, FAGX_SimObjectsImporterHelper& Helper,
		const FAGX_SynchronizeModelSettings& Settings)
	{
		if (!ShapeBarrier.HasRenderData())
			return;

		const FRenderDataBarrier RenderDataBarrier = ShapeBarrier.GetRenderData();
		if (!RenderDataBarrier.HasMesh())
			return;

		const FGuid RenderDataGuid = RenderDataBarrier.GetGuid();
		USCS_Node* RenderDataNode = SCSNodes.RenderStaticMeshComponents.FindRef(RenderDataGuid);
		if (RenderDataNode == nullptr)
		{
			RenderDataNode = BaseBP.SimpleConstructionScript->CreateNode(
				UStaticMeshComponent::StaticClass(),
				FName(FAGX_ImportUtilities::GetUnsetUniqueImportName()));
			AttachParent.AddChildNode(RenderDataNode);
			SCSNodes.RenderStaticMeshComponents.Add(RenderDataGuid, RenderDataNode);
		}
		else
		{
			// Render Data may need to re-parent in the case that this model was imported with a
			// different import setting for "Ignore Disabled Trimeshes" than the original import.
			FAGX_BlueprintUtilities::ReParentNode(BaseBP, *RenderDataNode, AttachParent, true);
		}

		if (&AttachParent == BaseBP.SimpleConstructionScript->GetDefaultSceneRootNode() ||
			Cast<UAGX_RigidBodyComponent>(AttachParent.ComponentTemplate) != nullptr)
		{
			// The RenderData Static Mesh Component is attached directly to the root or a
			// RigidBody. This is common when using the setting IgnoreDisableTrimesh.
			// In this case, we have to override the (relative) Transform of the Static Mesh
			// Component to take this fact into account.
			FTransform RenderDataTransform = FTransform::Identity;
			{
				FVector ShapePosition;
				FQuat ShapeRotation;
				std::tie(ShapePosition, ShapeRotation) = ShapeBarrier.GetLocalPositionAndRotation();
				const FTransform ShapeTransform(ShapeRotation, ShapePosition);
				const FTransform ShapeToGeometry =
					ShapeBarrier.GetGeometryToShapeTransform().Inverse();
				FTransform::Multiply(&RenderDataTransform, &ShapeToGeometry, &ShapeTransform);
			}

			Helper.UpdateRenderDataComponent(
				ShapeBarrier, RenderDataBarrier,
				*Cast<UStaticMeshComponent>(RenderDataNode->ComponentTemplate),
				Settings.bForceOverwriteProperties, Settings.bForceReassignRenderMaterials,
				&RenderDataTransform);
		}
		else
		{
			Helper.UpdateRenderDataComponent(
				ShapeBarrier, RenderDataBarrier,
				*Cast<UStaticMeshComponent>(RenderDataNode->ComponentTemplate),
				Settings.bForceOverwriteProperties, Settings.bForceReassignRenderMaterials);
		}
	}

	void AddOrUpdateRigidBodiesAndOwnedShapes(
		UBlueprint& BaseBP, SCSNodeCollection& SCSNodes,
		const FSimulationObjectCollection& SimulationObjects, FAGX_SimObjectsImporterHelper& Helper,
		const FAGX_SynchronizeModelSettings& Settings,
		const TMap<FGuid, UAGX_MergeSplitThresholdsBase*>& ExistingMSTAssets)
	{
		for (const auto& RbBarrier : SimulationObjects.GetRigidBodies())
		{
			const FGuid Guid = RbBarrier.GetGuid();
			USCS_Node* RigidBodyNode = SCSNodes.RigidBodies.FindRef(Guid);
			if (RigidBodyNode == nullptr)
			{
				RigidBodyNode = BaseBP.SimpleConstructionScript->CreateNode(
					UAGX_RigidBodyComponent::StaticClass(),
					FName(FAGX_ImportUtilities::GetUnsetUniqueImportName()));
				BaseBP.SimpleConstructionScript->GetDefaultSceneRootNode()->AddChildNode(
					RigidBodyNode);
				SCSNodes.RigidBodies.Add(Guid, RigidBodyNode);
			}

			Helper.UpdateRigidBodyComponent(
				RbBarrier, *Cast<UAGX_RigidBodyComponent>(RigidBodyNode->ComponentTemplate),
				ExistingMSTAssets, Settings.bForceOverwriteProperties);

			// Add or update all shapes in the current Rigid Body.
			for (const auto& ShapeBarrier : RbBarrier.GetSphereShapes())
			{
				USCS_Node* ShapeNode =
					AddOrUpdateShape<decltype(ShapeBarrier), UAGX_SphereShapeComponent>(
						ShapeBarrier, BaseBP, Settings, SCSNodes.SphereShapes, Helper,
						ExistingMSTAssets, RigidBodyNode);
				AddOrUpdateRenderData(ShapeBarrier, *ShapeNode, BaseBP, SCSNodes, Helper, Settings);
			}

			for (const auto& ShapeBarrier : RbBarrier.GetBoxShapes())
			{
				USCS_Node* ShapeNode =
					AddOrUpdateShape<decltype(ShapeBarrier), UAGX_BoxShapeComponent>(
						ShapeBarrier, BaseBP, Settings, SCSNodes.BoxShapes, Helper,
						ExistingMSTAssets, RigidBodyNode);
				AddOrUpdateRenderData(ShapeBarrier, *ShapeNode, BaseBP, SCSNodes, Helper, Settings);
			}

			for (const auto& ShapeBarrier : RbBarrier.GetCylinderShapes())
			{
				USCS_Node* ShapeNode =
					AddOrUpdateShape<decltype(ShapeBarrier), UAGX_CylinderShapeComponent>(
						ShapeBarrier, BaseBP, Settings, SCSNodes.CylinderShapes, Helper,
						ExistingMSTAssets, RigidBodyNode);
				AddOrUpdateRenderData(ShapeBarrier, *ShapeNode, BaseBP, SCSNodes, Helper, Settings);
			}

			for (const auto& ShapeBarrier : RbBarrier.GetCapsuleShapes())
			{
				USCS_Node* ShapeNode =
					AddOrUpdateShape<decltype(ShapeBarrier), UAGX_CapsuleShapeComponent>(
						ShapeBarrier, BaseBP, Settings, SCSNodes.CapsuleShapes, Helper,
						ExistingMSTAssets, RigidBodyNode);
				AddOrUpdateRenderData(ShapeBarrier, *ShapeNode, BaseBP, SCSNodes, Helper, Settings);
			}

			for (const auto& ShapeBarrier : RbBarrier.GetTrimeshShapes())
			{
				USCS_Node* RenderDataParent = nullptr;
				if (!ShapeBarrier.GetEnableCollisions() && Settings.bIgnoreDisabledTrimeshes)
				{
					RenderDataParent = RigidBodyNode;
				}
				else
				{
					USCS_Node* ShapeNode =
						AddOrUpdateShape<decltype(ShapeBarrier), UAGX_TrimeshShapeComponent>(
							ShapeBarrier, BaseBP, Settings, SCSNodes.TrimeshShapes, Helper,
							ExistingMSTAssets, RigidBodyNode);

					// The ShapeNode Trimesh returned from AddOrUpdateShape above may or may not be
					// a new Trimesh. If it is new, we need to create a new collision mesh for it.
					USCS_Node* CollisionMesh = nullptr;
					if (ShapeNode->GetChildNodes().Num() == 0)
					{
						CollisionMesh = BaseBP.SimpleConstructionScript->CreateNode(
							UStaticMeshComponent::StaticClass(),
							FName(FAGX_ImportUtilities::GetUnsetUniqueImportName()));
						ShapeNode->AddChildNode(CollisionMesh);
						SCSNodes.CollisionStaticMeshComponents.Add(
							ShapeBarrier.GetShapeGuid(), CollisionMesh);
					}
					else
					{
						CollisionMesh = ShapeNode->GetChildNodes()[0];
					}

					Helper.UpdateTrimeshCollisionMeshComponent(
						ShapeBarrier, *Cast<UStaticMeshComponent>(CollisionMesh->ComponentTemplate),
						Settings.bForceOverwriteProperties, Settings.bForceReassignRenderMaterials);
					RenderDataParent = CollisionMesh;
				}

				AddOrUpdateRenderData(
					ShapeBarrier, *RenderDataParent, BaseBP, SCSNodes, Helper, Settings);
			}
		}
	}

	void AddOrUpdateBodilessShapes(
		UBlueprint& BaseBP, SCSNodeCollection& SCSNodes,
		const FSimulationObjectCollection& SimulationObjects, FAGX_SimObjectsImporterHelper& Helper,
		const FAGX_SynchronizeModelSettings& Settings,
		const TMap<FGuid, UAGX_MergeSplitThresholdsBase*>& ExistingMSTAssets)
	{
		for (const auto& Barrier : SimulationObjects.GetSphereShapes())
		{
			USCS_Node* ShapeNode = AddOrUpdateShape<decltype(Barrier), UAGX_SphereShapeComponent>(
				Barrier, BaseBP, Settings, SCSNodes.SphereShapes, Helper, ExistingMSTAssets);
			AddOrUpdateRenderData(Barrier, *ShapeNode, BaseBP, SCSNodes, Helper, Settings);
		}

		for (const auto& Barrier : SimulationObjects.GetBoxShapes())
		{
			USCS_Node* ShapeNode = AddOrUpdateShape<decltype(Barrier), UAGX_BoxShapeComponent>(
				Barrier, BaseBP, Settings, SCSNodes.BoxShapes, Helper, ExistingMSTAssets);
			AddOrUpdateRenderData(Barrier, *ShapeNode, BaseBP, SCSNodes, Helper, Settings);
		}

		for (const auto& Barrier : SimulationObjects.GetCylinderShapes())
		{
			USCS_Node* ShapeNode = AddOrUpdateShape<decltype(Barrier), UAGX_CylinderShapeComponent>(
				Barrier, BaseBP, Settings, SCSNodes.CylinderShapes, Helper, ExistingMSTAssets);
			AddOrUpdateRenderData(Barrier, *ShapeNode, BaseBP, SCSNodes, Helper, Settings);
		}

		for (const auto& Barrier : SimulationObjects.GetCapsuleShapes())
		{
			USCS_Node* ShapeNode = AddOrUpdateShape<decltype(Barrier), UAGX_CapsuleShapeComponent>(
				Barrier, BaseBP, Settings, SCSNodes.CapsuleShapes, Helper, ExistingMSTAssets);
			AddOrUpdateRenderData(Barrier, *ShapeNode, BaseBP, SCSNodes, Helper, Settings);
		}

		for (const auto& Barrier : SimulationObjects.GetTrimeshShapes())
		{
			USCS_Node* RenderDataParent = nullptr;
			if (!Barrier.GetEnableCollisions() && Settings.bIgnoreDisabledTrimeshes)
			{
				RenderDataParent = BaseBP.SimpleConstructionScript->GetDefaultSceneRootNode();
			}
			else
			{
				USCS_Node* ShapeNode =
					AddOrUpdateShape<decltype(Barrier), UAGX_TrimeshShapeComponent>(
						Barrier, BaseBP, Settings, SCSNodes.TrimeshShapes, Helper,
						ExistingMSTAssets);

				// The ShapeNode Trimesh returned from AddOrUpdateShape above may or may not be a
				// new Trimesh. If it is new, we need to create a new collision mesh for it.
				USCS_Node* CollisionMesh = nullptr;
				if (ShapeNode->GetChildNodes().Num() == 0)
				{
					CollisionMesh = BaseBP.SimpleConstructionScript->CreateNode(
						UStaticMeshComponent::StaticClass(),
						FName(FAGX_ImportUtilities::GetUnsetUniqueImportName()));
					ShapeNode->AddChildNode(CollisionMesh);
					SCSNodes.CollisionStaticMeshComponents.Add(
						Barrier.GetShapeGuid(), CollisionMesh);
				}
				else
				{
					CollisionMesh = ShapeNode->GetChildNodes()[0];
				}

				Helper.UpdateTrimeshCollisionMeshComponent(
					Barrier, *Cast<UStaticMeshComponent>(CollisionMesh->ComponentTemplate),
					Settings.bForceOverwriteProperties, Settings.bForceReassignRenderMaterials);

				RenderDataParent = CollisionMesh;
			}

			AddOrUpdateRenderData(Barrier, *RenderDataParent, BaseBP, SCSNodes, Helper, Settings);
		}
	}

	void AddOrUpdateConstraints(
		UBlueprint& BaseBP, SCSNodeCollection& SCSNodes,
		const FSimulationObjectCollection& SimulationObjects, FAGX_SimObjectsImporterHelper& Helper,
		const FAGX_SynchronizeModelSettings& Settings,
		const TMap<FGuid, UAGX_MergeSplitThresholdsBase*>& ExistingMSTAssets)
	{
		USCS_Node* RootNode = BaseBP.SimpleConstructionScript->GetDefaultSceneRootNode();

		// Returns all Constraint that was created (not those only updated).
		auto AddOrUpdateConstraints = [&](const auto& NewConstraints,
										  const TMap<FGuid, USCS_Node*>& BPConstraints,
										  UClass* ConstraintClass) -> TMap<FGuid, USCS_Node*>
		{
			TMap<FGuid, USCS_Node*> CreatedConstraints;
			for (const auto& Barrier : NewConstraints)
			{
				const FGuid ConstraintGuid = Barrier.GetGuid();
				USCS_Node* Constraint = BPConstraints.FindRef(ConstraintGuid);
				if (Constraint == nullptr)
				{
					Constraint = BaseBP.SimpleConstructionScript->CreateNode(
						ConstraintClass, FName(FAGX_ImportUtilities::GetUnsetUniqueImportName()));
					RootNode->AddChildNode(Constraint);
					CreatedConstraints.Add(ConstraintGuid, Constraint);
				}

				Helper.UpdateConstraintComponent(
					Barrier, *Cast<UAGX_ConstraintComponent>(Constraint->ComponentTemplate),
					ExistingMSTAssets, Settings.bForceOverwriteProperties);
			}
			return CreatedConstraints;
		};

		for (const auto& CreatedConstraintsTuple : AddOrUpdateConstraints(
				 SimulationObjects.GetHingeConstraints(), SCSNodes.HingeConstraints,
				 UAGX_HingeConstraintComponent::StaticClass()))
		{
			SCSNodes.HingeConstraints.Add(
				CreatedConstraintsTuple.Key, CreatedConstraintsTuple.Value);
		}

		for (const auto& CreatedConstraintsTuple : AddOrUpdateConstraints(
				 SimulationObjects.GetPrismaticConstraints(), SCSNodes.PrismaticConstraints,
				 UAGX_PrismaticConstraintComponent::StaticClass()))
		{
			SCSNodes.PrismaticConstraints.Add(
				CreatedConstraintsTuple.Key, CreatedConstraintsTuple.Value);
		}

		for (const auto& CreatedConstraintsTuple : AddOrUpdateConstraints(
				 SimulationObjects.GetBallConstraints(), SCSNodes.BallConstraints,
				 UAGX_BallConstraintComponent::StaticClass()))
		{
			SCSNodes.BallConstraints.Add(
				CreatedConstraintsTuple.Key, CreatedConstraintsTuple.Value);
		}

		for (const auto& CreatedConstraintsTuple : AddOrUpdateConstraints(
				 SimulationObjects.GetCylindricalConstraints(), SCSNodes.CylindricalConstraints,
				 UAGX_CylindricalConstraintComponent::StaticClass()))
		{
			SCSNodes.CylindricalConstraints.Add(
				CreatedConstraintsTuple.Key, CreatedConstraintsTuple.Value);
		}

		for (const auto& CreatedConstraintsTuple : AddOrUpdateConstraints(
				 SimulationObjects.GetDistanceConstraints(), SCSNodes.DistanceConstraints,
				 UAGX_DistanceConstraintComponent::StaticClass()))
		{
			SCSNodes.DistanceConstraints.Add(
				CreatedConstraintsTuple.Key, CreatedConstraintsTuple.Value);
		}

		for (const auto& CreatedConstraintsTuple : AddOrUpdateConstraints(
				 SimulationObjects.GetLockConstraints(), SCSNodes.LockConstraints,
				 UAGX_LockConstraintComponent::StaticClass()))
		{
			SCSNodes.LockConstraints.Add(
				CreatedConstraintsTuple.Key, CreatedConstraintsTuple.Value);
		}
	}

	void AddOrUpdateTwoBodyTires(
		UBlueprint& BaseBP, SCSNodeCollection& SCSNodes,
		const FSimulationObjectCollection& SimulationObjects, FAGX_SimObjectsImporterHelper& Helper,
		const FAGX_SynchronizeModelSettings& Settings)
	{
		for (const auto& Barrier : SimulationObjects.GetTwoBodyTires())
		{
			const FGuid Guid = Barrier.GetGuid();
			USCS_Node* TireNode = SCSNodes.TwoBodyTires.FindRef(Guid);
			if (TireNode == nullptr)
			{
				TireNode = BaseBP.SimpleConstructionScript->CreateNode(
					UAGX_TwoBodyTireComponent::StaticClass(),
					FName(FAGX_ImportUtilities::GetUnsetUniqueImportName()));
				BaseBP.SimpleConstructionScript->GetDefaultSceneRootNode()->AddChildNode(TireNode);
				SCSNodes.TwoBodyTires.Add(Guid, TireNode);
			}

			Helper.UpdateTwoBodyTire(
				Barrier, *Cast<UAGX_TwoBodyTireComponent>(TireNode->ComponentTemplate),
				Settings.bForceOverwriteProperties);
		}
	}

	void AddOrUpdateCollisionGroupDisabler(
		UBlueprint& BaseBP, SCSNodeCollection& SCSNodes,
		const FSimulationObjectCollection& SimulationObjects, FAGX_SimObjectsImporterHelper& Helper)
	{
		USCS_Node* DisablerNode = nullptr;
		if (SCSNodes.CollisionGroupDisablerComponent != nullptr)
		{
			DisablerNode = SCSNodes.CollisionGroupDisablerComponent;
		}
		else
		{
			if (SimulationObjects.GetDisabledCollisionGroups().Num() == 0)
			{
				// In the case that no CollisionGroupDisablerComponent existed before the model
				// synchronization, and there are no disabled Collision Groups in the model being
				// imported, there is no need to create a CollisionGroupDisablerComponent. We
				// are done.
				return;
			}

			DisablerNode = BaseBP.SimpleConstructionScript->CreateNode(
				UAGX_CollisionGroupDisablerComponent::StaticClass(),
				FName(FAGX_ImportUtilities::GetUnsetUniqueImportName()));
			BaseBP.SimpleConstructionScript->GetDefaultSceneRootNode()->AddChildNode(DisablerNode);
			SCSNodes.CollisionGroupDisablerComponent = DisablerNode;
		}

		Helper.UpdateCollisionGroupDisabler(
			SimulationObjects.GetDisabledCollisionGroups(),
			*Cast<UAGX_CollisionGroupDisablerComponent>(DisablerNode->ComponentTemplate));
	}

	void AddOrUpdateObserverFrames(
		UBlueprint& BaseBP, SCSNodeCollection& SCSNodes,
		const FSimulationObjectCollection& SimulationObjects, FAGX_SimObjectsImporterHelper& Helper,
		const FAGX_SynchronizeModelSettings& Settings)
	{
		for (const auto& ObserverFrame : SimulationObjects.GetObserverFrames())
		{
			const FGuid Guid = ObserverFrame.ObserverGuid;
			USCS_Node* ObserverNode = SCSNodes.ObserverFrames.FindRef(Guid);
			USCS_Node* AttachParent = SCSNodes.RigidBodies.FindRef(ObserverFrame.BodyGuid);
			if (AttachParent == nullptr)
			{
				UE_LOG(
					LogAGX, Error,
					TEXT("Could not find Rigid Body with Guid '%s' that should act as the "
						 "attach parent for Observer Frame '%s'. The Observer Frame will be "
						 "attached to the root Component instead."),
					*ObserverFrame.BodyGuid.ToString(), *ObserverFrame.Name);
				AttachParent = BaseBP.SimpleConstructionScript->GetDefaultSceneRootNode();
			}

			if (ObserverNode == nullptr)
			{
				ObserverNode = BaseBP.SimpleConstructionScript->CreateNode(
					UAGX_ObserverFrameComponent::StaticClass(),
					FName(FAGX_ImportUtilities::GetUnsetUniqueImportName()));
				AttachParent->AddChildNode(ObserverNode);
				SCSNodes.ObserverFrames.Add(ObserverFrame.ObserverGuid, ObserverNode);
			}
			else
			{
				FAGX_BlueprintUtilities::ReParentNode(BaseBP, *ObserverNode, *AttachParent, true);
			}

			Helper.UpdateObserverFrameComponent(
				ObserverFrame.Name, ObserverFrame.ObserverGuid, ObserverFrame.Transform,
				*Cast<UAGX_ObserverFrameComponent>(ObserverNode->ComponentTemplate),
				Settings.bForceOverwriteProperties);
		}
	}

	void AddOrUpdateModelSourceComponent(
		UBlueprint& BaseBP, SCSNodeCollection& SCSNodes, FAGX_SimObjectsImporterHelper& Helper)
	{
		USCS_Node* ModelSourceComponent = nullptr;
		if (SCSNodes.ModelSourceComponent == nullptr)
		{
			ModelSourceComponent = BaseBP.SimpleConstructionScript->CreateNode(
				UAGX_ModelSourceComponent::StaticClass(),
				FName(FAGX_ImportUtilities::GetUnsetUniqueImportName()));
			BaseBP.SimpleConstructionScript->GetDefaultSceneRootNode()->AddChildNode(
				ModelSourceComponent);
			SCSNodes.ModelSourceComponent = ModelSourceComponent;
		}
		else
		{
			ModelSourceComponent = SCSNodes.ModelSourceComponent;
		}

		Helper.UpdateModelSourceComponent(
			*Cast<UAGX_ModelSourceComponent>(ModelSourceComponent->ComponentTemplate));
	}

	FString GetModelDirectoryPathFromBaseBlueprint(UBlueprint& BaseBP)
	{
		const FString ParentDir = FPaths::GetPath(BaseBP.GetPathName());
		if (!FPaths::GetBaseFilename(ParentDir).Equals("Blueprint"))
		{
			return "";
		}

		return FPaths::GetPath(ParentDir);
	}

	// The passed SCSNodes will be kept up to date, i.e. elements added to BaseBP will have their
	// corresponding SCS Node added to the SCSNodes as well.
	void AddOrUpdateAll(
		UBlueprint& BaseBP, SCSNodeCollection& SCSNodes,
		const FSimulationObjectCollection& SimulationObjects,
		const FAGX_SynchronizeModelSettings& Settings, FAGX_SimObjectsImporterHelper& Helper)
	{
		FScopedSlowTask ImportTask(105.f, LOCTEXT("AddOrUpdateAll", "Adding new data"), true);
		ImportTask.MakeDialog();

		ImportTask.EnterProgressFrame(5.f, FText::FromString("Adding data"));

		// We collect all existing merge split thresholds assets here once, and pass it down to the
		// relevant AddOrUpdate functions below, instead of looking it up several times from within
		// those functions.
		const FString MSTDirPath = GetImportDirPath(
			Helper, FAGX_ImportUtilities::GetImportMergeSplitThresholdsDirectoryName());
		TMap<FGuid, UAGX_MergeSplitThresholdsBase*> ExistingMSTAssets =
			FindAGXAssetComponents<UAGX_MergeSplitThresholdsBase>(MSTDirPath);

		ImportTask.EnterProgressFrame(5.f, FText::FromString("Synchronizing Shape Materials"));
		AddOrUpdateShapeMaterials(BaseBP, SimulationObjects, Helper);

		ImportTask.EnterProgressFrame(5.f, FText::FromString("Synchronizing Contact Materials"));
		AddOrUpdateContactMaterials(BaseBP, SCSNodes, SimulationObjects, Helper);

		ImportTask.EnterProgressFrame(5.0f, FText::FromString("Synchronizing Render Materials"));
		AddOrUpdateRenderMaterials(SimulationObjects, SCSNodes, Helper);

		ImportTask.EnterProgressFrame(
			5.f, FText::FromString("Synchronizing Rigid Bodies and Shapes"));
		AddOrUpdateRigidBodiesAndOwnedShapes(
			BaseBP, SCSNodes, SimulationObjects, Helper, Settings, ExistingMSTAssets);

		ImportTask.EnterProgressFrame(15.f, FText::FromString("Synchronizing Bodiless Shapes"));
		AddOrUpdateBodilessShapes(
			BaseBP, SCSNodes, SimulationObjects, Helper, Settings, ExistingMSTAssets);

		ImportTask.EnterProgressFrame(15.f, FText::FromString("Synchronizing Constraints"));
		AddOrUpdateConstraints(
			BaseBP, SCSNodes, SimulationObjects, Helper, Settings, ExistingMSTAssets);

		ImportTask.EnterProgressFrame(5.f, FText::FromString("Synchronizing Tire Models"));
		AddOrUpdateTwoBodyTires(BaseBP, SCSNodes, SimulationObjects, Helper, Settings);

		ImportTask.EnterProgressFrame(
			5.f, FText::FromString("Synchronizing Collision Groups Disabler"));
		AddOrUpdateCollisionGroupDisabler(BaseBP, SCSNodes, SimulationObjects, Helper);

		ImportTask.EnterProgressFrame(5.f, FText::FromString("Synchronizing Observer Frames"));
		AddOrUpdateObserverFrames(BaseBP, SCSNodes, SimulationObjects, Helper, Settings);

		ImportTask.EnterProgressFrame(
			5.f, FText::FromString("Synchronizing Model Source Component"));
		AddOrUpdateModelSourceComponent(BaseBP, SCSNodes, Helper);

		ImportTask.EnterProgressFrame(30.f, FText::FromString("Finalizing Synchronization"));
		Helper.FinalizeImport();
	}

	void DeleteRemovedRigidBodies(
		UBlueprint& BaseBP, SCSNodeCollection& SCSNodes,
		const FSimulationObjectCollection& SimulationObjects)
	{
		const TArray<FGuid> BarrierGuids = GetGuidsFromBarriers(SimulationObjects.GetRigidBodies());
		for (auto It = SCSNodes.RigidBodies.CreateIterator(); It; ++It)
		{
			if (!BarrierGuids.Contains(It->Key))
			{
				BaseBP.SimpleConstructionScript->RemoveNodeAndPromoteChildren(It->Value);
				It.RemoveCurrent();
			}
		}
	}

	void DeleteRemovedShapes(
		UBlueprint& BaseBP, SCSNodeCollection& SCSNodes,
		const FAGX_SynchronizeModelSettings& Settings, const FShapeGuidsCollection& NewShapeGuids)
	{
		auto RemoveUnmatched =
			[&BaseBP](const TMap<FGuid, bool>& NewGuids, TMap<FGuid, USCS_Node*>& ExistingGuids)
		{
			for (auto It = ExistingGuids.CreateIterator(); It; ++It)
			{
				if (!NewGuids.Contains(It->Key))
				{
					BaseBP.SimpleConstructionScript->RemoveNodeAndPromoteChildren(It->Value);
					It.RemoveCurrent();
				}
			}
		};

		// Primitive Shapes.
		RemoveUnmatched(NewShapeGuids.SphereShapeGuids, SCSNodes.SphereShapes);
		RemoveUnmatched(NewShapeGuids.BoxShapeGuids, SCSNodes.BoxShapes);
		RemoveUnmatched(NewShapeGuids.CylinderShapeGuids, SCSNodes.CylinderShapes);
		RemoveUnmatched(NewShapeGuids.CapsuleShapeGuids, SCSNodes.CapsuleShapes);

		// Trimesh Shapes, needing some special handing due to import settings.
		for (auto It = SCSNodes.TrimeshShapes.CreateIterator(); It; ++It)
		{
			if (!NewShapeGuids.TrimeshShapeGuids.Contains(It->Key))
			{
				BaseBP.SimpleConstructionScript->RemoveNodeAndPromoteChildren(It->Value);
				It.RemoveCurrent();
			}
			else
			{
				// If we synchronize with the "Ignore disabled Trimeshes" import setting and this
				// Trimesh has collision disabled, it should be deleted.
				const bool CollisionEnabled = NewShapeGuids.TrimeshShapeGuids[It->Key];
				if (!CollisionEnabled && Settings.bIgnoreDisabledTrimeshes)
				{
					BaseBP.SimpleConstructionScript->RemoveNodeAndPromoteChildren(It->Value);
					It.RemoveCurrent();
				}
			}
		}
	}

	void DeleteRemovedStaticMeshComponents(
		UBlueprint& BaseBP, SCSNodeCollection& SCSNodes, const FShapeGuidsCollection& NewShapeGuids,
		const FAGX_SynchronizeModelSettings& Settings)
	{
		// Delete removed Render Data.
		for (auto It = SCSNodes.RenderStaticMeshComponents.CreateIterator(); It; ++It)
		{
			if (!NewShapeGuids.RenderDataGuids.Contains(It->Key))
			{
				BaseBP.SimpleConstructionScript->RemoveNodeAndPromoteChildren(It->Value);
				It.RemoveCurrent();
			}
		}

		// Delete removed collision meshes (only relevant for Trimesh Shapes).
		for (auto It = SCSNodes.CollisionStaticMeshComponents.CreateIterator(); It; ++It)
		{
			if (!NewShapeGuids.TrimeshShapeGuids.Contains(It->Key))
			{
				BaseBP.SimpleConstructionScript->RemoveNodeAndPromoteChildren(It->Value);
				It.RemoveCurrent();
			}
			else
			{
				USCS_Node* CollisionStaticMeshComponentNode = It->Value;

				// A collision Static Mesh Component should be deleted even if it's owning Trimesh
				// exists in SimulationObjects if the following conditions are true:
				// 1. The import setting 'bIgnoreDisabledTrimeshes' is used during this
				// model synchronization.
				// 2. The AGX Trimesh that is being imported has collision disabled.
				if (!Settings.bIgnoreDisabledTrimeshes)
				{
					continue;
				}

				const bool IsCollisionEnabled = NewShapeGuids.TrimeshShapeGuids[It->Key];
				if (IsCollisionEnabled)
				{
					continue;
				}

				BaseBP.SimpleConstructionScript->RemoveNodeAndPromoteChildren(
					CollisionStaticMeshComponentNode);
				It.RemoveCurrent();
			}
		}
	}

	void DeleteRemovedConstraints(
		UBlueprint& BaseBP, SCSNodeCollection& SCSNodes,
		const FSimulationObjectCollection& SimulationObjects)
	{
		auto DeleteRemovedConstraint =
			[&](const auto& NewConstraints, TMap<FGuid, USCS_Node*>& OldConstraints)
		{
			const TArray<FGuid> NewConstraintGuids = GetGuidsFromBarriers(NewConstraints);
			for (auto It = OldConstraints.CreateIterator(); It; ++It)
			{
				if (!NewConstraintGuids.Contains(It->Key))
				{
					BaseBP.SimpleConstructionScript->RemoveNodeAndPromoteChildren(It->Value);
					It.RemoveCurrent();
				}
			}
		};

		DeleteRemovedConstraint(SimulationObjects.GetHingeConstraints(), SCSNodes.HingeConstraints);
		DeleteRemovedConstraint(
			SimulationObjects.GetPrismaticConstraints(), SCSNodes.PrismaticConstraints);
		DeleteRemovedConstraint(SimulationObjects.GetBallConstraints(), SCSNodes.BallConstraints);
		DeleteRemovedConstraint(
			SimulationObjects.GetCylindricalConstraints(), SCSNodes.CylindricalConstraints);
		DeleteRemovedConstraint(
			SimulationObjects.GetDistanceConstraints(), SCSNodes.DistanceConstraints);
		DeleteRemovedConstraint(SimulationObjects.GetLockConstraints(), SCSNodes.LockConstraints);
	}

	void DeleteRemovedTireModels(
		UBlueprint& BaseBP, SCSNodeCollection& SCSNodes,
		const FSimulationObjectCollection& SimulationObjects)
	{
		const TArray<FGuid> BarrierGuids =
			GetGuidsFromBarriers(SimulationObjects.GetTwoBodyTires());
		for (auto It = SCSNodes.TwoBodyTires.CreateIterator(); It; ++It)
		{
			if (!BarrierGuids.Contains(It->Key))
			{
				BaseBP.SimpleConstructionScript->RemoveNodeAndPromoteChildren(It->Value);
				It.RemoveCurrent();
			}
		}
	}

	void DeleteRemovedObserverFrames(
		UBlueprint& BaseBP, SCSNodeCollection& SCSNodes,
		const FSimulationObjectCollection& SimulationObjects)
	{
		TArray<FGuid> ObserverGuids;
		ObserverGuids.Reserve(SimulationObjects.GetObserverFrames().Num());
		for (const auto& ObserverFrame : SimulationObjects.GetObserverFrames())
		{
			ObserverGuids.Add(ObserverFrame.ObserverGuid);
		}

		for (auto It = SCSNodes.ObserverFrames.CreateIterator(); It; ++It)
		{
			if (!ObserverGuids.Contains(It->Key))
			{
				BaseBP.SimpleConstructionScript->RemoveNodeAndPromoteChildren(It->Value);
				It.RemoveCurrent();
			}
		}
	}

	/*
	 * Here follows a set of functions that deal with removing assets from the model import
	 * directory. Assets are deleted either because the corresponding AGX Dynamics object no longer
	 * exists in the new import, or because we currently can't reliably detect and synchronize
	 * changes in the asset type so we always delete and re-import assets of that type.
	 *
	 * The main entry point to these functions is DeleteRemovedAssets.
	 */

	template <typename UAGX_Thresholds, typename FObjectBarrier, typename FGetThresholds>
	void DoDeleteRemovedMergeSplitThresholdsAssets(
		const TArray<FObjectBarrier>& Objects, FGetThresholds GetThresholds,
		const FString& AssetPath, TArray<UObject*>& AssetsToDelete)
	{
		// Collect Merge Split Thresholds from the simulation objects.
		// Any Thresholds we find should not have its asset deleted.
		TSet<FGuid> InSimulation;
		InSimulation.Reserve(Objects.Num());
		for (const FObjectBarrier& Object : Objects)
		{
			const FMergeSplitThresholdsBarrier& Thresholds = GetThresholds(Object);
			if (!Thresholds.HasNative())
			{
				// Not all objects have a Merge Split Thresholds.
				continue;
			}
			InSimulation.Add(Thresholds.GetGuid());
		}

		// Collect Merge Split Thresholds assets from drive. These are the assets that may need to
		// be deleted.
		TArray<UAGX_Thresholds*> Assets =
			FAGX_EditorUtilities::FindAssets<UAGX_Thresholds>(AssetPath);

		// Mark any asset not found among the simulation objects for deletion.
		for (UAGX_Thresholds* Asset : Assets)
		{
			const FGuid Guid = Asset->ImportGuid;
			if (!Guid.IsValid())
			{
				// Not an imported asset, do not delete.
				continue;
			}
			if (!InSimulation.Contains(Guid))
			{
				// Not part of the current import data, delete the asset.
				AssetsToDelete.Add(Asset);
			}
		}
	}

	void DeleteRemovedMergeSplitThresholdsAssets(
		const FSimulationObjectCollection& SimulationObjects, FAGX_SimObjectsImporterHelper& Helper,
		TArray<UObject*>& AssetsToDelete)
	{
		const FString AssetPath = GetImportDirPath(
			Helper, FAGX_ImportUtilities::GetImportMergeSplitThresholdsDirectoryName());

		DoDeleteRemovedMergeSplitThresholdsAssets<UAGX_ConstraintMergeSplitThresholds>(
			SimulationObjects.CollectAllConstraints(),
			[](const FAnyConstraintBarrier& Constraint)
			{ return FConstraintMergeSplitThresholdsBarrier::CreateFrom(Constraint); },
			AssetPath, AssetsToDelete);

		DoDeleteRemovedMergeSplitThresholdsAssets<UAGX_ShapeContactMergeSplitThresholds>(
			SimulationObjects.CollectAllShapes(),
			[](const FAnyShapeBarrier& Shape)
			{ return FShapeContactMergeSplitThresholdsBarrier::CreateFrom(Shape); },
			AssetPath, AssetsToDelete);

		DoDeleteRemovedMergeSplitThresholdsAssets<UAGX_WireMergeSplitThresholds>(
			SimulationObjects.GetWires(),
			[](const FWireBarrier& Wire)
			{ return FWireMergeSplitThresholdsBarrier::CreateFrom(Wire); },
			AssetPath, AssetsToDelete);
	}

	void DeleteRemovedContactMaterialAssets(
		SCSNodeCollection& SCSNodes, const FSimulationObjectCollection& SimulationObjects,
		FAGX_SimObjectsImporterHelper& Helper, TArray<UObject*>& AssetsToDelete)
	{
		// Delete removed Contact Materials.
		if (SCSNodes.ContactMaterialRegistrarComponent == nullptr)
		{
			return;
		}

		auto* Registrar = Cast<UAGX_ContactMaterialRegistrarComponent>(
			SCSNodes.ContactMaterialRegistrarComponent->ComponentTemplate);
		if (Registrar == nullptr)
		{
			return;
		}

		// Collect the Contact Materials that are being imported, both old and new.
		const TArray<FContactMaterialBarrier>& Barriers = SimulationObjects.GetContactMaterials();
		TSet<FGuid> InSimulation;
		InSimulation.Reserve(Barriers.Num());
		for (const FContactMaterialBarrier& Barrier : Barriers)
		{
			InSimulation.Add(Barrier.GetGuid());
		}

		// Track which assets are added to the AssetsToDelete list. Deleting assets will
		// set any references to that asset to None / nullptr which is correct in most cases
		// but for the Contact Material Registrar we need to purge the elements completely
		// to avoid leaving nullptr entries in the Contact Materials array.
		TSet<UAGX_ContactMaterial*> QueuedForDeletion;

		// Collect the Contact Material assets that exists on drive.
		const FString ContactMaterialsDirPath =
			GetImportDirPath(Helper, FAGX_ImportUtilities::GetImportContactMaterialDirectoryName());
		TArray<UAGX_ContactMaterial*> Assets =
			FAGX_EditorUtilities::FindAssets<UAGX_ContactMaterial>(ContactMaterialsDirPath);

		// Queue for deletion any Contact Material that we found on disk that no longer
		// exists among the imported Contact Materials.
		for (UAGX_ContactMaterial* Asset : Assets)
		{
			const FGuid Guid = Asset->ImportGuid;
			if (!Guid.IsValid())
			{
				// Not an imported asset, do not delete.
				continue;
			}
			if (!InSimulation.Contains(Guid))
			{
				// Not part of the current import data, delete the asset.
				AssetsToDelete.AddUnique(Asset);
				QueuedForDeletion.Add(Asset);
			}
		}

		// Purge references to the soon-to-be-deleted assets from the Contact Material
		// Registrar and all its archetype instances.
		auto IsQueuedForDeletion = [QueuedForDeletion](const UAGX_ContactMaterial* Element)
		{ return QueuedForDeletion.Contains(Element); };
		Registrar->ContactMaterials.RemoveAll(IsQueuedForDeletion);
		for (auto Instance : FAGX_ObjectUtilities::GetArchetypeInstances(*Registrar))
		{
			Instance->ContactMaterials.RemoveAll(IsQueuedForDeletion);
		}
	}

	void DeleteRemovedShapeMaterialAssets(
		const FSimulationObjectCollection& SimulationObjects, FAGX_SimObjectsImporterHelper& Helper,
		TArray<UObject*>& AssetsToDelete)
	{
		// Delete removed Shape Materials.
		{
			// Create a quick-lookup collection of the Shape Materials we want to keep.
			TSet<FGuid> InSimulation;
			InSimulation.Reserve(SimulationObjects.GetShapeMaterials().Num());
			for (const FShapeMaterialBarrier& Barrier : SimulationObjects.GetShapeMaterials())
			{
				InSimulation.Add(Barrier.GetGuid());
			}

			// Find all Shape Material assets currently in the import folder, some of which we
			// want to remove.
			const FString ShapeMaterialDirPath = GetImportDirPath(
				Helper, FAGX_ImportUtilities::GetImportShapeMaterialDirectoryName());
			TArray<UAGX_ShapeMaterial*> Assets =
				FAGX_EditorUtilities::FindAssets<UAGX_ShapeMaterial>(ShapeMaterialDirPath);

			// Mark for deletion any asset that we don't want to keep, i.e. that isn't among the
			// simulation objects.
			for (UAGX_ShapeMaterial* Asset : Assets)
			{
				const FGuid Guid = Asset->ImportGuid;
				if (!Guid.IsValid())
				{
					// Not an imported asset, do not delete.
					continue;
				}

				if (!InSimulation.Contains(Guid))
				{
					// Not part of the current import data, delete the asset.
					AssetsToDelete.Add(Asset);
				}
			}
		}
	}

	// Returns the GUID of all Render Material that will be deleted.
	TSet<FGuid> DeleteRemovedRenderMaterialAssets(
		SCSNodeCollection& SCSNodes, const FSimulationObjectCollection& SimulationObjects,
		FAGX_SimObjectsImporterHelper& Helper, TArray<UObject*>& AssetsToDelete)
	{
		TSet<FGuid> RenderMaterialsToDelete;

		if (SCSNodes.ModelSourceComponent == nullptr)
		{
<<<<<<< HEAD
			// Find all Render Material assets currently in the import folder.
			const FString RenderMaterialDirPath = GetImportDirPath(
				Helper, FAGX_ImportUtilities::GetImportRenderMaterialDirectoryName());
			TArray<UMaterialInstanceConstant*> Assets =
				FAGX_EditorUtilities::FindAssets<UMaterialInstanceConstant>(RenderMaterialDirPath);
			for (const UMaterialInstanceConstant* Asset : Assets)
			{
				const FString GuidStr = [&]()
				{
					const FString AssetRelativePath = FAGX_EditorUtilities::GetRelativePath(
						FPaths::GetPath(Helper.RootDirectoryPath), Asset->GetPathName());
					const FGuid* const AssetGuidPtr =
						ModelSourceComponent->UnrealMaterialToImportGuid.Find(AssetRelativePath);
					if (AssetGuidPtr != nullptr)
					{
						return AssetGuidPtr->ToString();
					}
					else
					{
						return FString(TEXT("(Unknown)"));
					}
				}();
			}
=======
			return RenderMaterialsToDelete;
		}
>>>>>>> 5283195a

		auto* ModelSourceComponent =
			Cast<UAGX_ModelSourceComponent>(SCSNodes.ModelSourceComponent->ComponentTemplate);
		if (ModelSourceComponent == nullptr)
		{
			return RenderMaterialsToDelete;
		}

		// Find all Render Material assets currently in the import folder.
		const FString RenderMaterialDirPath =
			GetImportDirPath(Helper, FAGX_ImportUtilities::GetImportRenderMaterialDirectoryName());
		TArray<UMaterialInstanceConstant*> Assets =
			FAGX_EditorUtilities::FindAssets<UMaterialInstanceConstant>(RenderMaterialDirPath);

		// Find all Render Materials that are about to be imported.
		TSet<FGuid> InSimulation;
		InSimulation.Reserve(100); // Just a guess. Can count if we want, but probably not worth it.
		auto CollectFromSimulation = [&InSimulation](const auto& ShapeBarriers)
		{
			for (const auto& ShapeBarrier : ShapeBarriers)
			{
<<<<<<< HEAD
				for (const FRigidBodyBarrier& BodyBarrier : BodyBarriers)
				{
					CollectFromSimulation(BodyBarrier.GetShapes());
				}
			};
			CollectFromSimulation(SimulationObjects.GetBoxShapes());
			CollectFromSimulation(SimulationObjects.GetCapsuleShapes());
			CollectFromSimulation(SimulationObjects.GetCylinderShapes());
			CollectFromSimulation(SimulationObjects.GetSphereShapes());
			CollectFromSimulation(SimulationObjects.GetTrimeshShapes());
			CollectFromSimulationBodies(SimulationObjects.GetRigidBodies());

			// Mark for deletion any asset we currently have but don't want to keep.
			for (auto* Asset : Assets)
			{
				const FString AssetRelativePath = FAGX_EditorUtilities::GetRelativePath(
					FPaths::GetPath(Helper.RootDirectoryPath), Asset->GetPathName());
				const FGuid* const AssetGuidPtr =
					ModelSourceComponent->UnrealMaterialToImportGuid.Find(AssetRelativePath);
				if (AssetGuidPtr == nullptr)
=======
				if (!ShapeBarrier.HasRenderMaterial())
>>>>>>> 5283195a
				{
					continue;
				}
<<<<<<< HEAD
				const FGuid AssetGuid = *AssetGuidPtr;
				if (!InSimulation.Contains(AssetGuid))
				{
					// Not part of the current import data, delete the asset.
					RenderMaterialsToDelete.Add(AssetGuid);
					AssetsToDelete.Add(Asset);
					ModelSourceComponent->UnrealMaterialToImportGuid.Remove(AssetRelativePath);
				}
=======

				FAGX_RenderMaterial Material = ShapeBarrier.GetRenderMaterial();
				InSimulation.Add(Material.Guid);
			}
		};
		auto CollectFromSimulationBodies =
			[&InSimulation, &CollectFromSimulation](const TArray<FRigidBodyBarrier>& BodyBarriers)
		{
			for (const FRigidBodyBarrier& BodyBarrier : BodyBarriers)
			{
				CollectFromSimulation(BodyBarrier.GetShapes());
			}
		};
		CollectFromSimulation(SimulationObjects.GetBoxShapes());
		CollectFromSimulation(SimulationObjects.GetCapsuleShapes());
		CollectFromSimulation(SimulationObjects.GetCylinderShapes());
		CollectFromSimulation(SimulationObjects.GetSphereShapes());
		CollectFromSimulation(SimulationObjects.GetTrimeshShapes());
		CollectFromSimulationBodies(SimulationObjects.GetRigidBodies());

		// Mark for deletion any asset we currently have but don't want to keep.
		for (auto* Asset : Assets)
		{
			const FGuid* const GuidPtr =
				ModelSourceComponent->UnrealMaterialToImportGuid.Find(Asset->GetPathName());
			if (GuidPtr == nullptr)
			{
				// This is a new, unknown, material, possibly one the user created themselves
				// in the imported model folder. Do not delete.
				continue;
			}
			const FGuid Guid = *GuidPtr;
			if (!Guid.IsValid())
			{
				// Not an imported asset, do not delete.
				continue;
			}
			if (!InSimulation.Contains(Guid))
			{
				// Not part of the current import data, delete the asset.
				RenderMaterialsToDelete.Add(Guid);
				AssetsToDelete.Add(Asset);
				ModelSourceComponent->UnrealMaterialToImportGuid.Remove(Asset->GetPathName());
>>>>>>> 5283195a
			}
		}

		return RenderMaterialsToDelete;
	}

	void DeleteAllImportedStaticMeshAssets(
		FAGX_SimObjectsImporterHelper& Helper, TArray<UObject*>& AssetsToDelete)
	{
		// Delete all render and collision meshes.
		//
		// We currently can't reuse the old assets because we have no way of knowing if they have
		// been changed or not since we, unfortunately, store these meshes as Unreal Engine Static
		// Mesh assets which Unreal Engine changes during import. For the render mesh we may not
		// have a choice since they are for rendering, but the collision mesh should perhaps be
		// a custom asset whose storage is byte-compatible with AGX Dynamics trimesh.
		{
			const FString RenderMeshDirPath =
				GetImportDirPath(Helper, FAGX_ImportUtilities::GetImportRenderMeshDirectoryName());
			const FString CollisionMeshDirPath =
				GetImportDirPath(Helper, FAGX_ImportUtilities::GetImportStaticMeshDirectoryName());

			TArray<UStaticMesh*> RenderMeshes =
				FAGX_EditorUtilities::FindAssets<UStaticMesh>(RenderMeshDirPath);
			TArray<UStaticMesh*> CollisionMeshes =
				FAGX_EditorUtilities::FindAssets<UStaticMesh>(CollisionMeshDirPath);

			for (UStaticMesh* Mesh : RenderMeshes)
			{
				AssetsToDelete.AddUnique(Mesh);
			}
			for (UStaticMesh* Mesh : CollisionMeshes)
			{
				AssetsToDelete.AddUnique(Mesh);
			}
		}
	}

	TMap<UStaticMeshComponent*, UMaterialInterface*> GetRenderMaterials(
		const SCSNodeCollection& SCSNodes, const TSet<FGuid>& IgnoreFilter)
	{
		TMap<UStaticMeshComponent*, UMaterialInterface*> RenderMaterials;
		RenderMaterials.Reserve(
			SCSNodes.CollisionStaticMeshComponents.Num() +
			SCSNodes.RenderStaticMeshComponents.Num());

		auto FindAndStoreRenderMaterials = [&](const TMap<FGuid, USCS_Node*>& StaticMeshes)
		{
			for (auto StaticMeshNodeTuple : StaticMeshes)
			{
				if (IgnoreFilter.Contains(StaticMeshNodeTuple.Key))
					continue;

				UStaticMeshComponent* Smc =
					Cast<UStaticMeshComponent>(StaticMeshNodeTuple.Value->ComponentTemplate);
				if (Smc == nullptr)
					continue;

				RenderMaterials.Add(Smc, Smc->GetMaterial(0));
				for (auto Instance : FAGX_ObjectUtilities::GetArchetypeInstances(*Smc))
				{
					RenderMaterials.Add(Instance, Instance->GetMaterial(0));
				}
			}
		};

		FindAndStoreRenderMaterials(SCSNodes.CollisionStaticMeshComponents);
		FindAndStoreRenderMaterials(SCSNodes.RenderStaticMeshComponents);
		return RenderMaterials;
	}

	void SetRenderMaterials(
		SCSNodeCollection& SCSNodes,
		const TMap<UStaticMeshComponent*, UMaterialInterface*>& RenderMaterials)
	{
		auto MatchAndSetRenderMaterials = [&RenderMaterials](TMap<FGuid, USCS_Node*>& StaticMeshes)
		{
			for (auto StaticMeshNodeTuple : StaticMeshes)
			{
				UStaticMeshComponent* Smc =
					Cast<UStaticMeshComponent>(StaticMeshNodeTuple.Value->ComponentTemplate);
				if (Smc == nullptr)
					continue;

				if (UMaterialInterface* Mat = RenderMaterials.FindRef(Smc))
				{
					Smc->SetMaterial(0, Mat);
				}

				for (auto Instance : FAGX_ObjectUtilities::GetArchetypeInstances(*Smc))
				{
					if (UMaterialInterface* Mat = RenderMaterials.FindRef(Instance))
					{
						Instance->SetMaterial(0, Mat);
					}
				}
			}
		};

		MatchAndSetRenderMaterials(SCSNodes.CollisionStaticMeshComponents);
		MatchAndSetRenderMaterials(SCSNodes.RenderStaticMeshComponents);
	}

	/**
	 * Delete assets that are no longer used.
	 *
	 * We find such assets by enumerating the SCS collection and comparing each with the simulation
	 * object collection. Any asset that is found in the SCS collection but not found in the
	 * simulation object collection is deleted.
	 *
	 * The above is a bad idea. If the user has edited the Blueprint to point to some other asset
	 * unrelated to the imported model then that asset won't be found among the simulation objects
	 * during model synchronization, since it was never part of the model, and thus deleted. We
	 * should not delete assets we didn't import. They may be used for other purposes. It is better
	 * to enumerate the assets in the import folder on drive, those are precisely the assets that
	 * were imported with the model. The user should not add assets there themselves.
	 *
	 * Comparison is done on GUID/UUIDs.
	 *
	 * Assets of build-in Unreal Engine types, such as Materials, don't have an Import GUID. Those
	 * GUID's are instead stored in a look-up table in an UAGX_ModelSourceComponent. This function
	 * should be called before the AGX Dynamics archive is applied to the Blueprint since here we
	 * need to see the old list of assets, not the new ones.
	 *
	 * Mesh assets are currently not comparable, i.e. they can get new triangle data but keep the
	 * same GUID and we cannot compare triangle by triangle because Unreal Engine modifies them
	 * when building the Static Mesh asset, so they are always deleted and recreated for now.
	 *
	 * General steps:
	 * - Find all objects in the simulation objects collection.
	 *   These are the ones whose corresponding assets we want to keep.
	 *   Store their GUIDs in a TSet for quick existence checks.
	 *   Also store a default-constructed FGuid in there so that any user-created asset placed
	 *   among the imported assets has something to match against and thus not be deleted. We do
	 *   not want to delete user-created assets.
	 * - Find all assets on drive.
	 *   These are assets that were created during prior imports or synchronizations.
	 * - Compare the simulation objects and the assets.
	 *   By looping over the assets and checking for existence against the simulation objects.
	 *   All assets that don't have a corresponding simulation object is added to the delete list.
	 * - Do any extra cleanup required for the asset type.
	 *   Deleting the asset will set references to it to None / nullptr.
	 *   In some cases we want to avoid that, for example the Contact Materials list in Contact
	 *   Material Registrar.
	 *   We handle that by finding such nodes in the SCSNodes list and purging about-to-become-None
	 *   elements in the node's template component's collection property.
	 *
	 * The rest of the steps happens elsewhere, not in DeleteRemovedAssets.
	 * - Populate Restored... in AGX_SimObjectsImporterHelper.
	 *   This is done implicitly by the AddOrUpdate... functions in this file.
	 *   Those functions iterate through the simulation objects and either create a new asset or
	 *   updates the existing one based on whether or not an assets exists on drive.
	 *   Both operations are done though the helper, which will add the new or updated asset to
	 *   Restored... as part of the Instantiate... or UpdateAndSave... functions.
	 *   There can be no additional assets on drive since this function deleted any asset that
	 *   doesn't have a corresponding simulation object.
	 */
	void DeleteRemovedAssets(
		UBlueprint& BaseBP, SCSNodeCollection& SCSNodes,
		const FSimulationObjectCollection& SimulationObjects, FAGX_SimObjectsImporterHelper& Helper,
		const FAGX_SynchronizeModelSettings& Settings)
	{
		TArray<UObject*> AssetsToDelete;

		DeleteRemovedContactMaterialAssets(SCSNodes, SimulationObjects, Helper, AssetsToDelete);
		DeleteRemovedMergeSplitThresholdsAssets(SimulationObjects, Helper, AssetsToDelete);
		DeleteAllImportedStaticMeshAssets(Helper, AssetsToDelete);
		TSet<FGuid> RenderMaterialsToDelete =
			DeleteRemovedRenderMaterialAssets(SCSNodes, SimulationObjects, Helper, AssetsToDelete);
		DeleteRemovedShapeMaterialAssets(SimulationObjects, Helper, AssetsToDelete);

		// Currently do not support model synchronization of Terrain, but when we do implement
		// Terrain Material removed asset deletion here.

		// Currently do not support model synchronization of Track, but when we do implement
		// Track Properties and Track Internal Merge Properties removed asset deletion here.

		// This RenderMaterial getting and setting is kind of a work-around.
		// It turns out that when static mesh assets are deleted inside DeleteImportedAssets below,
		// and all static mesh Component's get their asset reference cleared, the render material is
		// also cleared. This means that once the static mesh assets has been removed from disk, all
		// render material information will be lost, meaning we cannot preserve user changes of
		// assigned render materials for example. So what we do here is that we collect all render
		// materials before deleting the static mesh assets, and then we restore the render
		// materials again right after. We do not however want to restore a render material that has
		// been deleted on disk in the DeleteImportedAssets call below, so therefore we only collect
		// the render materials that will not be deleted and restore those. That's what the filter
		// mechanism in GetRenderMaterials does.
		TMap<UStaticMeshComponent*, UMaterialInterface*> OriginalRenderMaterials =
			GetRenderMaterials(SCSNodes, RenderMaterialsToDelete);

		FAGX_EditorUtilities::DeleteImportedAssets(AssetsToDelete);

		SetRenderMaterials(SCSNodes, OriginalRenderMaterials);
	}

	/*
	 * End of asset deletion functions.
	 */

	// Deletes Components that are not present in the new SimulationObjectCollection, meaning they
	// were deleted from the source file since the previous import. The passed SCSNodes will also
	// be kept up to date, i.e. elements deleted from BaseBP will have their corresponding SCS Node
	// deleted from SCSNodes as well.
	void DeleteRemovedComponents(
		UBlueprint& BaseBP, SCSNodeCollection& SCSNodes,
		const FSimulationObjectCollection& SimulationObjects,
		const FAGX_SynchronizeModelSettings& Settings)
	{
		const FShapeGuidsCollection NewShapeGuids = GetShapeGuids(SimulationObjects);

		DeleteRemovedStaticMeshComponents(BaseBP, SCSNodes, NewShapeGuids, Settings);
		DeleteRemovedShapes(BaseBP, SCSNodes, Settings, NewShapeGuids);
		DeleteRemovedRigidBodies(BaseBP, SCSNodes, SimulationObjects);
		DeleteRemovedConstraints(BaseBP, SCSNodes, SimulationObjects);
		DeleteRemovedTireModels(BaseBP, SCSNodes, SimulationObjects);
		DeleteRemovedObserverFrames(BaseBP, SCSNodes, SimulationObjects);

		// The fact that we compile the Blueprint here is important, and the reason complicated.
		// Apparently, when removing SCS Nodes, their Component Template (and archetype instances)
		// may linger on for unknown reasons.
		// This in turn may trigger a crash if a new Component is renamed the same name as one of
		// the deleted Components, because the deleted Components will (unexpectedly) show up in a
		// uniqueness-test in UObject::Rename. Engine code does a complicated dance around this in
		// several places to ensure deleted Nodes are not lingering, causing issues, see for example
		// SSCSEditor::RemoveComponentNode (UE 5.1).
		// This dance is done to get rid of the deleted Component(s) without having to trigger a
		// re-compile of the Blueprint. Instead of doing this dance ourselves, we simply do a
		// Compile, which is not too costly and will clean up any lingering objects for us.
		FKismetEditorUtilities::CompileBlueprint(&BaseBP);
	}

	// Set unset/unique names on (almost) all SCS Nodes to avoid future name collisions during
	// synchronization.
	void SetUnnamedNameForPossibleCollisions(SCSNodeCollection& SCSNodes)
	{
		auto SetUnnamedName = [](USCS_Node* Node)
		{
			if (Node == nullptr)
				return;
			Node->SetVariableName(*FAGX_ImportUtilities::GetUnsetUniqueImportName());
		};

		auto SetUnnamedNameForAll = [&SetUnnamedName](TMap<FGuid, USCS_Node*>& Nodes)
		{
			for (auto& NodeTuple : Nodes)
			{
				SetUnnamedName(NodeTuple.Value);
			}
		};

		SetUnnamedNameForAll(SCSNodes.RigidBodies);
		SetUnnamedNameForAll(SCSNodes.SphereShapes);
		SetUnnamedNameForAll(SCSNodes.BoxShapes);
		SetUnnamedNameForAll(SCSNodes.CylinderShapes);
		SetUnnamedNameForAll(SCSNodes.CapsuleShapes);
		SetUnnamedNameForAll(SCSNodes.TrimeshShapes);
		SetUnnamedNameForAll(SCSNodes.HingeConstraints);
		SetUnnamedNameForAll(SCSNodes.PrismaticConstraints);
		SetUnnamedNameForAll(SCSNodes.BallConstraints);
		SetUnnamedNameForAll(SCSNodes.CylindricalConstraints);
		SetUnnamedNameForAll(SCSNodes.DistanceConstraints);
		SetUnnamedNameForAll(SCSNodes.LockConstraints);
		SetUnnamedNameForAll(SCSNodes.TwoBodyTires);
		SetUnnamedNameForAll(SCSNodes.ObserverFrames);

		SetUnnamedName(SCSNodes.CollisionGroupDisablerComponent);
		SetUnnamedName(SCSNodes.ContactMaterialRegistrarComponent);
		SetUnnamedName(SCSNodes.ModelSourceComponent);

		// Important note: it turns out that calling USCS_Node::SetVariableName is extremely slow
		// performance wise, taking tens of milliseconds. For large models it is not uncommon that
		// we get several hundreds of Components in the Blueprint after an import. This means we are
		// spending a huge amount of time simply renaming SCS Nodes during the model
		// synchronization. Therefore, we can to some optimizations here where we can avoid setting
		// unnamed names for some Components that we can prove is safe to omit renaming. This is
		// done for some Component types below with explanations.

		// USCSNodes.RenderStaticMeshComponents - omitted.
		// USCSNodes.CollisionStaticMeshComponents - omitted.

		// We can omit the RenderStaticMeshComponents and CollisionStaticMeshComponents because
		// those contain the actual GUID itself in their names after import and thus they are by
		// definition already unique and cannot give rise to naming collision during model
		// synchronization. To ensure this stays true also in the future, this is tested in an
		// internal Unit test, which also refers back to this text from a comment in it.

		// We purposely omit renaming the root component since that will never be updated.
		// We also do not rename Track or Wire Components since they are currently not supported for
		// synchronization.
	}

	bool SynchronizeModel(UBlueprint& BaseBP, const FAGX_SynchronizeModelSettings& Settings)
	{
		FScopedSlowTask ImportTask(100.f, LOCTEXT("SynchronizeModel", "Synchronizing Model"), true);
		ImportTask.MakeDialog();
		ImportTask.EnterProgressFrame(5.f, FText::FromString("Collecting data"));

		SCSNodeCollection SCSNodes(BaseBP);
		FSimulationObjectCollection SimObjects;
		if (!FAGXSimObjectsReader::ReadAGXArchive(Settings.FilePath, SimObjects))
		{
			return false;
		}

		if (!EnsureSameSource(SCSNodes, SimObjects))
		{
			FAGX_NotificationUtilities::ShowDialogBoxWithErrorLog(
				"Could not match this Blueprint with the selected file. None of the objects "
				"of the selected file matched those of the original import. Please ensure the "
				"selected file corresponds to the content of this "
				"Blueprint.");
			return false;
		}

		const FString ModelDirPath = GetModelDirectoryPathFromBaseBlueprint(BaseBP);
		if (ModelDirPath.IsEmpty())
		{
			FAGX_NotificationUtilities::ShowDialogBoxWithErrorLog(
				"Could not get a valid model root directory from the given Blueprint. Model "
				"synchronization is only supported for imported models with an unmodified "
				"directory structure.");
			return false;
		}

		FAGX_SimObjectsImporterHelper Helper(
			Settings.FilePath, Settings.bIgnoreDisabledTrimeshes, ModelDirPath);

		ImportTask.EnterProgressFrame(5.0f, FText::FromString("Deleting old assets"));
		DeleteRemovedAssets(BaseBP, SCSNodes, SimObjects, Helper, Settings);

		ImportTask.EnterProgressFrame(5.f, FText::FromString("Deleting old Components"));
		DeleteRemovedComponents(BaseBP, SCSNodes, SimObjects, Settings);

		// This overwrites all (supported) Node names with temporary names.
		// We do this since old to-be-deleted or to-be-renamed Nodes may "block" the availability of
		// a certain name (all Node names must be unique) that would otherwise be used for a new
		// Component name. This would make the result of a Model Synchronization non-deterministic
		// in terms of Node naming.
		SetUnnamedNameForPossibleCollisions(SCSNodes);

		ImportTask.EnterProgressFrame(
			80.f, FText::FromString("Adding and Updating Components and Assets"));
		AddOrUpdateAll(BaseBP, SCSNodes, SimObjects, Settings, Helper);

		ImportTask.EnterProgressFrame(5.f, FText::FromString("Finalizing Synchronization"));

		// Model synchronization is completed, we end by compiling and saving the Blueprint and any
		// children.
		FAGX_EditorUtilities::SaveAndCompile(BaseBP);

		return true;
	}
}

bool AGX_ImporterToBlueprint::SynchronizeModel(
	UBlueprint& BaseBP, const FAGX_SynchronizeModelSettings& Settings, UBlueprint* OpenBlueprint)
{
	// During Model Synchronization, old assets are deleted and references to these assets are
	// automatically cleared. Having the Blueprint Editor opened while doing this causes
	// crashing during this process and the exact reason why is not clear. So we solve this
	// by closing all asset editors here first.
	if (GEditor != nullptr)
	{
		GEditor->GetEditorSubsystem<UAssetEditorSubsystem>()->CloseAllAssetEditors();
	}

	// As a safety measure, we save and compile the OpenBlueprint (now closed) so that all
	// references according to the state on disk are up to date.
	if (OpenBlueprint != nullptr)
		FAGX_EditorUtilities::SaveAndCompile(*OpenBlueprint);

	if (!AGX_ImporterToBlueprint_SynchronizeModel_helpers::SynchronizeModel(BaseBP, Settings))
	{
		FAGX_NotificationUtilities::ShowDialogBoxWithErrorLog(
			"Some issues occurred during model synchronization. Log category LogAGX in the Console "
			"may contain more information.",
			"Synchronize model");
		return false;
	}

	if (OpenBlueprint != nullptr)
		FAGX_EditorUtilities::SaveAndCompile(*OpenBlueprint);

	return true;
}

#undef LOCTEXT_NAMESPACE<|MERGE_RESOLUTION|>--- conflicted
+++ resolved
@@ -1189,7 +1189,8 @@
 
 		// Existing Render Material Assets.
 		const TMap<FGuid, UMaterialInstanceConstant*> RMAssets = CollectRenderMaterialAssets(
-			*Cast<UAGX_ModelSourceComponent>(SCSNodes.ModelSourceComponent->ComponentTemplate), Helper);
+			*Cast<UAGX_ModelSourceComponent>(SCSNodes.ModelSourceComponent->ComponentTemplate),
+			Helper);
 
 		for (const FAGX_RenderMaterial& RMBarrier : RMBarriers)
 		{
@@ -2178,34 +2179,8 @@
 
 		if (SCSNodes.ModelSourceComponent == nullptr)
 		{
-<<<<<<< HEAD
-			// Find all Render Material assets currently in the import folder.
-			const FString RenderMaterialDirPath = GetImportDirPath(
-				Helper, FAGX_ImportUtilities::GetImportRenderMaterialDirectoryName());
-			TArray<UMaterialInstanceConstant*> Assets =
-				FAGX_EditorUtilities::FindAssets<UMaterialInstanceConstant>(RenderMaterialDirPath);
-			for (const UMaterialInstanceConstant* Asset : Assets)
-			{
-				const FString GuidStr = [&]()
-				{
-					const FString AssetRelativePath = FAGX_EditorUtilities::GetRelativePath(
-						FPaths::GetPath(Helper.RootDirectoryPath), Asset->GetPathName());
-					const FGuid* const AssetGuidPtr =
-						ModelSourceComponent->UnrealMaterialToImportGuid.Find(AssetRelativePath);
-					if (AssetGuidPtr != nullptr)
-					{
-						return AssetGuidPtr->ToString();
-					}
-					else
-					{
-						return FString(TEXT("(Unknown)"));
-					}
-				}();
-			}
-=======
 			return RenderMaterialsToDelete;
 		}
->>>>>>> 5283195a
 
 		auto* ModelSourceComponent =
 			Cast<UAGX_ModelSourceComponent>(SCSNodes.ModelSourceComponent->ComponentTemplate);
@@ -2227,43 +2202,10 @@
 		{
 			for (const auto& ShapeBarrier : ShapeBarriers)
 			{
-<<<<<<< HEAD
-				for (const FRigidBodyBarrier& BodyBarrier : BodyBarriers)
-				{
-					CollectFromSimulation(BodyBarrier.GetShapes());
-				}
-			};
-			CollectFromSimulation(SimulationObjects.GetBoxShapes());
-			CollectFromSimulation(SimulationObjects.GetCapsuleShapes());
-			CollectFromSimulation(SimulationObjects.GetCylinderShapes());
-			CollectFromSimulation(SimulationObjects.GetSphereShapes());
-			CollectFromSimulation(SimulationObjects.GetTrimeshShapes());
-			CollectFromSimulationBodies(SimulationObjects.GetRigidBodies());
-
-			// Mark for deletion any asset we currently have but don't want to keep.
-			for (auto* Asset : Assets)
-			{
-				const FString AssetRelativePath = FAGX_EditorUtilities::GetRelativePath(
-					FPaths::GetPath(Helper.RootDirectoryPath), Asset->GetPathName());
-				const FGuid* const AssetGuidPtr =
-					ModelSourceComponent->UnrealMaterialToImportGuid.Find(AssetRelativePath);
-				if (AssetGuidPtr == nullptr)
-=======
 				if (!ShapeBarrier.HasRenderMaterial())
->>>>>>> 5283195a
 				{
 					continue;
 				}
-<<<<<<< HEAD
-				const FGuid AssetGuid = *AssetGuidPtr;
-				if (!InSimulation.Contains(AssetGuid))
-				{
-					// Not part of the current import data, delete the asset.
-					RenderMaterialsToDelete.Add(AssetGuid);
-					AssetsToDelete.Add(Asset);
-					ModelSourceComponent->UnrealMaterialToImportGuid.Remove(AssetRelativePath);
-				}
-=======
 
 				FAGX_RenderMaterial Material = ShapeBarrier.GetRenderMaterial();
 				InSimulation.Add(Material.Guid);
@@ -2287,8 +2229,11 @@
 		// Mark for deletion any asset we currently have but don't want to keep.
 		for (auto* Asset : Assets)
 		{
+			const FString AssetRelativePath = FAGX_EditorUtilities::GetRelativePath(
+				FPaths::GetPath(Helper.RootDirectoryPath), Asset->GetPathName());
+
 			const FGuid* const GuidPtr =
-				ModelSourceComponent->UnrealMaterialToImportGuid.Find(Asset->GetPathName());
+				ModelSourceComponent->UnrealMaterialToImportGuid.Find(AssetRelativePath);
 			if (GuidPtr == nullptr)
 			{
 				// This is a new, unknown, material, possibly one the user created themselves
@@ -2306,8 +2251,7 @@
 				// Not part of the current import data, delete the asset.
 				RenderMaterialsToDelete.Add(Guid);
 				AssetsToDelete.Add(Asset);
-				ModelSourceComponent->UnrealMaterialToImportGuid.Remove(Asset->GetPathName());
->>>>>>> 5283195a
+				ModelSourceComponent->UnrealMaterialToImportGuid.Remove(AssetRelativePath);
 			}
 		}
 
