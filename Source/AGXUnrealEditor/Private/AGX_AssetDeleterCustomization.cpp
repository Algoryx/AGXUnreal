--- conflicted
+++ resolved
@@ -282,18 +282,11 @@
 				AGX_AssetDeleterCustomization_helpers::DeleteAsset(ToDelete);
 				NeedGarbageCollection = true;
 #else
-<<<<<<< HEAD
 				// FAGX_EditorUtilities::DeleteAsset(*ToDelete);
-				AssetsToDelete.Add(ToDelete);
-=======
-				// Version based on the UnitTestCommon (Not 100% sure on name.) code that only
-				// handles in-memory objects and references.
-				//FAGX_EditorUtilities::DeleteAsset(*ToDelete);
 
 				// Version based on ObjectTools code that support both in-memory and on-drive objects
 				// and references.
 				AssetsToDelete.AddUnique(ToDelete);
->>>>>>> ff83a8c2
 #endif
 			}
 
@@ -301,8 +294,6 @@
 			{
 				FAGX_EditorUtilities::DeleteImportedAssets(AssetsToDelete);
 			}
-
-			FAGX_EditorUtilities::DeleteImportedAssets(AssetsToDelete);
 
 #if 0
 			/// \todo Test without this part.
@@ -326,4 +317,4 @@
 	// clang-format on
 }
 
-#undef LOCTEXT_NAMESPACE+#undef LOCTEXT_NAMESPACE
