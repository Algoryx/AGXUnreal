// Copyright 2023, Algoryx Simulation AB.

#include "Constraints/Constraint1DOFBarrier.h"

// AGX Dynamics for Unreal includes.
#include "AGXRefs.h"
#include "Constraints/ControllerConstraintBarriers.h"
#include "RigidBodyBarrier.h"
#include "TypeConversions.h"

// Standard library includes.
#include <memory>

FConstraint1DOFBarrier::FConstraint1DOFBarrier()
{
}

FConstraint1DOFBarrier::FConstraint1DOFBarrier(std::unique_ptr<FConstraintRef> Native)
	: FConstraintBarrier(std::move(Native))
{
}

FConstraint1DOFBarrier::~FConstraint1DOFBarrier()
{
}

namespace
{
	agx::Constraint1DOF* Get1DOF(std::unique_ptr<FConstraintRef>& NativeRef)
	{
		return dynamic_cast<agx::Constraint1DOF*>(NativeRef->Native.get());
	}

	agx::Constraint1DOF* Get1DOF(FConstraintRef& NativeRef)
	{
		return dynamic_cast<agx::Constraint1DOF*>(NativeRef.Native.get());
	}

	agx::Constraint1DOF* Get1DOF(const std::unique_ptr<FConstraintRef>& NativeRef)
	{
		return dynamic_cast<agx::Constraint1DOF*>(NativeRef->Native.get());
	}

	agx::Constraint1DOF* Get1DOF(const FConstraintRef& NativeRef)
	{
		return dynamic_cast<agx::Constraint1DOF*>(NativeRef.Native.get());
	}

	template <typename Barrier>
	TUniquePtr<Barrier> CreateControllerBarrier(agx::BasicControllerConstraint* Controller)
	{
		return TUniquePtr<Barrier>(
			new Barrier(std::make_unique<FConstraintControllerRef>(Controller)));
	}
<<<<<<< HEAD

	// Let's hope -1 is never used for a valid angle type.
	/* constexpr */ const agx::Angle::Type InvalidAngleType = agx::Angle::Type(-1);

	agx::Angle::Type GetDofType(const FConstraint1DOFBarrier& Constraint)
	{
		const agx::Constraint1DOF* ConstraintAGX = Get1DOF(*Constraint.GetNative());
		if (ConstraintAGX == nullptr)
		{
			return InvalidAngleType;
		}
		const agx::Motor1D* Motor = ConstraintAGX->getMotor1D();
		if (Motor == nullptr)
		{
			return InvalidAngleType;
		}
		const agx::Angle* Angle = Motor->getData().getAngle();
		if (Angle == nullptr)
		{
			return InvalidAngleType;
		}
		return Angle->getType();
	}
=======
>>>>>>> c4ccefdd
}

double FConstraint1DOFBarrier::GetAngle() const
{
	check(HasNative());
	const agx::Constraint1DOF* Constraint = Get1DOF(NativeRef);
	const agx::Real NativeAngle = Constraint->getAngle();
	const agx::Motor1D* MotorAGX = Constraint->getMotor1D();
	const agx::Angle::Type DofType = FAGX_BarrierConstraintUtilities::GetDofType(MotorAGX);
	switch (DofType)
	{
		case agx::Angle::ROTATIONAL:
			return ConvertAngleToUnreal<double>(NativeAngle);
		case agx::Angle::TRANSLATIONAL:
			return ConvertDistanceToUnreal<double>(NativeAngle);
		default:
			// Don't know the type, so pass the value unchanged to the caller.
			return NativeAngle;
	}
}

double FConstraint1DOFBarrier::GetSpeed() const
{
	check(HasNative());

	const agx::Constraint1DOF* Constraint = Get1DOF(NativeRef);
	const agx::Real SpeedAGX = Constraint->getCurrentSpeed();
	const agx::Motor1D* MotorAGX = Constraint->getMotor1D();
	const agx::Angle::Type DofType = FAGX_BarrierConstraintUtilities::GetDofType(MotorAGX);
	switch (DofType)
	{
		case agx::Angle::ROTATIONAL:
			return ConvertAngleToUnreal<double>(SpeedAGX);
		case agx::Angle::TRANSLATIONAL:
			return ConvertDistanceToUnreal<double>(SpeedAGX);
		default:
			// Don't know the type, so pass the value unchanged to the caller.
			return SpeedAGX;
	}
}

TUniquePtr<FElectricMotorControllerBarrier> FConstraint1DOFBarrier::GetElectricMotorController()
{
	check(HasNative());
	return CreateControllerBarrier<FElectricMotorControllerBarrier>(
		Get1DOF(NativeRef)->getElectricMotorController());
}

TUniquePtr<FFrictionControllerBarrier> FConstraint1DOFBarrier::GetFrictionController()
{
	check(HasNative());
	return CreateControllerBarrier<FFrictionControllerBarrier>(
		Get1DOF(NativeRef)->getFrictionController());
}

TUniquePtr<FLockControllerBarrier> FConstraint1DOFBarrier::GetLockController()
{
	check(HasNative());
	return CreateControllerBarrier<FLockControllerBarrier>(Get1DOF(NativeRef)->getLock1D());
}

TUniquePtr<FRangeControllerBarrier> FConstraint1DOFBarrier::GetRangeController()
{
	check(HasNative());
	return CreateControllerBarrier<FRangeControllerBarrier>(Get1DOF(NativeRef)->getRange1D());
}

TUniquePtr<FTargetSpeedControllerBarrier> FConstraint1DOFBarrier::GetTargetSpeedController()
{
	check(HasNative());
	return CreateControllerBarrier<FTargetSpeedControllerBarrier>(Get1DOF(NativeRef)->getMotor1D());
}

TUniquePtr<const FElectricMotorControllerBarrier>
FConstraint1DOFBarrier::GetElectricMotorController() const
{
	check(HasNative());
	return CreateControllerBarrier<const FElectricMotorControllerBarrier>(
		Get1DOF(NativeRef)->getElectricMotorController());
}

namespace
{
	agx::FrictionController* GetOrCreateFrictionController(agx::Constraint1DOF* Constraint)
	{
		agx::FrictionController* Friction = Constraint->getFrictionController();
		if (Friction == nullptr)
		{
			agx::AttachmentPair* Attachments = Constraint->getAttachmentPair();
			agx::Angle* Angle = Attachments->getAngle(0);
			agx::ConstraintAngleBasedData AngleData(Attachments, Angle);
			Friction = new agx::FrictionController(AngleData);
			Constraint->addSecondaryConstraint("FT", Friction);
			check(Friction == Constraint->getFrictionController());
		}
		return Friction;
	}
}

TUniquePtr<const FFrictionControllerBarrier> FConstraint1DOFBarrier::GetFrictionController() const
{
	check(HasNative());
	agx::FrictionController* Friction = GetOrCreateFrictionController(Get1DOF(NativeRef));
	return CreateControllerBarrier<const FFrictionControllerBarrier>(Friction);
}

TUniquePtr<const FLockControllerBarrier> FConstraint1DOFBarrier::GetLockController() const
{
	check(HasNative());
	return CreateControllerBarrier<const FLockControllerBarrier>(Get1DOF(NativeRef)->getLock1D());
}

TUniquePtr<const FRangeControllerBarrier> FConstraint1DOFBarrier::GetRangeController() const
{
	check(HasNative());
	return CreateControllerBarrier<const FRangeControllerBarrier>(Get1DOF(NativeRef)->getRange1D());
}

TUniquePtr<const FTargetSpeedControllerBarrier> FConstraint1DOFBarrier::GetTargetSpeedController()
	const
{
	check(HasNative());
	return CreateControllerBarrier<const FTargetSpeedControllerBarrier>(
		Get1DOF(NativeRef)->getMotor1D());
}<|MERGE_RESOLUTION|>--- conflicted
+++ resolved
@@ -52,7 +52,6 @@
 		return TUniquePtr<Barrier>(
 			new Barrier(std::make_unique<FConstraintControllerRef>(Controller)));
 	}
-<<<<<<< HEAD
 
 	// Let's hope -1 is never used for a valid angle type.
 	/* constexpr */ const agx::Angle::Type InvalidAngleType = agx::Angle::Type(-1);
@@ -76,8 +75,6 @@
 		}
 		return Angle->getType();
 	}
-=======
->>>>>>> c4ccefdd
 }
 
 double FConstraint1DOFBarrier::GetAngle() const
