--- conflicted
+++ resolved
@@ -52,12 +52,9 @@
 {
 	agxCollide::SphereRef Native;
 };
-<<<<<<< HEAD
 #endif
-=======
 
 struct FConstraintRef
 {
 	agx::ConstraintRef Native;
-};
->>>>>>> b928eb27
+};