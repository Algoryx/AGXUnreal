// Copyright 2025, Algoryx Simulation AB.

#include "OpenPLX/OpenPLXSignalHandler.h"

// AGX Dynamics for Unreal includes.
#include "AGX_Check.h"
#include "AGX_LogCategory.h"
#include "BarrierOnly/AGXRefs.h"
#include "BarrierOnly/OpenPLX/OpenPLXRefs.h"
#include "Constraints/ConstraintBarrier.h"
#include "OpenPLX/OpenPLX_Inputs.h"
#include "OpenPLX/OpenPLX_Outputs.h"
#include "OpenPLX/OpenPLX_SignalHandlerNativeAddresses.h"
#include "RigidBodyBarrier.h"
#include "SimulationBarrier.h"
#include "TypeConversions.h"
#include "Utilities/PLXUtilitiesInternal.h"

// OpenPLX includes.
#include "BeginAGXIncludes.h"
#include "agxOpenPLX/SignalListenerUtils.h"
#include "agxOpenPLX/AgxObjectMap.h"
#include "openplx/Math/Vec3.h"
#include "openplx/Physics/Signals/BoolInputSignal.h"
#include "openplx/Physics/Signals/IntInputSignal.h"
#include "openplx/Physics/Signals/RealInputSignal.h"
#include "openplx/Physics/Signals/Vec3InputSignal.h"
#include "openplx/Physics/Signals/AngleOutput.h"
#include "EndAGXIncludes.h"

// Standard library includes.
#include <cstdint>

FOpenPLXSignalHandler::FOpenPLXSignalHandler()
	: AssemblyRef {new FAssemblyRef()}
	, InputSignalListenerRef {new FInputSignalListenerRef()}
	, OutputSignalListenerRef {new FOutputSignalListenerRef()}
	, InputQueuePtr {new FInputSignalQueuePtr()}
	, OutputQueuePtr {new FOutputSignalQueuePtr()}
{
}

void FOpenPLXSignalHandler::Init(
	const FString& OpenPLXFile, FSimulationBarrier& Simulation,
	FOpenPLXModelRegistry& InModelRegistry, TArray<FRigidBodyBarrier*>& Bodies,
	TArray<FConstraintBarrier*>& Constraints)
{
	check(Simulation.HasNative());
	check(InModelRegistry.HasNative());

	ModelRegistry = &InModelRegistry;
	ModelHandle = ModelRegistry->Register(OpenPLXFile);
	if (ModelHandle == FOpenPLXModelRegistry::InvalidHandle)
	{
		UE_LOG(
			LogAGX, Warning,
			TEXT("Could not load OpenPLX model '%s'. The Output Log may contain more information."),
			*OpenPLXFile);
		return;
	}

	FOpenPLXModelData* ModelData = ModelRegistry->GetModelData(ModelHandle);
	if (ModelData == nullptr)
	{
		UE_LOG(
			LogAGX, Error,
			TEXT("Unexpected error: Unable to get registered OpenPLX model '%s'. The OpenPLX model "
				 "may not behave as intended."),
			*OpenPLXFile);
		return;
	}

	auto System = std::dynamic_pointer_cast<openplx::Physics3D::System>(ModelData->OpenPLXModel);
	if (System == nullptr)
	{
		UE_LOG(
			LogAGX, Warning,
			TEXT("Unable to get a openplx::Physics3D::System from the registered OpenPLX model "
				 "'%s'. The OpenPLX model may not behave as intended."),
			*OpenPLXFile);
		return;
	}

	AssemblyRef->Native =
		FPLXUtilitiesInternal::MapRuntimeObjects(System, Simulation, Bodies, Constraints);
	if (AssemblyRef->Native == nullptr)
	{
		UE_LOG(
			LogAGX, Warning,
			TEXT("Unable to get a valid AGX Assembly from simulated model instance for OpenPLX "
				 "model '%s'. The Output Log may contain more details."),
			*OpenPLXFile);
		return;
	}

	std::shared_ptr<agxopenplx::AgxObjectMap> AgxObjectMap;
	if (FPLXUtilitiesInternal::HasInputs(System.get()) ||
		FPLXUtilitiesInternal::HasOutputs(System.get()))
	{
		auto PlxPowerLine = dynamic_cast<agxPowerLine::PowerLine*>(
			AssemblyRef->Native->getAssembly(FPLXUtilitiesInternal::GetDefaultPowerLineName()));

		AgxObjectMap = agxopenplx::AgxObjectMap::create(
			AssemblyRef->Native, PlxPowerLine, agxopenplx::AgxObjectMapMode::Name);
	}

	if (FPLXUtilitiesInternal::HasInputs(System.get()))
	{
		auto InputSignalQue = agxopenplx::InputSignalQueue::create();

		// Lifetime is bound to the InputSignalListener below.
		// Todo: use the InputQueue getter in InputSignalListener once available and avoid storing
		// the InputQue.
		InputQueuePtr->Native = InputSignalQue.get();
<<<<<<< HEAD
		InputSignalListenerRef->Native = new agxopenplx::InputSignalListener(
			InputSignalQue, SignalSourceMapper);
=======
		InputSignalListenerRef->Native = new agxopenplx::InputSignalListener(InputSignalQue, AgxObjectMap);
>>>>>>> 4740b2ec
		Simulation.GetNative()->Native->add(InputSignalListenerRef->Native);
	}

	if (FPLXUtilitiesInternal::HasOutputs(System.get()))
	{
		auto OutputSignalQueue = agxopenplx::OutputSignalQueue::create();

		// Lifetime is bound to the OutputSignalListener below.
		// Todo: use the OutputQueue getter in OutputSignalListener once available and avoid storing
		// the OutputQueue.
		OutputQueuePtr->Native = OutputSignalQueue.get();

		OutputSignalListenerRef->Native = new agxopenplx::OutputSignalListener(
			ModelData->OpenPLXModel, OutputSignalQueue, AgxObjectMap);
		Simulation.GetNative()->Native->add(OutputSignalListenerRef->Native);
	}

	bIsInitialized = true;
}

bool FOpenPLXSignalHandler::IsInitialized() const
{
	return bIsInitialized;
}

namespace OpenPLXSignalHandler_helpers
{
	TOptional<double> ConvertReal(const FOpenPLX_Input& Input, double Value)
	{
		switch (Input.Type)
		{
			case EOpenPLX_InputType::AngleInput:
			case EOpenPLX_InputType::AngularVelocity1DInput:
				return ConvertAngleToAGX(Value);
			case EOpenPLX_InputType::DurationInput:
			case EOpenPLX_InputType::AutomaticClutchEngagementDurationInput:
			case EOpenPLX_InputType::AutomaticClutchDisengagementDurationInput:
			case EOpenPLX_InputType::FractionInput:
			case EOpenPLX_InputType::Force1DInput:
			case EOpenPLX_InputType::Torque1DInput:
				return Value;
			case EOpenPLX_InputType::Position1DInput:
			case EOpenPLX_InputType::LinearVelocity1DInput:
				return ConvertDistanceToAGX(Value);
		}

		UE_LOG(
			LogAGX, Warning,
			TEXT("Tried to convert Real value for Input '%s', but the type is either "
				 "not of Real type or is unsupported."),
			*Input.Name.ToString());
		return {};
	}

	TOptional<std::shared_ptr<openplx::Math::Vec2>> ConvertVector2D(
		const FOpenPLX_Input& Input, const FVector2D& Value)
	{
		switch (Input.Type)
		{
			case EOpenPLX_InputType::ForceRangeInput:
			case EOpenPLX_InputType::TorqueRangeInput:
				return openplx::Math::Vec2::from_xy(Value.X, Value.Y);
		}

		UE_LOG(
			LogAGX, Warning,
			TEXT("Tried to convert vec2 vector value for Input '%s', but the type is either "
				 "not of vec2 vector type or is unsupported."),
			*Input.Name.ToString());
		return {};
	}

	TOptional<std::shared_ptr<openplx::Math::Vec3>> ConvertVector3D(
		const FOpenPLX_Input& Input, const FVector& Value)
	{
		switch (Input.Type)
		{
			case EOpenPLX_InputType::AngularVelocity3DInput:
			{
				return openplx::Math::Vec3::from_xyz(
					ConvertToAGX(FMath::DegreesToRadians(Value.X)),
					-ConvertToAGX(FMath::DegreesToRadians(Value.Y)),
					-ConvertToAGX(FMath::DegreesToRadians(Value.Z)));
			}
			case EOpenPLX_InputType::LinearVelocity3DInput:
			{
				return openplx::Math::Vec3::from_xyz(
					ConvertDistanceToAGX(Value.X), -ConvertDistanceToAGX(Value.Y),
					ConvertDistanceToAGX(Value.X));
			}
		}

		UE_LOG(
			LogAGX, Warning,
			TEXT("Tried to convert vec3 vector value for Input '%s', but the type is either "
				 "not of vec3 vector type or is unsupported."),
			*Input.Name.ToString());
		return {};
	}

	TOptional<int64_t> ConvertInteger(const FOpenPLX_Input& Input, int64 Value)
	{
		switch (Input.Type)
		{
			case EOpenPLX_InputType::IntInput:
				return static_cast<int64_t>(Value);
		}

		UE_LOG(
			LogAGX, Warning,
			TEXT("Tried to convert integer value for Input '%s', but the type is either "
				 "not of integer type or is unsupported."),
			*Input.Name.ToString());
		return {};
	}

	TOptional<bool> ConvertBoolean(const FOpenPLX_Input& Input, bool Value)
	{
		switch (Input.Type)
		{
			case EOpenPLX_InputType::BoolInput:
			case EOpenPLX_InputType::ActivateInput:
			case EOpenPLX_InputType::EnableInteractionInput:
			case EOpenPLX_InputType::EngageInput:
			case EOpenPLX_InputType::TorqueConverterLockUpInput:
				return Value;
		}

		UE_LOG(
			LogAGX, Warning,
			TEXT("Tried to convert boolean value for Input '%s', but the type is either "
				 "not of boolean type or is unsupported."),
			*Input.Name.ToString());
		return {};
	}

	template <typename ValueT, typename SignalT, typename ConversionFuncT>
	bool Send(
		const FOpenPLX_Input& Input, ValueT Value, FOpenPLXModelRegistry* ModelRegistry,
		FOpenPLXModelRegistry::Handle ModelHandle, FInputSignalQueuePtr* InputQueue,
		ConversionFuncT Func)
	{
		if (ModelRegistry == nullptr || ModelHandle == FOpenPLXModelRegistry::InvalidHandle)
			return false;

		if (InputQueue == nullptr || InputQueue->Native == nullptr)
		{
			UE_LOG(
				LogAGX, Warning,
				TEXT("Tried to send OpenPLX Input signal for Input '%s', but the OpenPLX "
					 "model does not have any registered Inputs."),
				*Input.Name.ToString());
			return false;
		}

		FOpenPLXModelData* ModelData = ModelRegistry->GetModelData(ModelHandle);
		if (ModelData == nullptr)
			return false;

		auto PLXInput = ModelData->Inputs.find(Convert(Input.Name.ToString()));
		if (PLXInput == ModelData->Inputs.end())
		{
			UE_LOG(
				LogAGX, Warning,
				TEXT("Tried to send OpenPLX signal, but the corresponding OpenPLX Input "
					 "'%s' was not found in the model. The signal will not be sent."),
				*Input.Name.ToString());
			return false;
		}

		auto ConvertedValue = Func(Input, Value);
		if (!ConvertedValue.IsSet())
			return false;

		auto Signal = SignalT::create(*ConvertedValue, PLXInput->second);
		InputQueue->Native->send(Signal);
		return true;
	}

	template <typename T>
	TOptional<T> TypeMismatchResult(const FOpenPLX_Output& Output)
	{
		UE_LOG(
			LogAGX, Error,
			TEXT("Unexpected error: Tried to cast OpenPLX Output '%s' to it's corresponding "
				 "OpenPLX type but got nullptr. Possible type miss match. The signal will not "
				 "be received."),
			*Output.Name.ToString());
		return {};
	}

	TOptional<double> GetRealValueFrom(
		const FOpenPLX_Output& Output, openplx::Physics::Signals::ValueOutputSignal* Signal)
	{
		if (Signal == nullptr)
			return {};

		auto Value =
			std::dynamic_pointer_cast<openplx::Physics::Signals::RealValue>(Signal->value());
		if (Value == nullptr)
			return TypeMismatchResult<double>(Output);

		switch (Output.Type)
		{
			case EOpenPLX_OutputType::DurationOutput:
			case EOpenPLX_OutputType::AutomaticClutchEngagementDurationOutput:
			case EOpenPLX_OutputType::AutomaticClutchDisengagementDurationOutput:
			case EOpenPLX_OutputType::FractionOutput:
			case EOpenPLX_OutputType::Force1DOutput:
			case EOpenPLX_OutputType::RatioOutput:
			case EOpenPLX_OutputType::RpmOutput:
			case EOpenPLX_OutputType::Torque1DOutput:
			case EOpenPLX_OutputType::TorqueConverterPumpTorqueOutput:
			case EOpenPLX_OutputType::TorqueConverterTurbineTorqueOutput:
				return Value->value();
			case EOpenPLX_OutputType::AngleOutput:
			case EOpenPLX_OutputType::AngularVelocity1DOutput:
				return ConvertAngleToUnreal<double>(Value->value());
			case EOpenPLX_OutputType::LinearVelocity1DOutput:
			case EOpenPLX_OutputType::Position1DOutput:
			case EOpenPLX_OutputType::RelativeVelocity1DOutput:
				return ConvertDistanceToUnreal<double>(Value->value());
		}

		UE_LOG(
			LogAGX, Warning,
			TEXT("Tried to read Real type from signal for Output '%s', but the type is either "
				 "not of Real type or is unsupported."),
			*Output.Name.ToString());
		return {};
	}

	TOptional<FVector2D> GetVector2DValueFrom(
		const FOpenPLX_Output& Output, openplx::Physics::Signals::ValueOutputSignal* Signal)
	{
		if (Signal == nullptr)
			return {};

		auto Value =
			std::dynamic_pointer_cast<openplx::Physics::Signals::Vec2Value>(Signal->value());
		if (Value == nullptr)
			return TypeMismatchResult<FVector2D>(Output);

		switch (Output.Type)
		{
			case EOpenPLX_OutputType::ForceRangeOutput:
			case EOpenPLX_OutputType::TorqueRangeOutput:
				return FVector2D(Value->value()->x(), Value->value()->y());
		}

		UE_LOG(
			LogAGX, Warning,
			TEXT("Tried to read vec2 vector type from signal for Output '%s', but the type is "
				 "either not of vec2 vector type or is unsupported."),
			*Output.Name.ToString());
		return {};
	}

	TOptional<FVector> GetVectorValueFrom(
		const FOpenPLX_Output& Output, openplx::Physics::Signals::ValueOutputSignal* Signal)
	{
		if (Signal == nullptr)
			return {};

		auto Value =
			std::dynamic_pointer_cast<openplx::Physics::Signals::Vec3Value>(Signal->value());
		if (Value == nullptr)
			return TypeMismatchResult<FVector>(Output);

		switch (Output.Type)
		{
			case EOpenPLX_OutputType::AngularVelocity3DOutput:
			case EOpenPLX_OutputType::MateConnectorAngularAcceleration3DOutput:
			case EOpenPLX_OutputType::MateConnectorRPYOutput:
			case EOpenPLX_OutputType::RPYOutput:
			{
				return FVector(
					FMath::RadiansToDegrees(Value->value()->x()),
					-FMath::RadiansToDegrees(Value->value()->y()),
					-FMath::RadiansToDegrees(Value->value()->z()));
			}
			case EOpenPLX_OutputType::LinearVelocity3DOutput:
			case EOpenPLX_OutputType::MateConnectorAcceleration3DOutput:
			case EOpenPLX_OutputType::MateConnectorPositionOutput:
			case EOpenPLX_OutputType::Position3DOutput:
			{
				return FVector(
					ConvertDistanceToUnreal<double>(Value->value()->x()),
					-ConvertDistanceToUnreal<double>(Value->value()->y()),
					ConvertDistanceToUnreal<double>(Value->value()->z()));
			}
			case EOpenPLX_OutputType::Force3DOutput:
				return ConvertVector(
					agx::Vec3(Value->value()->x(), Value->value()->y(), Value->value()->z()));
			case EOpenPLX_OutputType::Torque3DOutput:
				return ConvertTorque(
					agx::Vec3(Value->value()->x(), Value->value()->y(), Value->value()->z()));
		}

		UE_LOG(
			LogAGX, Warning,
			TEXT("Tried to read vec3 vector type from signal for Output '%s', but the type is "
				 "either not of vec3 vector type or is unsupported."),
			*Output.Name.ToString());
		return {};
	}

	TOptional<int64> GetIntegerValueFrom(
		const FOpenPLX_Output& Output, openplx::Physics::Signals::ValueOutputSignal* Signal)
	{
		if (Signal == nullptr)
			return {};

		auto Value =
			std::dynamic_pointer_cast<openplx::Physics::Signals::IntValue>(Signal->value());
		if (Value == nullptr)
			return TypeMismatchResult<int64>(Output);

		switch (Output.Type)
		{
			case EOpenPLX_OutputType::IntOutput:
				return Value->value();
		}

		UE_LOG(
			LogAGX, Warning,
			TEXT("Tried to read integer type from signal for Output '%s', but the type is "
				 "either "
				 "not of integer type or is unsupported."),
			*Output.Name.ToString());
		return {};
	}

	TOptional<bool> GetBooleanValueFrom(
		const FOpenPLX_Output& Output, openplx::Physics::Signals::ValueOutputSignal* Signal)
	{
		if (Signal == nullptr)
			return {};

		auto Value =
			std::dynamic_pointer_cast<openplx::Physics::Signals::BoolValue>(Signal->value());
		if (Value == nullptr)
			return TypeMismatchResult<bool>(Output);

		switch (Output.Type)
		{
			case EOpenPLX_OutputType::BoolOutput:
			case EOpenPLX_OutputType::ActivatedOutput:
			case EOpenPLX_OutputType::InteractionEnabledOutput:
			case EOpenPLX_OutputType::EngagedOutput:
			case EOpenPLX_OutputType::TorqueConverterLockedUpOutput:
				return Value->value();
		}

		UE_LOG(
			LogAGX, Warning,
			TEXT("Tried to read boolean type from signal for Output '%s', but the type is "
				 "either "
				 "not of boolean type or is unsupported."),
			*Output.Name.ToString());
		return {};
	}

	template <typename ValueT, typename ValueGetterFuncT>
	bool Receive(
		const FOpenPLX_Output& Output, ValueT& OutValue, FOpenPLXModelRegistry* ModelRegistry,
		FOpenPLXModelRegistry::Handle ModelHandle, FOutputSignalQueuePtr* OutputQueue,
		ValueGetterFuncT Func)
	{
		if (ModelRegistry == nullptr || ModelHandle == FOpenPLXModelRegistry::InvalidHandle)
			return false;

		if (OutputQueue == nullptr || OutputQueue->Native == nullptr)
		{
			UE_LOG(
				LogAGX, Warning,
				TEXT("Tried to receive OpenPLX Output signal for output '%s', but the OpenPLX "
					 "model does not have any registered outputs."),
				*Output.Name.ToString());
			return false;
		}

		auto Signal =
			agxopenplx::getSignalBySourceName<openplx::Physics::Signals::ValueOutputSignal>(
				OutputQueue->Native->getSignals(), Convert(Output.Name.ToString()));
		if (Signal == nullptr)
			return false;

		auto Value = Func(Output, Signal.get());
		if (!Value.IsSet())
			return false;

		OutValue = *Value;
		return true;
	}
}

bool FOpenPLXSignalHandler::Send(const FOpenPLX_Input& Input, double Value)
{
	check(IsInitialized());
	return OpenPLXSignalHandler_helpers::Send<double, openplx::Physics::Signals::RealInputSignal>(
		Input, Value, ModelRegistry, ModelHandle, InputQueuePtr.get(),
		OpenPLXSignalHandler_helpers::ConvertReal);
}

bool FOpenPLXSignalHandler::Receive(const FOpenPLX_Output& Output, double& OutValue)
{
	check(IsInitialized());
	return OpenPLXSignalHandler_helpers::Receive(
		Output, OutValue, ModelRegistry, ModelHandle, OutputQueuePtr.get(),
		OpenPLXSignalHandler_helpers::GetRealValueFrom);
}

bool FOpenPLXSignalHandler::Send(const FOpenPLX_Input& Input, const FVector2D& Value)
{
	check(IsInitialized());
	return OpenPLXSignalHandler_helpers::Send<
		FVector2D, openplx::Physics::Signals::RealRangeInputSignal>(
		Input, Value, ModelRegistry, ModelHandle, InputQueuePtr.get(),
		OpenPLXSignalHandler_helpers::ConvertVector2D);
}

bool FOpenPLXSignalHandler::Receive(const FOpenPLX_Output& Output, FVector2D& OutValue)
{
	check(IsInitialized());
	return OpenPLXSignalHandler_helpers::Receive(
		Output, OutValue, ModelRegistry, ModelHandle, OutputQueuePtr.get(),
		OpenPLXSignalHandler_helpers::GetVector2DValueFrom);
}

bool FOpenPLXSignalHandler::Send(const FOpenPLX_Input& Input, const FVector& Value)
{
	check(IsInitialized());
	return OpenPLXSignalHandler_helpers::Send<FVector, openplx::Physics::Signals::Vec3InputSignal>(
		Input, Value, ModelRegistry, ModelHandle, InputQueuePtr.get(),
		OpenPLXSignalHandler_helpers::ConvertVector3D);
}

bool FOpenPLXSignalHandler::Receive(const FOpenPLX_Output& Output, FVector& OutValue)
{
	check(IsInitialized());
	return OpenPLXSignalHandler_helpers::Receive(
		Output, OutValue, ModelRegistry, ModelHandle, OutputQueuePtr.get(),
		OpenPLXSignalHandler_helpers::GetVectorValueFrom);
}

bool FOpenPLXSignalHandler::Send(const FOpenPLX_Input& Input, int64 Value)
{
	check(IsInitialized());
	return OpenPLXSignalHandler_helpers::Send<int64, openplx::Physics::Signals::IntInputSignal>(
		Input, Value, ModelRegistry, ModelHandle, InputQueuePtr.get(),
		OpenPLXSignalHandler_helpers::ConvertInteger);
}

bool FOpenPLXSignalHandler::Receive(const FOpenPLX_Output& Output, int64& OutValue)
{
	check(IsInitialized());
	return OpenPLXSignalHandler_helpers::Receive(
		Output, OutValue, ModelRegistry, ModelHandle, OutputQueuePtr.get(),
		OpenPLXSignalHandler_helpers::GetIntegerValueFrom);
}

bool FOpenPLXSignalHandler::Send(const FOpenPLX_Input& Input, bool Value)
{
	check(IsInitialized());
	return OpenPLXSignalHandler_helpers::Send<bool, openplx::Physics::Signals::BoolInputSignal>(
		Input, Value, ModelRegistry, ModelHandle, InputQueuePtr.get(),
		OpenPLXSignalHandler_helpers::ConvertBoolean);
}

bool FOpenPLXSignalHandler::Receive(const FOpenPLX_Output& Output, bool& OutValue)
{
	check(IsInitialized());
	return OpenPLXSignalHandler_helpers::Receive(
		Output, OutValue, ModelRegistry, ModelHandle, OutputQueuePtr.get(),
		OpenPLXSignalHandler_helpers::GetBooleanValueFrom);
}

void FOpenPLXSignalHandler::ReleaseNatives()
{
	ModelRegistry = nullptr;
	AssemblyRef = nullptr;
	InputSignalListenerRef = nullptr;
	OutputSignalListenerRef = nullptr;
	InputQueuePtr = nullptr;
	OutputQueuePtr = nullptr;
}

void FOpenPLXSignalHandler::SetNativeAddresses(
	const FOpenPLX_SignalHandlerNativeAddresses& Addresses)
{
	AssemblyRef->Native = reinterpret_cast<agxSDK::Assembly*>(Addresses.AssemblyAddress);
	InputSignalListenerRef->Native =
		reinterpret_cast<agxopenplx::InputSignalListener*>(Addresses.InputSignalListenerAddress);
	OutputSignalListenerRef->Native =
		reinterpret_cast<agxopenplx::OutputSignalListener*>(Addresses.OutputSignalListenerAddress);
	InputQueuePtr->Native =
		reinterpret_cast<agxopenplx::InputSignalQueue*>(Addresses.InputQueueAddress);
	OutputQueuePtr->Native =
		reinterpret_cast<agxopenplx::OutputSignalQueue*>(Addresses.OutputQueueAddress);
	ModelRegistry = reinterpret_cast<FOpenPLXModelRegistry*>(Addresses.ModelRegistryAddress);
	ModelHandle = Addresses.ModelHandle;
	bIsInitialized = true;
}

FOpenPLX_SignalHandlerNativeAddresses FOpenPLXSignalHandler::GetNativeAddresses() const
{
	FOpenPLX_SignalHandlerNativeAddresses Addresses;
	if (AssemblyRef->Native != nullptr)
		Addresses.AssemblyAddress = reinterpret_cast<uint64>(AssemblyRef->Native.get());

	if (InputSignalListenerRef->Native != nullptr)
		Addresses.InputSignalListenerAddress =
			reinterpret_cast<uint64>(InputSignalListenerRef->Native.get());

	if (OutputSignalListenerRef->Native != nullptr)
		Addresses.OutputSignalListenerAddress =
			reinterpret_cast<uint64>(OutputSignalListenerRef->Native.get());

	if (InputQueuePtr->Native != nullptr)
		Addresses.InputQueueAddress = reinterpret_cast<uint64>(InputQueuePtr->Native);

	if (OutputQueuePtr->Native != nullptr)
		Addresses.OutputQueueAddress = reinterpret_cast<uint64>(OutputQueuePtr->Native);

	if (ModelRegistry != nullptr)
		Addresses.ModelRegistryAddress = reinterpret_cast<uint64>(ModelRegistry);

	Addresses.ModelHandle = ModelHandle;

	return Addresses;
}<|MERGE_RESOLUTION|>--- conflicted
+++ resolved
@@ -112,12 +112,7 @@
 		// Todo: use the InputQueue getter in InputSignalListener once available and avoid storing
 		// the InputQue.
 		InputQueuePtr->Native = InputSignalQue.get();
-<<<<<<< HEAD
-		InputSignalListenerRef->Native = new agxopenplx::InputSignalListener(
-			InputSignalQue, SignalSourceMapper);
-=======
 		InputSignalListenerRef->Native = new agxopenplx::InputSignalListener(InputSignalQue, AgxObjectMap);
->>>>>>> 4740b2ec
 		Simulation.GetNative()->Native->add(InputSignalListenerRef->Native);
 	}
 
