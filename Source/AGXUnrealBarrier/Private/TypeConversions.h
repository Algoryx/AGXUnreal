--- conflicted
+++ resolved
@@ -6,39 +6,24 @@
 // AGXUnrealBarrierIncludes.
 #include "AGX_MotionControl.h"
 #include "AGXRefs.h"
+#include "AGX_LogCategory.h"
 #include "RigidBodyBarrier.h"
 
 // Unreal Engine includes.
 #include "Containers/UnrealString.h"
+#include <LogVerbosity.h>
 #include "Math/Vector.h"
 #include "Math/Quat.h"
 #include "Math/TwoVectors.h"
 
-<<<<<<< HEAD
 // AGX Dynamics includes
-=======
-#include <LogVerbosity.h>
-#include <Containers/UnrealString.h>
-#include <Math/Vector.h>
-#include <Math/Quat.h>
->>>>>>> 1ffce548
 #include "BeginAGXIncludes.h"
 #include <agx/Line.h>
+#include <agx/Notify.h>
 #include <agx/RigidBody.h>
-<<<<<<< HEAD
 #include <agx/Quat.h>
 #include <agx/Vec3.h>
 #include "EndAGXIncludes.h"
-
-=======
-#include <agx/Notify.h>
-#include "EndAGXIncludes.h"
-
-#include "AGX_LogCategory.h"
-#include "RigidBodyBarrier.h"
-#include "AGXRefs.h"
-
->>>>>>> 1ffce548
 /// \note These functions assume that agx::Real and float are different types.
 /// They also assume that agx::Real has higher (or equal) precision than float.
 
