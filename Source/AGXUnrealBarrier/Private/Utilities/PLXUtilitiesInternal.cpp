// Copyright 2025, Algoryx Simulation AB.

#include "Utilities/PLXUtilitiesInternal.h"

// AGX Dynamics for Unreal includes.
#include "AGX_LogCategory.h"
#include "BarrierOnly/AGXRefs.h"
#include "Constraints/ConstraintBarrier.h"
#include "SimulationBarrier.h"
#include "TypeConversions.h"
#include "Utilities/OpenPLXUtilities.h"

// AGX Dynamics includes.
#include "BeginAGXIncludes.h"
#include <agxUtil/agxUtil.h>
#include "EndAGXIncludes.h"

// OpenPLX includes.
#include "BeginAGXIncludes.h"
#include "openplx/OpenPlxContext.h"
#include "openplx/OpenPlxContextInternal.h"
#include "openplx/OpenPlxCoreApi.h"
#include "agxOpenPLX/AgxOpenPlxApi.h"
#include "agxOpenPLX/OpenPlxDriveTrainMapper.h"
#include "openplx/DriveTrain/Signals/AutomaticClutchEngagementDurationInput.h"
#include "openplx/DriveTrain/Signals/AutomaticClutchDisengagementDurationInput.h"
#include "openplx/DriveTrain/Signals/TorqueConverterPumpTorqueOutput.h"
#include "openplx/DriveTrain/Signals/TorqueConverterTurbineTorqueOutput.h"
#include "openplx/Math/Math_all.h"

#include "openplx/Physics/Physics_all.h"
#include "openplx/Physics/Signals/AngularVelocity1DInput.h"
#include "openplx/Physics/Signals/EnableInteractionInput.h"
#include "openplx/Physics/Signals/Force1DInput.h"
#include "openplx/Physics/Signals/Force1DOutput.h"
#include "openplx/Physics/Signals/Force3DOutput.h"
#include "openplx/Physics/Signals/ForceRangeInput.h"
#include "openplx/Physics/Signals/ForceRangeOutput.h"
#include "openplx/Physics/Signals/IntInput.h"
#include "openplx/Physics/Signals/LinearVelocity1DInput.h"
#include "openplx/Physics/Signals/Position1DInput.h"
#include "openplx/Physics/Signals/Position1DOutput.h"
#include "openplx/Physics/Signals/SignalInterface.h"
#include "openplx/Physics/Signals/Torque1DInput.h"
#include "openplx/Physics/Signals/Torque3DOutput.h"
#include "openplx/Physics/Signals/TorqueRangeInput.h"
#include "openplx/Physics/Signals/TorqueRangeOutput.h"
#include "openplx/Physics1D/Physics1D_all.h"
#include "openplx/Physics3D/Physics3D_all.h"
#include "openplx/Physics3D/Signals/AngularVelocity3DInput.h"
#include "openplx/Physics3D/Signals/AngularVelocity3DOutput.h"
#include "openplx/Physics3D/Signals/LinearVelocity3DOutput.h"
#include "openplx/Physics3D/Signals/Position3DOutput.h"
#include "openplx/Physics3D/Signals/RPYOutput.h"

#include "openplx/DriveTrain/DriveTrain_all.h"
#include "openplx/Robotics/Robotics_all.h"
#include "openplx/Simulation/Simulation_all.h"
#include "openplx/Vehicles/Vehicles_all.h"
#include "openplx/Terrain/Terrain_all.h"
#include "openplx/Visuals/Visuals_all.h"
#include "openplx/Urdf/Urdf_all.h"
#include "EndAGXIncludes.h"

// Unreal Engine includes.
#include "Misc/Paths.h"

namespace PLXUtilities_helpers
{
	std::shared_ptr<openplx::Core::Api::OpenPlxContext> CreatePLXContext(
		std::shared_ptr<agxopenplx::AgxCache> AGXCache)
	{
		const TArray<FString> PLXBundlesPaths = FOpenPLXUtilities::GetBundlePaths();
		std::vector<std::string> BundlePaths;
		BundlePaths.reserve(PLXBundlesPaths.Num());
		for (const FString& P : PLXBundlesPaths)
			BundlePaths.push_back(ToStdString(P));

		auto PLXCtx = std::make_shared<openplx::Core::Api::OpenPlxContext>(
			std::vector<std::string>(BundlePaths));

		auto InternalContext = openplx::Core::Api::OpenPlxContextInternal::fromContext(*PLXCtx);
		auto EvalCtx = InternalContext->evaluatorContext().get();

		Math_register_factories(EvalCtx);
		Physics_register_factories(EvalCtx);
		Physics1D_register_factories(EvalCtx);
		Physics3D_register_factories(EvalCtx);
		DriveTrain_register_factories(EvalCtx);
		Robotics_register_factories(EvalCtx);
		Simulation_register_factories(EvalCtx);
		Vehicles_register_factories(EvalCtx);
		Terrain_register_factories(EvalCtx);
		Visuals_register_factories(EvalCtx);
		Urdf_register_factories(EvalCtx);

		agxopenplx::register_plugins(*PLXCtx, AGXCache);
		return PLXCtx;
	}

	openplx::Core::ObjectPtr LoadModelFromFile(
		const std::string& OpenPLXFile, std::shared_ptr<agxopenplx::AgxCache> AGXCache)
	{
		auto Context = CreatePLXContext(AGXCache);
		if (Context == nullptr)
		{
			UE_LOG(LogAGX, Error, TEXT("Error Creating OpenPLX Context"));
			return nullptr;
		}

		openplx::Core::ObjectPtr LoadedModel;
		auto LogErrors = [&]()
		{
			return FPLXUtilitiesInternal::LogErrorsSafe(
				Context->getErrors(), TEXT("LoadModelFromFile got OpenPLX Error: "));
		};

		try
		{
			LoadedModel = openplx::Core::Api::loadModelFromFile(OpenPLXFile, {}, *Context);
		}
		catch (const std::runtime_error& Excep)
		{
			UE_LOG(
				LogAGX, Error, TEXT("LoadModelFromFile: Could not read OpenPLX file '%s':\n\n%s"),
				*Convert(OpenPLXFile), UTF8_TO_TCHAR(Excep.what()));
			LogErrors();
			return nullptr;
		}

		if (LogErrors())
			return nullptr;

		return LoadedModel;
	}

	template <typename T>
	std::optional<std::string> FindKeyByObject(
		const std::vector<std::pair<std::string, T>>& Lookup, const T& Object)
	{
		for (const auto& Pair : Lookup)
		{
			if (Pair.second == Object)
				return Pair.first;
		}

		return std::nullopt;
	}
}

openplx::Core::ObjectPtr FPLXUtilitiesInternal::LoadModel(
	const FString& Filename, std::shared_ptr<agxopenplx::AgxCache> AGXCache)
{
	if (!FPaths::FileExists(Filename))
	{
		UE_LOG(
			LogAGX, Warning, TEXT("Could not read OpenPLX file '%s'. The file does not exist."),
			*Filename);
		return nullptr;
	}

	return PLXUtilities_helpers::LoadModelFromFile(Convert(Filename), AGXCache);
}

bool FPLXUtilitiesInternal::HasInputs(openplx::Physics3D::System* System)
{
	if (System == nullptr)
		return false;

	return GetNestedObjects<openplx::Physics::Signals::Input>(*System).size() > 0;
}

bool FPLXUtilitiesInternal::HasOutputs(openplx::Physics3D::System* System)
{
	if (System == nullptr)
		return false;

	return GetNestedObjects<openplx::Physics::Signals::Output>(*System).size() > 0;
}

TArray<FOpenPLX_Input> FPLXUtilitiesInternal::GetInputs(openplx::Physics3D::System* System)
{
	using namespace std::literals::string_literals;

	TArray<FOpenPLX_Input> Inputs;
	if (System == nullptr)
		return Inputs;

	std::vector<std::pair<std::string, std::shared_ptr<openplx::Physics::Signals::Input>>>
		SigInterfInputs;
	auto SignalInterfaces = GetNestedObjects<openplx::Physics::Signals::SignalInterface>(*System);
	for (auto SignalInterface : SignalInterfaces)
	{
		if (SignalInterface == nullptr)
			continue;

		for (auto Entry : GetEntries<openplx::Physics::Signals::Input>(*SignalInterface))
			SigInterfInputs.push_back(Entry);
	}

	auto InputsPLX = GetNestedObjects<openplx::Physics::Signals::Input>(*System);
	Inputs.Reserve(InputsPLX.size());
	for (auto& Input : InputsPLX)
	{
		if (Input == nullptr)
			continue;

		auto OptionalAlias = PLXUtilities_helpers::FindKeyByObject(SigInterfInputs, Input);
		const FString Alias = Convert(OptionalAlias.value_or(""s));
		EOpenPLX_InputType Type = GetInputType(*Input);
		Inputs.Add(FOpenPLX_Input(ConvertStrToName(Input->getName()), FName(*Alias), Type));
		if (Type == EOpenPLX_InputType::Unsupported)
		{
			UE_LOG(
				LogAGX, Warning,
				TEXT("Imported unsupported OpenPLX Input: %s. The Input may not work as expected."),
				*Convert(Input->getName()));
		}
	}
	return Inputs;
}

TArray<FOpenPLX_Output> FPLXUtilitiesInternal::GetOutputs(openplx::Physics3D::System* System)
{
	using namespace std::literals::string_literals;

	TArray<FOpenPLX_Output> Outputs;
	if (System == nullptr)
		return Outputs;

	std::vector<std::pair<std::string, std::shared_ptr<openplx::Physics::Signals::Output>>>
		SigInterfOutputs;
	auto SignalInterfaces = GetNestedObjects<openplx::Physics::Signals::SignalInterface>(*System);
	for (auto SignalInterface : SignalInterfaces)
	{
		if (SignalInterface == nullptr)
			continue;

		for (auto Entry : GetEntries<openplx::Physics::Signals::Output>(*SignalInterface))
			SigInterfOutputs.push_back(Entry);
	}

	auto OutputsPLX = GetNestedObjects<openplx::Physics::Signals::Output>(*System);
	Outputs.Reserve(OutputsPLX.size());
	for (auto& Output : OutputsPLX)
	{
		if (Output == nullptr)
			continue;

		auto OptionalAlias = PLXUtilities_helpers::FindKeyByObject(SigInterfOutputs, Output);
		const FString Alias = Convert(OptionalAlias.value_or(""s));
		EOpenPLX_OutputType Type = GetOutputType(*Output);
		Outputs.Add(FOpenPLX_Output(
			ConvertStrToName(Output->getName()), FName(*Alias), Type, Output->enabled()));
		if (Type == EOpenPLX_OutputType::Unsupported)
		{
			UE_LOG(
				LogAGX, Warning,
				TEXT("Imported unsupported OpenPLX Output: %s. The Output may not work as "
					 "expected."),
				*Convert(Output->getName()));
		}
	}
	return Outputs;
}

EOpenPLX_InputType FPLXUtilitiesInternal::GetInputType(
	const openplx::Physics::Signals::Input& Input)
{
	using namespace openplx::Physics::Signals;
	using namespace openplx::Physics3D::Signals;
	using namespace openplx::DriveTrain::Signals;

	if (dynamic_cast<const AutomaticClutchEngagementDurationInput*>(&Input))
	{
		return EOpenPLX_InputType::AutomaticClutchEngagementDurationInput;
	}
	if (dynamic_cast<const AutomaticClutchDisengagementDurationInput*>(&Input))
	{
		return EOpenPLX_InputType::AutomaticClutchDisengagementDurationInput;
	}
	if (dynamic_cast<const DurationInput*>(&Input))
	{
		return EOpenPLX_InputType::DurationInput;
	}
	if (dynamic_cast<const AngleInput*>(&Input))
	{
		return EOpenPLX_InputType::AngleInput;
	}
	if (dynamic_cast<const AngularVelocity1DInput*>(&Input))
	{
		return EOpenPLX_InputType::AngularVelocity1DInput;
	}
	if (dynamic_cast<const FractionInput*>(&Input))
	{
		return EOpenPLX_InputType::FractionInput;
	}
	if (dynamic_cast<const Force1DInput*>(&Input))
	{
		return EOpenPLX_InputType::Force1DInput;
	}
	if (dynamic_cast<const LinearVelocity1DInput*>(&Input))
	{
		return EOpenPLX_InputType::LinearVelocity1DInput;
	}
	if (dynamic_cast<const Position1DInput*>(&Input))
	{
		return EOpenPLX_InputType::Position1DInput;
	}
	if (dynamic_cast<const Torque1DInput*>(&Input))
	{
		return EOpenPLX_InputType::Torque1DInput;
	}
	if (dynamic_cast<const ForceRangeInput*>(&Input))
	{
		return EOpenPLX_InputType::ForceRangeInput;
	}
	if (dynamic_cast<const TorqueRangeInput*>(&Input))
	{
		return EOpenPLX_InputType::TorqueRangeInput;
	}
	if (dynamic_cast<const AngularVelocity3DInput*>(&Input))
	{
		return EOpenPLX_InputType::AngularVelocity3DInput;
	}
	if (dynamic_cast<const LinearVelocity3DInput*>(&Input))
	{
		return EOpenPLX_InputType::LinearVelocity3DInput;
	}
	if (dynamic_cast<const IntInput*>(&Input))
	{
		return EOpenPLX_InputType::IntInput;
	}
	if (dynamic_cast<const TorqueConverterLockUpInput*>(&Input))
	{
		return EOpenPLX_InputType::TorqueConverterLockUpInput;
	}
	if (dynamic_cast<const EngageInput*>(&Input))
	{
		return EOpenPLX_InputType::EngageInput;
	}
	if (dynamic_cast<const ActivateInput*>(&Input))
	{
		return EOpenPLX_InputType::ActivateInput;
	}
	if (dynamic_cast<const EnableInteractionInput*>(&Input))
	{
		return EOpenPLX_InputType::EnableInteractionInput;
	}
	if (dynamic_cast<const BoolInput*>(&Input))
	{
		return EOpenPLX_InputType::BoolInput;
	}

	return EOpenPLX_InputType::Unsupported;
}

EOpenPLX_OutputType FPLXUtilitiesInternal::GetOutputType(
	const openplx::Physics::Signals::Output& Output)
{
	using namespace openplx::Physics::Signals;
	using namespace openplx::Physics3D::Signals;
	using namespace openplx::DriveTrain::Signals;

	if (dynamic_cast<const AutomaticClutchEngagementDurationOutput*>(&Output))
	{
		return EOpenPLX_OutputType::AutomaticClutchEngagementDurationOutput;
	}
	if (dynamic_cast<const AutomaticClutchDisengagementDurationOutput*>(&Output))
	{
		return EOpenPLX_OutputType::AutomaticClutchDisengagementDurationOutput;
	}
	if (dynamic_cast<const DurationOutput*>(&Output))
	{
		return EOpenPLX_OutputType::DurationOutput;
	}
	if (dynamic_cast<const MateConnector::Acceleration3DOutput*>(&Output))
	{
		return EOpenPLX_OutputType::MateConnectorAcceleration3DOutput;
	}
	if (dynamic_cast<const AngleOutput*>(&Output))
	{
		return EOpenPLX_OutputType::AngleOutput;
	}
	if (dynamic_cast<const MateConnector::AngularAcceleration3DOutput*>(&Output))
	{
		return EOpenPLX_OutputType::MateConnectorAngularAcceleration3DOutput;
	}
	if (dynamic_cast<const MateConnector::PositionOutput*>(&Output))
	{
		return EOpenPLX_OutputType::MateConnectorPositionOutput;
	}
	if (dynamic_cast<const MateConnector::RPYOutput*>(&Output))
	{
		return EOpenPLX_OutputType::MateConnectorRPYOutput;
	}
	if (dynamic_cast<const AngularVelocity1DOutput*>(&Output))
	{
		return EOpenPLX_OutputType::AngularVelocity1DOutput;
	}
	if (dynamic_cast<const FractionOutput*>(&Output))
	{
		return EOpenPLX_OutputType::FractionOutput;
	}
	if (dynamic_cast<const Force1DOutput*>(&Output))
	{
		return EOpenPLX_OutputType::Force1DOutput;
	}
	if (dynamic_cast<const LinearVelocity1DOutput*>(&Output))
	{
		return EOpenPLX_OutputType::LinearVelocity1DOutput;
	}
	if (dynamic_cast<const Position1DOutput*>(&Output))
	{
		return EOpenPLX_OutputType::Position1DOutput;
	}
	if (dynamic_cast<const Position3DOutput*>(&Output))
	{
		return EOpenPLX_OutputType::Position3DOutput;
	}
	if (dynamic_cast<const RelativeVelocity1DOutput*>(&Output))
	{
		return EOpenPLX_OutputType::RelativeVelocity1DOutput;
	}
	if (dynamic_cast<const RpmOutput*>(&Output))
	{
		return EOpenPLX_OutputType::RpmOutput;
	}
	if (dynamic_cast<const RPYOutput*>(&Output))
	{
		return EOpenPLX_OutputType::RPYOutput;
	}
	if (dynamic_cast<const openplx::Physics::Signals::Torque3DOutput*>(&Output))
	{
		return EOpenPLX_OutputType::Torque3DOutput;
	}
	if (dynamic_cast<const Torque1DOutput*>(&Output))
	{
		return EOpenPLX_OutputType::Torque1DOutput;
	}
	if (dynamic_cast<const TorqueConverterPumpTorqueOutput*>(&Output))
	{
		return EOpenPLX_OutputType::TorqueConverterPumpTorqueOutput;
	}
	if (dynamic_cast<const TorqueConverterTurbineTorqueOutput*>(&Output))
	{
		return EOpenPLX_OutputType::TorqueConverterTurbineTorqueOutput;
	}
	if (dynamic_cast<const ForceRangeOutput*>(&Output))
	{
		return EOpenPLX_OutputType::ForceRangeOutput;
	}
	if (dynamic_cast<const TorqueRangeOutput*>(&Output))
	{
		return EOpenPLX_OutputType::TorqueRangeOutput;
	}
	if (dynamic_cast<const AngularVelocity3DOutput*>(&Output))
	{
		return EOpenPLX_OutputType::AngularVelocity3DOutput;
	}
	if (dynamic_cast<const Force3DOutput*>(&Output))
	{
		return EOpenPLX_OutputType::Force3DOutput;
	}
	if (dynamic_cast<const LinearVelocity3DOutput*>(&Output))
	{
		return EOpenPLX_OutputType::LinearVelocity3DOutput;
	}
	if (dynamic_cast<const IntOutput*>(&Output))
	{
		return EOpenPLX_OutputType::IntOutput;
	}
	if (dynamic_cast<const TorqueConverterLockedUpOutput*>(&Output))
	{
		return EOpenPLX_OutputType::TorqueConverterLockedUpOutput;
	}
	if (dynamic_cast<const EngagedOutput*>(&Output))
	{
		return EOpenPLX_OutputType::EngagedOutput;
	}
	if (dynamic_cast<const ActivatedOutput*>(&Output))
	{
		return EOpenPLX_OutputType::ActivatedOutput;
	}
	if (dynamic_cast<const InteractionEnabledOutput*>(&Output))
	{
		return EOpenPLX_OutputType::InteractionEnabledOutput;
	}
	if (dynamic_cast<const BoolOutput*>(&Output))
	{
		return EOpenPLX_OutputType::BoolOutput;
	}

	return EOpenPLX_OutputType::Unsupported;
}

TArray<FString> FPLXUtilitiesInternal::GetFileDependencies(const FString& Filepath)
{
	using namespace PLXUtilities_helpers;
	TArray<FString> Dependencies;

	if (!FPaths::FileExists(Filepath))
	{
		UE_LOG(
			LogAGX, Warning,
			TEXT("GetFileDependencies: Could not read OpenPLX file '%s'. The file does not exist."),
			*Filepath);
		return Dependencies;
	}

	const TArray<FString> PLXBundlePaths = FOpenPLXUtilities::GetBundlePaths();
	agxSDK::SimulationRef Simulation {new agxSDK::Simulation()};

	agxopenplx::LoadResult Result;
	auto LogErrors = [&]()
	{
		return FPLXUtilitiesInternal::LogErrorsSafe(
			Result.errors(), TEXT("GetFileDependencies got OpenPLX Error: "));
	};

	try
	{
		Result = agxopenplx::load_from_file(
			Simulation, Convert(Filepath),
			FPLXUtilitiesInternal::BuildBundlePathsString(PLXBundlePaths));
	}
	catch (const std::runtime_error& Excep)
	{
		UE_LOG(
			LogAGX, Error, TEXT("GetFileDependencies: Could not read OpenPLX file '%s':\n\n%s"),
			*Filepath, UTF8_TO_TCHAR(Excep.what()));
		LogErrors();
		return Dependencies;
	}

	if (LogErrors())
		return Dependencies;

	auto System = std::dynamic_pointer_cast<openplx::Physics3D::System>(Result.scene());
	if (System == nullptr)
	{
		UE_LOG(
			LogAGX, Error,
			TEXT("GetFileDependencies: Could not read OpenPLX file '%s'. The Log category LogAGX "
				 "may include more details."),
			*Filepath);
		return Dependencies;
	}

	for (auto G : GetNestedObjects<openplx::Visuals::Geometries::ExternalTriMeshGeometry>(*System))
	{
		if (G == nullptr)
			continue;

		std::string PathPLX = G->path();
		const FString Path = FPaths::ConvertRelativePathToFull(Convert(PathPLX));
		agxUtil::freeContainerMemory(PathPLX); // Allocated in OpenPLX, deallocate safely.
		if (FPaths::FileExists(Path))
			Dependencies.AddUnique(Path);
	}

	// Get the dependencies from the OpenPLX context.
	auto ContextInternal =
		openplx::Core::Api::OpenPlxContextInternal::fromContext(*Result.context());
	std::vector<std::shared_ptr<openplx::DocumentContext>> Docs = ContextInternal->documents();
<<<<<<< HEAD
	const FString BundlePath = FOpenPLXUtilities::GetBundlePath();
=======
	const TArray<FString> BundlePaths = FOpenPLXUtilities::GetBundlePaths();
	auto IsKnownBundle = [&](const FString& P)
	{
		return BundlePaths.ContainsByPredicate([&](const FString& BundlePath)
											   { return P.StartsWith(BundlePath); });
	};

>>>>>>> 985def6a
	for (auto& D : Docs)
	{
		std::filesystem::path PathPLX = D->getPath();
		const FString Path = FPaths::ConvertRelativePathToFull(Convert(PathPLX.string()));
		agxUtil::freeContainerMemory(PathPLX);
<<<<<<< HEAD
		if (!Path.StartsWith(BundlePath))
=======
		if (!IsKnownBundle(Path))
>>>>>>> 985def6a
		{
			if (FPaths::FileExists(Path))
				Dependencies.AddUnique(Path);

			const FString BundleConfig = FPaths::ConvertRelativePathToFull(
				Convert(D->getBundleConfig().config_file_path.string()));
<<<<<<< HEAD
			if (!BundleConfig.StartsWith(BundlePath))
			{
				if (FPaths::FileExists(BundleConfig))
					Dependencies.AddUnique(BundleConfig);
			}
=======
			if (!IsKnownBundle(BundleConfig) && FPaths::FileExists(BundleConfig))
				Dependencies.AddUnique(BundleConfig);
>>>>>>> 985def6a
		}
	}
	agxopenplx::freeContainerMemory(Docs);

	return Dependencies;
}

std::string FPLXUtilitiesInternal::BuildBundlePathsString(const TArray<FString>& Paths)
{
	std::string Result;
	for (int32 i = 0; i < Paths.Num(); ++i)
	{
		Result += ToStdString(Paths[i]);
		if (i < Paths.Num() - 1)
		{
			Result += ";";
		}
	}

	return Result;
}

std::unordered_set<openplx::Core::ObjectPtr> FPLXUtilitiesInternal::GetNestedObjectFields(
	openplx::Core::Object& Object)
{
	std::unordered_set<openplx::Core::ObjectPtr> ObjectFields;
	GetNestedObjectFields(Object, ObjectFields);
	return ObjectFields;
}

void FPLXUtilitiesInternal::GetNestedObjectFields(
	openplx::Core::Object& Object, std::unordered_set<openplx::Core::ObjectPtr>& Output)
{
	std::vector<openplx::Core::ObjectPtr> Fields = GetObjectFields(Object);
	for (auto& Field : Fields)
	{
		if (Field == nullptr)
			continue;
		if (Output.find(Field) != Output.end())
			continue;

		Output.insert(Field);
		GetNestedObjectFields(*Field, Output);
	}

	agxopenplx::freeContainerMemory(Fields);
}

std::vector<openplx::Core::ObjectPtr> FPLXUtilitiesInternal::GetObjectFields(
	openplx::Core::Object& Object)
{
	std::vector<openplx::Core::ObjectPtr> Result;
	if (auto System = dynamic_cast<openplx::Physics3D::System*>(&Object))
	{
		// See openplx::Physics3D::System::extractObjectFieldsTo.
		System->extractObjectFieldsTo(Result);
	}

	Object.extractObjectFieldsTo(Result);
	return Result;
}

TArray<FString> FPLXUtilitiesInternal::GetErrorStrings(const openplx::Errors& Errors)
{
	TArray<FString> ErrorStrs;
	std::vector<std::string> ErrorStrsPlx = agxopenplx::get_error_strings(Errors);

	for (auto& Err : ErrorStrsPlx)
	{
		ErrorStrs.Add(Convert(Err));
	}

	agxUtil::freeContainerMemory(ErrorStrsPlx);
	return ErrorStrs;
}

bool FPLXUtilitiesInternal::LogErrorsSafe(
	openplx::Errors&& Errors, const FString& ErrorMessagePostfix)
{
	if (Errors.size() > 0)
	{
		for (auto Err : GetErrorStrings(Errors))
		{
			UE_LOG(LogAGX, Error, TEXT("%s%s"), *ErrorMessagePostfix, *Err);
		}
		agxopenplx::freeContainerMemory(Errors);
		return true;
	}

	return false;
}

agxSDK::AssemblyRef FPLXUtilitiesInternal::MapRuntimeObjects(
	std::shared_ptr<openplx::Physics3D::System> System, FSimulationBarrier& Simulation,
	TArray<FRigidBodyBarrier*>& Bodies, TArray<FConstraintBarrier*>& Constraints)
{
	AGX_CHECK(System != nullptr);
	AGX_CHECK(Simulation.HasNative());
	if (System == nullptr)
	{
		UE_LOG(LogAGX, Warning, TEXT("MapRuntimeObjects: Got nullptr System."));
		return nullptr;
	}

	agxSDK::AssemblyRef Assembly = new agxSDK::Assembly();

	agx::RigidBodyRefSetVector OldBodiesAGX;
	for (FRigidBodyBarrier* Body : Bodies)
	{
		AGX_CHECK(Body->HasNative());
		auto BodyAGX = Body->GetNative()->Native;
		Assembly->add(BodyAGX);
		OldBodiesAGX.push_back(BodyAGX);
	}

	agx::ConstraintRefSetVector OldConstraintsAGX;
	for (FConstraintBarrier* Constraint : Constraints)
	{
		AGX_CHECK(Constraint->HasNative());
		auto ConstraintAGX = Constraint->GetNative()->Native;
		Assembly->add(ConstraintAGX);
		OldConstraintsAGX.push_back(ConstraintAGX);
	}

	// OpenPLX OutputSignalListener requires the assembly to contain a PowerLine with a
	// certain name. This is the PowerLine we will use to map the OpenPLX DriveTrain.
	agxPowerLine::PowerLineRef RequiredPowerLine = new agxPowerLine::PowerLine();
	RequiredPowerLine->setName(agx::Name(GetDefaultPowerLineName()));
	Assembly->add(RequiredPowerLine);

	// Map DriveTrain.
	auto ErrorReporter = std::make_shared<openplx::ErrorReporter>();
	agxopenplx::OpenPlxDriveTrainMapper DriveTrainMapper(
		ErrorReporter, agxopenplx::DriveTrainConstraintMapMode::Name);
	DriveTrainMapper.mapDriveTrainIntoPowerLine(System, RequiredPowerLine, Assembly);

	if (ErrorReporter->getErrorCount() > 0)
	{
		for (auto Err : FPLXUtilitiesInternal::GetErrorStrings(ErrorReporter->getErrors()))
		{
			UE_LOG(LogAGX, Error, TEXT("MapRuntimeObjects got error: %s"), *Err);
		}
	}

	// All objects created within this function must be added to the Simulation.
	Simulation.GetNative()->Native->add(RequiredPowerLine);

	for (auto B : Assembly->getRigidBodies())
	{
		if (!OldBodiesAGX.contains(B))
			Simulation.GetNative()->Native->add(B);
	}

	for (auto C : Assembly->getConstraints())
	{
		if (!OldConstraintsAGX.contains(C))
			Simulation.GetNative()->Native->add(C);
	}

	return Assembly;
}

std::string FPLXUtilitiesInternal::GetDefaultPowerLineName()
{
	return "OpenPlxPowerLine";
}<|MERGE_RESOLUTION|>--- conflicted
+++ resolved
@@ -563,9 +563,6 @@
 	auto ContextInternal =
 		openplx::Core::Api::OpenPlxContextInternal::fromContext(*Result.context());
 	std::vector<std::shared_ptr<openplx::DocumentContext>> Docs = ContextInternal->documents();
-<<<<<<< HEAD
-	const FString BundlePath = FOpenPLXUtilities::GetBundlePath();
-=======
 	const TArray<FString> BundlePaths = FOpenPLXUtilities::GetBundlePaths();
 	auto IsKnownBundle = [&](const FString& P)
 	{
@@ -573,33 +570,20 @@
 											   { return P.StartsWith(BundlePath); });
 	};
 
->>>>>>> 985def6a
 	for (auto& D : Docs)
 	{
 		std::filesystem::path PathPLX = D->getPath();
 		const FString Path = FPaths::ConvertRelativePathToFull(Convert(PathPLX.string()));
 		agxUtil::freeContainerMemory(PathPLX);
-<<<<<<< HEAD
-		if (!Path.StartsWith(BundlePath))
-=======
 		if (!IsKnownBundle(Path))
->>>>>>> 985def6a
 		{
 			if (FPaths::FileExists(Path))
 				Dependencies.AddUnique(Path);
 
 			const FString BundleConfig = FPaths::ConvertRelativePathToFull(
 				Convert(D->getBundleConfig().config_file_path.string()));
-<<<<<<< HEAD
-			if (!BundleConfig.StartsWith(BundlePath))
-			{
-				if (FPaths::FileExists(BundleConfig))
-					Dependencies.AddUnique(BundleConfig);
-			}
-=======
 			if (!IsKnownBundle(BundleConfig) && FPaths::FileExists(BundleConfig))
 				Dependencies.AddUnique(BundleConfig);
->>>>>>> 985def6a
 		}
 	}
 	agxopenplx::freeContainerMemory(Docs);
