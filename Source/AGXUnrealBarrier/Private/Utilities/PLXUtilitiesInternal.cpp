// Copyright 2025, Algoryx Simulation AB.

#include "Utilities/PLXUtilitiesInternal.h"

// AGX Dynamics for Unreal includes.
#include "AGX_LogCategory.h"
#include "BarrierOnly/AGXRefs.h"
#include "Constraints/ConstraintBarrier.h"
#include "SimulationBarrier.h"
#include "TypeConversions.h"
#include "Utilities/OpenPLXUtilities.h"

// AGX Dynamics includes.
#include "BeginAGXIncludes.h"
#include <agxUtil/agxUtil.h>
#include "EndAGXIncludes.h"

// OpenPLX includes.
#include "BeginAGXIncludes.h"
#include "openplx/AGX/AGX_all.h"
#include "openplx/OpenPlxContext.h"
#include "openplx/OpenPlxContextInternal.h"
#include "openplx/OpenPlxCoreApi.h"
#include "agxOpenPLX/AgxOpenPlxApi.h"
#include "agxOpenPLX/OpenPlxDriveTrainMapper.h"
#include "openplx/DriveTrain/Signals/AutomaticClutchEngagementDurationInput.h"
#include "openplx/DriveTrain/Signals/AutomaticClutchDisengagementDurationInput.h"
#include "openplx/DriveTrain/Signals/TorqueConverterPumpTorqueOutput.h"
#include "openplx/DriveTrain/Signals/TorqueConverterTurbineTorqueOutput.h"
#include "openplx/Math/Math_all.h"

#include "openplx/Physics/Physics_all.h"
#include "openplx/Physics/Signals/AngularVelocity1DInput.h"
#include "openplx/Physics/Signals/EnableInteractionInput.h"
#include "openplx/Physics/Signals/Force1DInput.h"
#include "openplx/Physics/Signals/Force1DOutput.h"
#include "openplx/Physics/Signals/ForceRangeInput.h"
#include "openplx/Physics/Signals/ForceRangeOutput.h"
#include "openplx/Physics/Signals/IntInput.h"
#include "openplx/Physics/Signals/LinearVelocity1DInput.h"
#include "openplx/Physics/Signals/MassOutput.h"
#include "openplx/Physics/Signals/Position1DInput.h"
#include "openplx/Physics/Signals/Position1DOutput.h"
#include "openplx/Physics/Signals/RatioOutput.h"
#include "openplx/Physics/Signals/SignalInterface.h"
#include "openplx/Physics/Signals/Torque1DInput.h"
#include "openplx/Physics/Signals/TorqueRangeInput.h"
#include "openplx/Physics/Signals/TorqueRangeOutput.h"
#include "openplx/Physics1D/Physics1D_all.h"
#include "openplx/Physics3D/Physics3D_all.h"
#include "openplx/Physics3D/Signals/AngularVelocity3DInput.h"
#include "openplx/Physics3D/Signals/AngularVelocity3DOutput.h"
#include "openplx/Physics3D/Signals/Force3DOutput.h"
#include "openplx/Physics3D/Signals/LinearVelocity3DOutput.h"
#include "openplx/Physics3D/Signals/Position3DOutput.h"
#include "openplx/Physics3D/Signals/RPYOutput.h"
#include "openplx/Physics3D/Signals/Torque3DOutput.h"

#include "openplx/DriveTrain/DriveTrain_all.h"
#include "openplx/Robotics/Robotics_all.h"
#include "openplx/Simulation/Simulation_all.h"
#include "openplx/Vehicles/Vehicles_all.h"
#include "openplx/Terrain/Terrain_all.h"
#include "openplx/Visuals/Visuals_all.h"
#include "openplx/Urdf/Urdf_all.h"
#include "EndAGXIncludes.h"

// Unreal Engine includes.
#include "Misc/Paths.h"

namespace PLXUtilities_helpers
{
	std::shared_ptr<openplx::Core::Api::OpenPlxContext> CreatePLXContext(
		std::shared_ptr<agxopenplx::AgxCache> AGXCache)
	{
		const TArray<FString> PLXBundlesPaths = FOpenPLXUtilities::GetBundlePaths();
		std::vector<std::string> BundlePaths;
		BundlePaths.reserve(PLXBundlesPaths.Num());
		for (const FString& P : PLXBundlesPaths)
			BundlePaths.push_back(ToStdString(P));

		auto PLXCtx = std::make_shared<openplx::Core::Api::OpenPlxContext>(
			std::vector<std::string>(BundlePaths));

		auto InternalContext = openplx::Core::Api::OpenPlxContextInternal::fromContext(*PLXCtx);
		auto EvalCtx = InternalContext->evaluatorContext().get();

		Math_register_factories(EvalCtx);
		Physics_register_factories(EvalCtx);
		Physics1D_register_factories(EvalCtx);
		Physics3D_register_factories(EvalCtx);
		DriveTrain_register_factories(EvalCtx);
		Robotics_register_factories(EvalCtx);
		Simulation_register_factories(EvalCtx);
		Vehicles_register_factories(EvalCtx);
		Terrain_register_factories(EvalCtx);
		Visuals_register_factories(EvalCtx);
		Urdf_register_factories(EvalCtx);
		AGX_register_factories(EvalCtx);

		agxopenplx::register_plugins(*PLXCtx, AGXCache);
		return PLXCtx;
	}

	openplx::Core::ObjectPtr LoadModelFromFile(
		const std::string& OpenPLXFile, std::shared_ptr<agxopenplx::AgxCache> AGXCache)
	{
		auto Context = CreatePLXContext(AGXCache);
		if (Context == nullptr)
		{
			UE_LOG(LogAGX, Error, TEXT("Error Creating OpenPLX Context"));
			return nullptr;
		}

		openplx::Core::ObjectPtr LoadedModel;
		auto LogErrors = [&]()
		{
			return FPLXUtilitiesInternal::LogErrorsSafe(
				Context->getErrors(), TEXT("LoadModelFromFile got OpenPLX Error: "));
		};

		try
		{
			LoadedModel = openplx::Core::Api::loadModelFromFile(OpenPLXFile, {}, *Context);
		}
		catch (const std::runtime_error& Excep)
		{
			UE_LOG(
				LogAGX, Error, TEXT("LoadModelFromFile: Could not read OpenPLX file '%s':\n\n%s"),
				*Convert(OpenPLXFile), UTF8_TO_TCHAR(Excep.what()));
			LogErrors();
			return nullptr;
		}

		if (LogErrors())
			return nullptr;

		return LoadedModel;
	}

	template <typename T>
	std::optional<std::string> FindKeyByObject(
		const std::vector<std::pair<std::string, T>>& Lookup, const T& Object)
	{
		for (const auto& Pair : Lookup)
		{
			if (Pair.second == Object)
				return Pair.first;
		}

		return std::nullopt;
	}
}

openplx::Core::ObjectPtr FPLXUtilitiesInternal::LoadModel(
	const FString& Filename, std::shared_ptr<agxopenplx::AgxCache> AGXCache)
{
	if (!FPaths::FileExists(Filename))
	{
		UE_LOG(
			LogAGX, Warning, TEXT("Could not read OpenPLX file '%s'. The file does not exist."),
			*Filename);
		return nullptr;
	}

	return PLXUtilities_helpers::LoadModelFromFile(Convert(Filename), AGXCache);
}

bool FPLXUtilitiesInternal::HasInputs(openplx::Physics3D::System* System)
{
	if (System == nullptr)
		return false;

	return GetNestedObjects<openplx::Physics::Signals::Input>(*System).size() > 0;
}

bool FPLXUtilitiesInternal::HasOutputs(openplx::Physics3D::System* System)
{
	if (System == nullptr)
		return false;

	return GetNestedObjects<openplx::Physics::Signals::Output>(*System).size() > 0;
}

TArray<FOpenPLX_Input> FPLXUtilitiesInternal::GetInputs(openplx::Physics3D::System* System)
{
	using namespace std::literals::string_literals;

	TArray<FOpenPLX_Input> Inputs;
	if (System == nullptr)
		return Inputs;

	std::vector<std::pair<std::string, std::shared_ptr<openplx::Physics::Signals::Input>>>
		SigInterfInputs;
	auto SignalInterfaces = GetNestedObjects<openplx::Physics::Signals::SignalInterface>(*System);
	for (auto SignalInterface : SignalInterfaces)
	{
		if (SignalInterface == nullptr)
			continue;

		for (auto Entry : GetEntries<openplx::Physics::Signals::Input>(*SignalInterface))
			SigInterfInputs.push_back(Entry);
	}

	auto InputsPLX = GetNestedObjects<openplx::Physics::Signals::Input>(*System);
	Inputs.Reserve(InputsPLX.size());
	for (auto& Input : InputsPLX)
	{
		if (Input == nullptr)
			continue;

		auto OptionalAlias = PLXUtilities_helpers::FindKeyByObject(SigInterfInputs, Input);
		const FString Alias = Convert(OptionalAlias.value_or(""s));
		EOpenPLX_InputType Type = GetInputType(*Input);
		Inputs.Add(FOpenPLX_Input(ConvertStrToName(Input->getName()), FName(*Alias), Type));
		if (Type == EOpenPLX_InputType::Unsupported)
		{
			UE_LOG(
				LogAGX, Warning,
				TEXT("Imported unsupported OpenPLX Input: %s. The Input may not work as expected."),
				*Convert(Input->getName()));
		}
	}
	return Inputs;
}

TArray<FOpenPLX_Output> FPLXUtilitiesInternal::GetOutputs(openplx::Physics3D::System* System)
{
	using namespace std::literals::string_literals;

	TArray<FOpenPLX_Output> Outputs;
	if (System == nullptr)
		return Outputs;

	std::vector<std::pair<std::string, std::shared_ptr<openplx::Physics::Signals::Output>>>
		SigInterfOutputs;
	auto SignalInterfaces = GetNestedObjects<openplx::Physics::Signals::SignalInterface>(*System);
	for (auto SignalInterface : SignalInterfaces)
	{
		if (SignalInterface == nullptr)
			continue;

		for (auto Entry : GetEntries<openplx::Physics::Signals::Output>(*SignalInterface))
			SigInterfOutputs.push_back(Entry);
	}

	auto OutputsPLX = GetNestedObjects<openplx::Physics::Signals::Output>(*System);
	Outputs.Reserve(OutputsPLX.size());
	for (auto& Output : OutputsPLX)
	{
		if (Output == nullptr)
			continue;

		auto OptionalAlias = PLXUtilities_helpers::FindKeyByObject(SigInterfOutputs, Output);
		const FString Alias = Convert(OptionalAlias.value_or(""s));
		EOpenPLX_OutputType Type = GetOutputType(*Output);
		Outputs.Add(FOpenPLX_Output(
			ConvertStrToName(Output->getName()), FName(*Alias), Type, Output->enabled()));
		if (Type == EOpenPLX_OutputType::Unsupported)
		{
			UE_LOG(
				LogAGX, Warning,
				TEXT("Imported unsupported OpenPLX Output: %s. The Output may not work as "
					 "expected."),
				*Convert(Output->getName()));
		}
	}
	return Outputs;
}

EOpenPLX_InputType FPLXUtilitiesInternal::GetInputType(
	const openplx::Physics::Signals::Input& Input)
{
	using namespace openplx::Physics::Signals;
	using namespace openplx::Physics3D::Signals;
	using namespace openplx::DriveTrain::Signals;

	if (dynamic_cast<const AutomaticClutchEngagementDurationInput*>(&Input))
	{
		return EOpenPLX_InputType::AutomaticClutchEngagementDurationInput;
	}
	if (dynamic_cast<const AutomaticClutchDisengagementDurationInput*>(&Input))
	{
		return EOpenPLX_InputType::AutomaticClutchDisengagementDurationInput;
	}
	if (dynamic_cast<const DurationInput*>(&Input))
	{
		return EOpenPLX_InputType::DurationInput;
	}
	if (dynamic_cast<const AngleInput*>(&Input))
	{
		return EOpenPLX_InputType::AngleInput;
	}
	if (dynamic_cast<const AngularVelocity1DInput*>(&Input))
	{
		return EOpenPLX_InputType::AngularVelocity1DInput;
	}
	if (dynamic_cast<const FractionInput*>(&Input))
	{
		return EOpenPLX_InputType::FractionInput;
	}
	if (dynamic_cast<const Force1DInput*>(&Input))
	{
		return EOpenPLX_InputType::Force1DInput;
	}
	if (dynamic_cast<const LinearVelocity1DInput*>(&Input))
	{
		return EOpenPLX_InputType::LinearVelocity1DInput;
	}
	if (dynamic_cast<const Position1DInput*>(&Input))
	{
		return EOpenPLX_InputType::Position1DInput;
	}
	if (dynamic_cast<const Torque1DInput*>(&Input))
	{
		return EOpenPLX_InputType::Torque1DInput;
	}
	if (dynamic_cast<const ForceRangeInput*>(&Input))
	{
		return EOpenPLX_InputType::ForceRangeInput;
	}
	if (dynamic_cast<const TorqueRangeInput*>(&Input))
	{
		return EOpenPLX_InputType::TorqueRangeInput;
	}
	if (dynamic_cast<const AngularVelocity3DInput*>(&Input))
	{
		return EOpenPLX_InputType::AngularVelocity3DInput;
	}
	if (dynamic_cast<const LinearVelocity3DInput*>(&Input))
	{
		return EOpenPLX_InputType::LinearVelocity3DInput;
	}
	if (dynamic_cast<const IntInput*>(&Input))
	{
		return EOpenPLX_InputType::IntInput;
	}
	if (dynamic_cast<const TorqueConverterLockUpInput*>(&Input))
	{
		return EOpenPLX_InputType::TorqueConverterLockUpInput;
	}
	if (dynamic_cast<const EngageInput*>(&Input))
	{
		return EOpenPLX_InputType::EngageInput;
	}
	if (dynamic_cast<const ActivateInput*>(&Input))
	{
		return EOpenPLX_InputType::ActivateInput;
	}
	if (dynamic_cast<const EnableInteractionInput*>(&Input))
	{
		return EOpenPLX_InputType::EnableInteractionInput;
	}
	if (dynamic_cast<const BoolInput*>(&Input))
	{
		return EOpenPLX_InputType::BoolInput;
	}

	return EOpenPLX_InputType::Unsupported;
}

EOpenPLX_OutputType FPLXUtilitiesInternal::GetOutputType(
	const openplx::Physics::Signals::Output& Output)
{
	using namespace openplx::Physics::Signals;
	using namespace openplx::Physics3D::Signals;
	using namespace openplx::DriveTrain::Signals;

	if (dynamic_cast<const AutomaticClutchEngagementDurationOutput*>(&Output))
	{
		return EOpenPLX_OutputType::AutomaticClutchEngagementDurationOutput;
	}
	if (dynamic_cast<const AutomaticClutchDisengagementDurationOutput*>(&Output))
	{
		return EOpenPLX_OutputType::AutomaticClutchDisengagementDurationOutput;
	}
	if (dynamic_cast<const DurationOutput*>(&Output))
	{
		return EOpenPLX_OutputType::DurationOutput;
	}
	if (dynamic_cast<const MateConnector::Acceleration3DOutput*>(&Output))
	{
		return EOpenPLX_OutputType::MateConnectorAcceleration3DOutput;
	}
	if (dynamic_cast<const AngleOutput*>(&Output))
	{
		return EOpenPLX_OutputType::AngleOutput;
	}
	if (dynamic_cast<const MateConnector::AngularAcceleration3DOutput*>(&Output))
	{
		return EOpenPLX_OutputType::MateConnectorAngularAcceleration3DOutput;
	}
	if (dynamic_cast<const MateConnector::PositionOutput*>(&Output))
	{
		return EOpenPLX_OutputType::MateConnectorPositionOutput;
	}
	if (dynamic_cast<const MateConnector::RPYOutput*>(&Output))
	{
		return EOpenPLX_OutputType::MateConnectorRPYOutput;
	}
	if (dynamic_cast<const AngularVelocity1DOutput*>(&Output))
	{
		return EOpenPLX_OutputType::AngularVelocity1DOutput;
	}
	if (dynamic_cast<const FractionOutput*>(&Output))
	{
		return EOpenPLX_OutputType::FractionOutput;
	}
	if (dynamic_cast<const Force1DOutput*>(&Output))
	{
		return EOpenPLX_OutputType::Force1DOutput;
	}
	if (dynamic_cast<const LinearVelocity1DOutput*>(&Output))
	{
		return EOpenPLX_OutputType::LinearVelocity1DOutput;
	}
	if (dynamic_cast<const MassOutput*>(&Output))
	{
		return EOpenPLX_OutputType::MassOutput;
	}
	if (dynamic_cast<const Position1DOutput*>(&Output))
	{
		return EOpenPLX_OutputType::Position1DOutput;
	}
	if (dynamic_cast<const Position3DOutput*>(&Output))
	{
		return EOpenPLX_OutputType::Position3DOutput;
	}
	if (dynamic_cast<const RatioOutput*>(&Output))
	{
		return EOpenPLX_OutputType::RatioOutput;
	}
	if (dynamic_cast<const RelativeVelocity1DOutput*>(&Output))
	{
		return EOpenPLX_OutputType::RelativeVelocity1DOutput;
	}
	if (dynamic_cast<const RpmOutput*>(&Output))
	{
		return EOpenPLX_OutputType::RpmOutput;
	}
	if (dynamic_cast<const RPYOutput*>(&Output))
	{
		return EOpenPLX_OutputType::RPYOutput;
	}
	if (dynamic_cast<const openplx::Physics3D::Signals::Torque3DOutput*>(&Output))
	{
		return EOpenPLX_OutputType::Torque3DOutput;
	}
	if (dynamic_cast<const Torque1DOutput*>(&Output))
	{
		return EOpenPLX_OutputType::Torque1DOutput;
	}
	if (dynamic_cast<const TorqueConverterPumpTorqueOutput*>(&Output))
	{
		return EOpenPLX_OutputType::TorqueConverterPumpTorqueOutput;
	}
	if (dynamic_cast<const TorqueConverterTurbineTorqueOutput*>(&Output))
	{
		return EOpenPLX_OutputType::TorqueConverterTurbineTorqueOutput;
	}
	if (dynamic_cast<const ForceRangeOutput*>(&Output))
	{
		return EOpenPLX_OutputType::ForceRangeOutput;
	}
	if (dynamic_cast<const TorqueRangeOutput*>(&Output))
	{
		return EOpenPLX_OutputType::TorqueRangeOutput;
	}
	if (dynamic_cast<const AngularVelocity3DOutput*>(&Output))
	{
		return EOpenPLX_OutputType::AngularVelocity3DOutput;
	}
	if (dynamic_cast<const Force3DOutput*>(&Output))
	{
		return EOpenPLX_OutputType::Force3DOutput;
	}
	if (dynamic_cast<const LinearVelocity3DOutput*>(&Output))
	{
		return EOpenPLX_OutputType::LinearVelocity3DOutput;
	}
	if (dynamic_cast<const IntOutput*>(&Output))
	{
		return EOpenPLX_OutputType::IntOutput;
	}
	if (dynamic_cast<const TorqueConverterLockedUpOutput*>(&Output))
	{
		return EOpenPLX_OutputType::TorqueConverterLockedUpOutput;
	}
	if (dynamic_cast<const EngagedOutput*>(&Output))
	{
		return EOpenPLX_OutputType::EngagedOutput;
	}
	if (dynamic_cast<const ActivatedOutput*>(&Output))
	{
		return EOpenPLX_OutputType::ActivatedOutput;
	}
	if (dynamic_cast<const InteractionEnabledOutput*>(&Output))
	{
		return EOpenPLX_OutputType::InteractionEnabledOutput;
	}
	if (dynamic_cast<const BoolOutput*>(&Output))
	{
		return EOpenPLX_OutputType::BoolOutput;
	}

	return EOpenPLX_OutputType::Unsupported;
}

TArray<FString> FPLXUtilitiesInternal::GetFileDependencies(const FString& Filepath)
{
	using namespace PLXUtilities_helpers;
	TArray<FString> Dependencies;

	if (!FPaths::FileExists(Filepath))
	{
		UE_LOG(
			LogAGX, Warning,
			TEXT("GetFileDependencies: Could not read OpenPLX file '%s'. The file does not exist."),
			*Filepath);
		return Dependencies;
	}

	const TArray<FString> PLXBundlePaths = FOpenPLXUtilities::GetBundlePaths();
	agxSDK::SimulationRef Simulation {new agxSDK::Simulation()};

	agxopenplx::LoadResult Result;
	auto LogErrors = [&]()
	{
		return FPLXUtilitiesInternal::LogErrorsSafe(
			Result.errors(), TEXT("GetFileDependencies got OpenPLX Error: "));
	};

	try
	{
		Result = agxopenplx::load_from_file(
			Simulation, Convert(Filepath),
			FPLXUtilitiesInternal::BuildBundlePathsString(PLXBundlePaths));
	}
	catch (const std::runtime_error& Excep)
	{
		UE_LOG(
			LogAGX, Error, TEXT("GetFileDependencies: Could not read OpenPLX file '%s':\n\n%s"),
			*Filepath, UTF8_TO_TCHAR(Excep.what()));
		LogErrors();
		return Dependencies;
	}

	if (LogErrors())
		return Dependencies;

	auto System = std::dynamic_pointer_cast<openplx::Physics3D::System>(Result.scene());
	if (System == nullptr)
	{
		UE_LOG(
			LogAGX, Error,
			TEXT("GetFileDependencies: Could not read OpenPLX file '%s'. The Log category LogAGX "
				 "may include more details."),
			*Filepath);
		return Dependencies;
	}

	for (auto G : GetNestedObjects<openplx::Visuals::Geometries::ExternalTriMeshGeometry>(*System))
	{
		if (G == nullptr)
			continue;

		std::string PathPLX = G->path();
		const FString Path = FPaths::ConvertRelativePathToFull(Convert(PathPLX));
		agxUtil::freeContainerMemory(PathPLX); // Allocated in OpenPLX, deallocate safely.
		if (FPaths::FileExists(Path))
			Dependencies.AddUnique(Path);
	}

	// Get the dependencies from the OpenPLX context.
	auto ContextInternal =
		openplx::Core::Api::OpenPlxContextInternal::fromContext(*Result.context());
	std::vector<std::shared_ptr<openplx::DocumentContext>> Docs = ContextInternal->documents();
<<<<<<< HEAD
	const TArray<FString> BundlePaths = FOpenPLXUtilities::GetBundlePaths();
	auto IsKnownBundle = [&](const FString& P)
	{
		return BundlePaths.ContainsByPredicate([&](const FString& BundlePath)
											   { return P.StartsWith(BundlePath); });
	};

=======
	const FString BundlePath = FOpenPLXUtilities::GetBundlePath();
>>>>>>> 561052bc
	for (auto& D : Docs)
	{
		std::filesystem::path PathPLX = D->getPath();
		const FString Path = FPaths::ConvertRelativePathToFull(Convert(PathPLX.string()));
		agxUtil::freeContainerMemory(PathPLX);
<<<<<<< HEAD
		if (!IsKnownBundle(Path))
=======
		if (!Path.StartsWith(BundlePath))
>>>>>>> 561052bc
		{
			if (FPaths::FileExists(Path))
				Dependencies.AddUnique(Path);

			const FString BundleConfig = FPaths::ConvertRelativePathToFull(
				Convert(D->getBundleConfig().config_file_path.string()));
<<<<<<< HEAD
			if (!IsKnownBundle(BundleConfig) && FPaths::FileExists(BundleConfig))
				Dependencies.AddUnique(BundleConfig);
=======
			if (!BundleConfig.StartsWith(BundlePath))
			{
				if (FPaths::FileExists(BundleConfig))
					Dependencies.AddUnique(BundleConfig);
			}
>>>>>>> 561052bc
		}
	}
	agxopenplx::freeContainerMemory(Docs);

	return Dependencies;
}

std::string FPLXUtilitiesInternal::BuildBundlePathsString(const TArray<FString>& Paths)
{
	std::string Result;
	for (int32 i = 0; i < Paths.Num(); ++i)
	{
		Result += ToStdString(Paths[i]);
		if (i < Paths.Num() - 1)
		{
			Result += ";";
		}
	}

	return Result;
}

std::unordered_set<openplx::Core::ObjectPtr> FPLXUtilitiesInternal::GetNestedObjectFields(
	openplx::Core::Object& Object)
{
	std::unordered_set<openplx::Core::ObjectPtr> ObjectFields;
	GetNestedObjectFields(Object, ObjectFields);
	return ObjectFields;
}

void FPLXUtilitiesInternal::GetNestedObjectFields(
	openplx::Core::Object& Object, std::unordered_set<openplx::Core::ObjectPtr>& Output)
{
	std::vector<openplx::Core::ObjectPtr> Fields = GetObjectFields(Object);
	for (auto& Field : Fields)
	{
		if (Field == nullptr)
			continue;
		if (Output.find(Field) != Output.end())
			continue;

		Output.insert(Field);
		GetNestedObjectFields(*Field, Output);
	}

	agxopenplx::freeContainerMemory(Fields);
}

std::vector<openplx::Core::ObjectPtr> FPLXUtilitiesInternal::GetObjectFields(
	openplx::Core::Object& Object)
{
	std::vector<openplx::Core::ObjectPtr> Result;
	if (auto System = dynamic_cast<openplx::Physics3D::System*>(&Object))
	{
		// See openplx::Physics3D::System::extractObjectFieldsTo.
		System->extractObjectFieldsTo(Result);
	}

	Object.extractObjectFieldsTo(Result);
	return Result;
}

TArray<FString> FPLXUtilitiesInternal::GetErrorStrings(const openplx::Errors& Errors)
{
	TArray<FString> ErrorStrs;
	std::vector<std::string> ErrorStrsPlx = agxopenplx::get_error_strings(Errors);

	for (auto& Err : ErrorStrsPlx)
	{
		ErrorStrs.Add(Convert(Err));
	}

	agxUtil::freeContainerMemory(ErrorStrsPlx);
	return ErrorStrs;
}

bool FPLXUtilitiesInternal::LogErrorsSafe(
	openplx::Errors&& Errors, const FString& ErrorMessagePostfix)
{
	if (Errors.size() > 0)
	{
		for (auto Err : GetErrorStrings(Errors))
		{
			UE_LOG(LogAGX, Error, TEXT("%s%s"), *ErrorMessagePostfix, *Err);
		}
		agxopenplx::freeContainerMemory(Errors);
		return true;
	}

	return false;
}

agxSDK::AssemblyRef FPLXUtilitiesInternal::MapRuntimeObjects(
	std::shared_ptr<openplx::Physics3D::System> System, FSimulationBarrier& Simulation,
	TArray<FRigidBodyBarrier*>& Bodies, TArray<FConstraintBarrier*>& Constraints)
{
	AGX_CHECK(System != nullptr);
	AGX_CHECK(Simulation.HasNative());
	if (System == nullptr)
	{
		UE_LOG(LogAGX, Warning, TEXT("MapRuntimeObjects: Got nullptr System."));
		return nullptr;
	}

	agxSDK::AssemblyRef Assembly = new agxSDK::Assembly();

	for (FRigidBodyBarrier* Body : Bodies)
	{
		AGX_CHECK(Body->HasNative());
		auto BodyAGX = Body->GetNative()->Native;
		Assembly->add(BodyAGX);
	}

	agx::ConstraintRefSetVector OldConstraintsAGX;
	for (FConstraintBarrier* Constraint : Constraints)
	{
		AGX_CHECK(Constraint->HasNative());
		auto ConstraintAGX = Constraint->GetNative()->Native;
		Assembly->add(ConstraintAGX);
		OldConstraintsAGX.push_back(ConstraintAGX);
	}

	// OpenPLX OutputSignalListener requires the assembly to contain a PowerLine with a
	// certain name. This is the PowerLine we will use to map the OpenPLX DriveTrain.
	agxPowerLine::PowerLineRef RequiredPowerLine = new agxPowerLine::PowerLine();
	RequiredPowerLine->setName(agx::Name(GetDefaultPowerLineName()));
	Assembly->add(RequiredPowerLine);

	// Map DriveTrain.
	auto ErrorReporter = std::make_shared<openplx::ErrorReporter>();

	auto AgxObjectMap =
		agxopenplx::AgxObjectMap::create(Assembly, nullptr, agxopenplx::AgxObjectMapMode::Name);

	agxopenplx::OpenPlxDriveTrainMapper DriveTrainMapper(ErrorReporter, AgxObjectMap);
	DriveTrainMapper.mapDriveTrainIntoPowerLine(System, RequiredPowerLine);

	if (ErrorReporter->getErrorCount() > 0)
	{
		for (auto Err : FPLXUtilitiesInternal::GetErrorStrings(ErrorReporter->getErrors()))
		{
			UE_LOG(LogAGX, Error, TEXT("MapRuntimeObjects got error: %s"), *Err);
		}
	}

	// All objects created within this function must be added to the Simulation.
	Simulation.GetNative()->Native->add(RequiredPowerLine);

	for (auto& [Object, Constraint] : DriveTrainMapper.getMappedConstraints())
	{
		if (!OldConstraintsAGX.contains(Constraint))
		{
			Simulation.GetNative()->Native->add(Constraint);
			Assembly->add(Constraint);
		}
	}

	return Assembly;
}

std::string FPLXUtilitiesInternal::GetDefaultPowerLineName()
{
	return "OpenPlxPowerLine";
}<|MERGE_RESOLUTION|>--- conflicted
+++ resolved
@@ -575,7 +575,6 @@
 	auto ContextInternal =
 		openplx::Core::Api::OpenPlxContextInternal::fromContext(*Result.context());
 	std::vector<std::shared_ptr<openplx::DocumentContext>> Docs = ContextInternal->documents();
-<<<<<<< HEAD
 	const TArray<FString> BundlePaths = FOpenPLXUtilities::GetBundlePaths();
 	auto IsKnownBundle = [&](const FString& P)
 	{
@@ -583,35 +582,20 @@
 											   { return P.StartsWith(BundlePath); });
 	};
 
-=======
-	const FString BundlePath = FOpenPLXUtilities::GetBundlePath();
->>>>>>> 561052bc
 	for (auto& D : Docs)
 	{
 		std::filesystem::path PathPLX = D->getPath();
 		const FString Path = FPaths::ConvertRelativePathToFull(Convert(PathPLX.string()));
 		agxUtil::freeContainerMemory(PathPLX);
-<<<<<<< HEAD
 		if (!IsKnownBundle(Path))
-=======
-		if (!Path.StartsWith(BundlePath))
->>>>>>> 561052bc
 		{
 			if (FPaths::FileExists(Path))
 				Dependencies.AddUnique(Path);
 
 			const FString BundleConfig = FPaths::ConvertRelativePathToFull(
 				Convert(D->getBundleConfig().config_file_path.string()));
-<<<<<<< HEAD
 			if (!IsKnownBundle(BundleConfig) && FPaths::FileExists(BundleConfig))
 				Dependencies.AddUnique(BundleConfig);
-=======
-			if (!BundleConfig.StartsWith(BundlePath))
-			{
-				if (FPaths::FileExists(BundleConfig))
-					Dependencies.AddUnique(BundleConfig);
-			}
->>>>>>> 561052bc
 		}
 	}
 	agxopenplx::freeContainerMemory(Docs);
