--- conflicted
+++ resolved
@@ -704,16 +704,13 @@
 
 	agxSDK::AssemblyRef Assembly = new agxSDK::Assembly();
 
-<<<<<<< HEAD
-	for (FRigidBodyBarrier* Body : Bodies)
-=======
 	agx::RigidBodyRefSetVector OldBodiesAGX;
 	for (FRigidBodyBarrier* Body : Barriers.Bodies)
->>>>>>> 7682eb31
 	{
 		AGX_CHECK(Body->HasNative());
 		auto BodyAGX = Body->GetNative()->Native;
 		Assembly->add(BodyAGX);
+		OldBodiesAGX.push_back(BodyAGX);
 	}
 
 	agx::ConstraintRefSetVector OldConstraintsAGX;
@@ -760,13 +757,16 @@
 	// All objects created within this function must be added to the Simulation.
 	Simulation.GetNative()->Native->add(RequiredPowerLine);
 
-	for (auto& [Object, Constraint] : DriveTrainMapper.getMappedConstraints())
-	{
-		if (!OldConstraintsAGX.contains(Constraint))
-		{
-			Simulation.GetNative()->Native->add(Constraint);
-			Assembly->add(Constraint);
-		}
+	for (auto B : Assembly->getRigidBodies())
+	{
+		if (!OldBodiesAGX.contains(B))
+			Simulation.GetNative()->Native->add(B);
+	}
+
+	for (auto C : Assembly->getConstraints())
+	{
+		if (!OldConstraintsAGX.contains(C))
+			Simulation.GetNative()->Native->add(C);
 	}
 
 	for (auto F : Assembly->getObserverFrames())
