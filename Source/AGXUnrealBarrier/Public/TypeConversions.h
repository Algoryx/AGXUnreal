// Copyright 2024, Algoryx Simulation AB.

#pragma once

/// \todo This may become a header file with lots of includes, which will make
///       it a compile time hog. Consider splitting it  up.

// AGX Dynamics for Unreal includes.
#include "AGX_Check.h"
#include "AGX_LogCategory.h"
#include "AGX_MotionControl.h"
#include "AGX_RealInterval.h"
#include "Constraints/AGX_Constraint2DOFFreeDOF.h"
#include "Contacts/AGX_ContactEnums.h"
#include "Materials/AGX_ContactMaterialEnums.h"
#include "RigidBodyBarrier.h"
#include "Sensors/AGX_CustomPatternInterval.h"
#include "Terrain/AGX_ShovelEnums.h"
#include "Tires/TwoBodyTireBarrier.h"
#include "Utilities/DoubleInterval.h"
#include "Vehicle/AGX_TrackEnums.h"
#include "Wire/AGX_WireEnums.h"

// Unreal Engine includes.
#include "Containers/UnrealString.h"
#include "Logging/LogVerbosity.h"
#include "Math/Interval.h"
#include "Math/Matrix.h"
#include "Math/Quat.h"
#include "Math/TwoVectors.h"
#include "Math/Vector.h"
#include "Math/Vector2D.h"

// AGX Dynamics includes
#include "BeginAGXIncludes.h"
#include "agxTerrain/Shovel.h"
#include <agx/Constraint.h>
#include <agx/FrictionModel.h>
#include <agx/Line.h>
#include <agx/Notify.h>
#include <agx/Quat.h>
#include <agx/RigidBody.h>
#include <agx/Vec2.h>
#include <agx/Vec3.h>
#include <agxCollide/Contacts.h>
#include <agxModel/TwoBodyTire.h>
<<<<<<< HEAD
#include <agxSensor/LidarRayPatternGenerator.h>
#include "agxTerrain/Shovel.h"
=======
#include <agxSDK/ContactEventListener.h>
>>>>>>> 67834c55
#include <agxUtil/agxUtil.h>
#include <agxVehicle/TrackInternalMergeProperties.h>
#include <agxVehicle/TrackWheel.h>
#include <agxWire/Node.h>
#include "EndAGXIncludes.h"

// Standard library includes.
#include <cstdint>
#include <limits>
#include <string>
#include <vector>

// These functions assume that agx::Real and float are different types.
// They also assume that agx::Real has higher (or equal) precision than float.
// We support both float and double on the Unreal Engine side. Function name
// suffixes are used where necessary to disambiguate between return types.
//
// Naming conventions:
//
// Convert
//
// The default conversion function is named Convert. It is overloaded on the parameter type and
// detects if it is an AGX Dynamics type or an Unreal Engine type. double is considered an AGX
// Dynamics type and float an Unreal Engine type. It converts to the other. The conversion is just a
// cast, a plain Convert will never do any unit translations. It can do range checks, which when
// failed will result in an error message being printed and the value truncated. Composite types,
// such as Vector, calls Convert on its members.
//
//
// ConvertDistance
//
// Acts like Convert except that AGX Dynamics types are multiplied by 100 before being converted to
// the corresponding Unreal Engine type, and Unreal Engine types are divided by 100 after being
// converted to the AGX Dynamics type. The unit conversion is always performed using the AGX
// Dynamics types because we assume that agx::Real is at least as precise as float.
//
//
// ConvertAngle
//
// Text... Degrees/radians.
//
//
// Convert<UNIT>ToUnreal / Convert<UNIT>ToAgx
//
// Perform the same operation as Convert<UNIT>, where unit can be e.g., Distance or Angle, but with
// caller control over the return type. Used, for example, when we want to convert from an AGX
// Dynamics unit to an Unreal Engine unit but want the result as a double instead of a float. Also
// used when we have a value in one unit-space stored in the other type-space, e.g., an AGX Dynamics
// distance in an Unreal Engine type.
//
//
// ConvertUNITFloat
//
// The Float-suffix is added when the parameter type based overload produces the correct unit
// conversion but where the default conversion would produce a double, or double composite type, but
// we need a float, or a float composite.

template <typename T>
constexpr T AGX_TO_UNREAL_DISTANCE_FACTOR = T(100.0);

template <typename T>
constexpr T UNREAL_TO_AGX_DISTANCE_FACTOR = T(0.01);

//
// Scalars. AGX Dynamics to Unreal Engine.
//
// We provide untyped (not distance, angle, etc) scalar conversion functions
// because the naive Unreal=float AGX=double isn't true since Unreal Engine 5.
// 'float Convert(double)' and 'double Convert(float)' would be dangerous
// because in some circumstances, when a double is passed from Unreal Engine to
// AGX Dynamics, that could lead to a double -> float -> double round-trip
// through implicit type conversions. We therefore provide templated
// ConvertToUnreal and ConvertToAGX functions. The templating control the Unreal
// type and the AGX type is always agx::Real. So for ConvertToAGX the parameter
// is templated and for ConvertToUnreal the return value is templated.
//

static_assert(
	std::numeric_limits<agx::Real>::max() >= std::numeric_limits<float>::max(),
	"Expecting agx::Real to hold all values that float can hold.");

static_assert(
	std::numeric_limits<agx::Int>::max() >= std::numeric_limits<int32>::max(),
	"Expecting agx::Int to hold all positive values that int32 can hold.");

static_assert(
	std::numeric_limits<std::size_t>::max() >= std::numeric_limits<int32>::max(),
	"Expecting std::size_t to hold all positive values that int32 can hold.");

template <typename TU>
inline TU ConvertToUnreal(agx::Real D)
{
	return static_cast<TU>(D);
}

template <typename TU>
inline TU ConvertDistanceToUnreal(agx::Real D)
{
	return static_cast<TU>(D * AGX_TO_UNREAL_DISTANCE_FACTOR<agx::Real>);
}

template <typename TU>
inline TU ConvertAreaToUnreal(agx::Real D2)
{
	return static_cast<TU>(
		D2 * AGX_TO_UNREAL_DISTANCE_FACTOR<agx::Real> * AGX_TO_UNREAL_DISTANCE_FACTOR<agx::Real>);
}

template <typename TU>
inline TU ConvertVolumeToUnreal(agx::Real D3)
{
	static constexpr agx::Real AGX_TO_UNREAL_VOLUME_FACTOR =
		AGX_TO_UNREAL_DISTANCE_FACTOR<agx::Real> * AGX_TO_UNREAL_DISTANCE_FACTOR<agx::Real> *
		AGX_TO_UNREAL_DISTANCE_FACTOR<agx::Real>;

	return static_cast<TU>(D3 * AGX_TO_UNREAL_VOLUME_FACTOR);
}

template <typename TU>
inline TU ConvertDistanceInvToUnreal(agx::Real DInv)
{
	return static_cast<TU>(DInv / AGX_TO_UNREAL_DISTANCE_FACTOR<agx::Real>);
}

template <typename TU>
inline TU ConvertAngleToUnreal(agx::Real A)
{
	return static_cast<TU>(FMath::RadiansToDegrees(A));
}

inline int32 Convert(agx::Int I)
{
	static constexpr agx::Int MaxAllowed = static_cast<agx::Int>(std::numeric_limits<int32>::max());
	if (I > MaxAllowed)
	{
		UE_LOG(
			LogAGX, Warning,
			TEXT("Too large agx::Int being converted to int32, value is truncated."));
		I = MaxAllowed;
	}
	return static_cast<int32>(I);
}

inline int32 Convert(std::size_t S)
{
	static constexpr std::size_t MaxAllowed =
		static_cast<std::size_t>(std::numeric_limits<int32>::max());
	if (S > MaxAllowed)
	{
		UE_LOG(
			LogAGX, Warning,
			TEXT("Too large size_t being converted to int32, value is truncated."));
		S = MaxAllowed;
	}
	return static_cast<int32>(S);
}

//
// Scalars. Unreal Engine to AGX Dynamics.
//

template <typename TU>
inline agx::Real ConvertToAGX(TU D)
{
	return static_cast<agx::Real>(D);
}

template <typename TU>
inline agx::Real ConvertDistanceToAGX(TU D)
{
	return static_cast<agx::Real>(D) * UNREAL_TO_AGX_DISTANCE_FACTOR<agx::Real>;
}

template <typename TU>
inline agx::Real ConvertAreaToAGX(TU D2)
{
	return static_cast<agx::Real>(D2) * UNREAL_TO_AGX_DISTANCE_FACTOR<agx::Real> *
		   UNREAL_TO_AGX_DISTANCE_FACTOR<agx::Real>;
}

template <typename TU>
inline agx::Real ConvertVolumeToAGX(TU D3)
{
	static constexpr agx::Real UNREAL_TO_AGX_VOLUME_FACTOR =
		UNREAL_TO_AGX_DISTANCE_FACTOR<agx::Real> * UNREAL_TO_AGX_DISTANCE_FACTOR<agx::Real> *
		UNREAL_TO_AGX_DISTANCE_FACTOR<agx::Real>;

	return static_cast<agx::Real>(D3) * UNREAL_TO_AGX_VOLUME_FACTOR;
}

template <typename TU>
inline agx::Real ConvertDistanceInvToAGX(TU DInv)
{
	return static_cast<agx::Real>(DInv) / UNREAL_TO_AGX_DISTANCE_FACTOR<agx::Real>;
}

template <typename TU>
inline agx::Real ConvertAngleToAGX(TU A)
{
	return FMath::DegreesToRadians(static_cast<agx::Real>(A));
}

inline agx::Int Convert(int32 I)
{
	return static_cast<agx::Int>(I);
}

//
// Two-dimensional vectors. AGX Dynamics to Unreal Engine.
//

inline FVector2D Convert(const agx::Vec2& V)
{
	return FVector2D(
		ConvertToUnreal<decltype(FVector2D::X)>(V.x()),
		ConvertToUnreal<decltype(FVector2D::X)>(V.y()));
}

inline FVector2D ConvertDistance(const agx::Vec2& V)
{
	return FVector2D(
		ConvertDistanceToUnreal<decltype(FVector2D::X)>(V.x()),
		ConvertDistanceToUnreal<decltype(FVector2D::X)>(V.y()));
}

// No ConvertVector for two-dimensional vectors because there is no handedness here, so it would be
// identical to ConvertDistance.

//
// Two-dimensional vectors. Unreal Engine to AGX Dynamics.
//

inline agx::Vec2 Convert(const FVector2D& V)
{
	return agx::Vec2(ConvertToAGX(V.X), ConvertToAGX(V.Y));
}

inline agx::Vec2 ConvertDistance(const FVector2D& V)
{
	return agx::Vec2(ConvertDistanceToAGX(V.X), ConvertDistanceToAGX(V.Y));
}

//
// Three-dimensional vectors. AGX Dynamics to Unreal Engine.
//

/*
 * There are a few different cases here, characterized by whether we convert cm <> m and
 * whether we flip the Y axis, since Unreal Engine is left-handed and AGX Dynamics is
 * right-handed.
 *
 *             Convert cm <> m
 *       |     No    |    Yes       |
 *     --|-----------|--------------|
 *   F N |           | Convert      |
 *   l o | Convert   | Distance     |
 *   i   |           |              |
 *   p --|-----------|--------------|
 *     Y | Convert   | Convert      |
 *   Y e | Vector    | Displacement |
 *     s |           |              |
 *     --|-----------|--------------|
 *
 *
 * Angular velocity is a beast of its own with a big comment all to itself.
 */

inline FVector Convert(const agx::Vec3& V)
{
	return FVector(
		ConvertToUnreal<decltype(FVector::X)>(V.x()), ConvertToUnreal<decltype(FVector::X)>(V.y()),
		ConvertToUnreal<decltype(FVector::X)>(V.z()));
}

inline FVector ConvertDistance(const agx::Vec3& V)
{
	return FVector(
		ConvertDistanceToUnreal<decltype(FVector::X)>(V.x()),
		ConvertDistanceToUnreal<decltype(FVector::X)>(V.y()),
		ConvertDistanceToUnreal<decltype(FVector::X)>(V.z()));
}

inline FVector ConvertVector(const agx::Vec3& V)
{
	// Negate Y because Unreal is left-handed and AGX Dynamics is right-handed.
	return FVector(
		ConvertToUnreal<decltype(FVector::X)>(V.x()), -ConvertToUnreal<decltype(FVector::X)>(V.y()),
		ConvertToUnreal<decltype(FVector::X)>(V.z()));
}

inline FVector ConvertDisplacement(const agx::Vec3& V)
{
	// Negate Y because Unreal is left-handed and AGX Dynamics is right-handed.
	return FVector(
		ConvertDistanceToUnreal<decltype(FVector::X)>(V.x()),
		-ConvertDistanceToUnreal<decltype(FVector::X)>(V.y()),
		ConvertDistanceToUnreal<decltype(FVector::X)>(V.z()));
}

// Float, i.e. agx::Vec3f, versions of the above.

inline FVector Convert(const agx::Vec3f& V)
{
	using ElementType = decltype(FVector::X);
	return FVector(
		static_cast<ElementType>(V.x()), static_cast<ElementType>(V.y()),
		static_cast<ElementType>(V.z()));
}

inline FVector ConvertDistance(const agx::Vec3f& V)
{
	using ElementType = decltype(FVector::X);
	return FVector(
		ConvertDistanceToUnreal<ElementType>(V.x()), ConvertDistanceToUnreal<ElementType>(V.y()),
		ConvertDistanceToUnreal<ElementType>(V.z()));
}

inline FVector ConvertDisplacement(const agx::Vec3f& V)
{
	// Negate Y because Unreal is left-handed and AGX Dynamics is right-handed.
	return FVector(
		ConvertDistanceToUnreal<decltype(FVector::X)>(V.x()),
		-ConvertDistanceToUnreal<decltype(FVector::X)>(V.y()),
		ConvertDistanceToUnreal<decltype(FVector::X)>(V.z()));
}

inline FVector ConvertDisplacement(agx::Real32 X, agx::Real32 Y, agx::Real32 Z)
{
	// Negate Y because Unreal is left handed and AGX Dynamics is right handed.
	return FVector(
		ConvertDistanceToUnreal<decltype(X)>(X),
		-ConvertDistanceToUnreal<decltype(X)>(Y),
		ConvertDistanceToUnreal<decltype(X)>(Z));
}

inline FVector ConvertFloatVector(const agx::Vec3f& V)
{
	// Negate Y because Unreal is left-handed and AGX Dynamics is right-handed.
	return FVector(
		ConvertToUnreal<decltype(FVector::X)>(V.x()), -ConvertToUnreal<decltype(FVector::X)>(V.y()),
		ConvertToUnreal<decltype(FVector::X)>(V.z()));
}

// Rotation-related.

inline FVector ConvertAngularVelocity(const agx::Vec3& V)
{
	/*
	 * Angular velocities in Unreal are weird. Even rotations are kind of weird. We're basing this
	 * conversion on the rotation widget in the Details Panel. Unreal Engine uses a left-handed
	 * coordinate system, meaning that thumb=X, index=Y, middle=Z matches the left hand. Normally,
	 * rotations also has a handedness. Imagine gripping the axis around which we rotate with your
	 * thumb pointing towards increasing axis values and look at your (usually) four non-thumb
	 * fingers. Their direction from the knuckles towards the fingertips define the direction of
	 * positive rotation. If you switch hand then the direction of positive rotation is inverted.
	 * Unreal Engine, at least according to the rotation widget in the Details Panel, uses
	 * right-handed rotations for the X and Y axes, and left-handed rotations for the Z axis.
	 *
	 * Axis | Rotation
	 *      | Handedness
	 * ---------------
	 *  X	| Right
	 *  Y	| Right
	 *  Z	| Left
	 *
	 * AGX Dynamics is right-handed throughout. There are two sets of flips going on, one because of
	 * the left-vs-right-handedness of the coordinate system itself and one for the
	 * left-vs-right-handedness of each axis' rotation. The X axis point in the same direction in
	 * both cases and is right-handed in both cases, so we pass it through untouched. The Y axis
	 * should be negated because of the right-to-left switch of the coordinate system, but the
	 * rotations are right-handed in both cases so one negation is enough. The Z axis point in the
	 * same direction in both cases, so no negation there, but the handedness of rotations around Z
	 * is different so we must negate it for that reason.
	 */
	return FVector(
		FMath::RadiansToDegrees(ConvertToUnreal<decltype(FVector::X)>(V.x())),
		FMath::RadiansToDegrees(-ConvertToUnreal<decltype(FVector::X)>(V.y())),
		FMath::RadiansToDegrees(-ConvertToUnreal<decltype(FVector::X)>(V.z())));
}

inline FVector ConvertTorque(const agx::Vec3& V)
{
	/*
	 * Following a similar logic as ConvertAngularVelocity for the axis directions, but no unit
	 * conversion since we use Nm in both AGX Dynamics and Unreal Engine.
	 */
	// clang-format off
	return {
		ConvertToUnreal<decltype(FVector::X)>(V.x()),
		-ConvertToUnreal<decltype(FVector::Y)>(V.y()),
		-ConvertToUnreal<decltype(FVector::Z)>(V.z())};
	// clang-format on
}

//
// Three-dimensional vectors. Unreal Engine to AGX Dynamics.
//

inline agx::Vec3 Convert(const FVector& V)
{
	return agx::Vec3(ConvertToAGX(V.X), ConvertToAGX(V.Y), ConvertToAGX(V.Z));
}

inline agx::Vec3 ConvertDistance(const FVector& V)
{
	return agx::Vec3(
		ConvertDistanceToAGX(V.X), ConvertDistanceToAGX(V.Y), ConvertDistanceToAGX(V.Z));
}

inline agx::Vec3 ConvertVector(const FVector& V)
{
	return agx::Vec3(ConvertToAGX(V.X), -ConvertToAGX(V.Y), ConvertToAGX(V.Z));
}

inline agx::Vec3 ConvertDisplacement(const FVector& V)
{
	// Negate Y because Unreal is left-handed and AGX Dynamics is right-handed.
	return agx::Vec3(
		ConvertDistanceToAGX(V.X), -ConvertDistanceToAGX(V.Y), ConvertDistanceToAGX(V.Z));
}

// Float, i.e. agx::Vec3f, versions for three-dimensional vectors. Unreal Engine to AGX Dynamics.
// Same as the set above, but agx::Vec3f instead of agx::Vec3.

inline agx::Vec3f ConvertFloat(const FVector& V)
{
	return agx::Vec3f(static_cast<float>(V.X), static_cast<float>(V.Y), static_cast<float>(V.Z));
}

inline agx::Vec3f ConvertFloatDistance(const FVector& V)
{
	return agx::Vec3f(
		static_cast<float>(ConvertDistanceToAGX(V.X)),
		static_cast<float>(ConvertDistanceToAGX(V.Y)),
		static_cast<float>(ConvertDistanceToAGX(V.Z)));
}

inline agx::Vec3f ConvertFloatVector(const FVector& V)
{
	// Negate Y because Unreal is left-handed and AGX Dynamics is right-handed.
	// clang-format off
	return agx::Vec3f(
		static_cast<float>(ConvertToAGX(V.X)),
		-static_cast<float>(ConvertToAGX(V.Y)),
		static_cast<float>(ConvertToAGX(V.Z)));
	// clang-format on
}

inline agx::Vec3f ConvertFloatDisplacement(const FVector& V)
{
	// Negate Y because Unreal is left-handed and AGX Dynamics is right-handed.
	// clang-format off
	return agx::Vec3f(
		static_cast<float>(ConvertDistanceToAGX(V.X)),
		-static_cast<float>(ConvertDistanceToAGX(V.Y)),
		static_cast<float>(ConvertDistanceToAGX(V.Z)));
	// clang-format on
}

// Rotation-related.

inline agx::Vec3 ConvertAngularVelocity(const FVector& V)
{
	// See comment in the AGX-to-Unreal version of this function.
	// clang-format off
	return agx::Vec3(
		ConvertToAGX(FMath::DegreesToRadians(V.X)),
		-ConvertToAGX(FMath::DegreesToRadians(V.Y)),
		-ConvertToAGX(FMath::DegreesToRadians(V.Z)));
	// clang-format on
}

inline agx::Vec3 ConvertTorque(const FVector& V)
{
	/*
	 * Following a similar logic as ConvertAngularVelocity for the axis directions, but no unit
	 * conversion since we use Nm in both AGX Dynamics and Unreal Engine.
	 */
	return {ConvertToAGX(V.X), -ConvertToAGX(V.Y), -ConvertToAGX(V.Z)};
}

//
// Four-dimensional vectors. AGX Dynamics to Unreal Engine.
//

inline FVector4 Convert(const agx::Vec4& V)
{
	return FVector4(
		ConvertToUnreal<decltype(FVector4::X)>(V.x()),
		ConvertToUnreal<decltype(FVector4::X)>(V.y()),
		ConvertToUnreal<decltype(FVector4::X)>(V.z()),
		ConvertToUnreal<decltype(FVector4::X)>(V.w()));
}

inline FVector4 Convert(const agx::Vec4f& V)
{
	return FVector4(
		ConvertToUnreal<decltype(FVector4::X)>(V.x()),
		ConvertToUnreal<decltype(FVector4::X)>(V.y()),
		ConvertToUnreal<decltype(FVector4::X)>(V.z()),
		ConvertToUnreal<decltype(FVector4::X)>(V.w()));
}

//
// Four-dimensional vectors. Unreal Engine to AGX Dynamics.
//

inline agx::Vec4 Convert(const FVector4& V)
{
	return agx::Vec4(
		ConvertToAGX<decltype(FVector4::X)>(V.X), ConvertToAGX<decltype(FVector4::X)>(V.Y),
		ConvertToAGX<decltype(FVector4::X)>(V.Z), ConvertToAGX<decltype(FVector4::X)>(V.W));
}

inline agx::Vec4f ConvertFloat(const FVector4& V)
{
	return agx::Vec4f((float) V.X, (float) V.Y, (float) V.Z, (float) V.W);
}

//
// Interval/Range. AGX Dynamics to Unreal Engine.
//
// We've had some issues with the Interval classes built into Unreal Engine. Partly because they
// were float-only in Unreal Engine 4 (not sure about 5 yet), party because Unreal Engine 4.27
// crashes whenever an FFloatInterval Property containing infinity is displayed in a Details panel,
// and partly because they don't support scientific notation in the Details panel.
//
// Because of these we introduced FAGX_DoubleInterval and then FAGX_RealInterval.
//

inline FAGX_RealInterval Convert(const agx::RangeReal& R)
{
	return FAGX_RealInterval {R.lower(), R.upper()};
}

inline FAGX_RealInterval ConvertDistance(const agx::RangeReal& R)
{
	return FAGX_RealInterval {
		ConvertDistanceToUnreal<double>(R.lower()), ConvertDistanceToUnreal<double>(R.upper())};
}

inline FAGX_RealInterval ConvertAngle(const agx::RangeReal& R)
{
	return FAGX_RealInterval {
		ConvertAngleToUnreal<double>(R.lower()), ConvertAngleToUnreal<double>(R.upper())};
}

inline FAGX_RealInterval Convert(const agx::RangeReal32& R)
{
	return FAGX_RealInterval {R.lower(), R.upper()};
}

inline FAGX_RealInterval ConvertDistance(const agx::RangeReal32& R)
{
	return FAGX_RealInterval {
		ConvertDistanceToUnreal<double>(R.lower()), ConvertDistanceToUnreal<double>(R.upper())};
}

inline FAGX_RealInterval ConvertAngle(const agx::RangeReal32& R)
{
	return FAGX_RealInterval {
		ConvertAngleToUnreal<double>(R.lower()), ConvertAngleToUnreal<double>(R.upper())};
}

inline FAGX_CustomPatternInterval Convert(const agxSensor::LidarRayPatternInterval& I)
{
	return FAGX_CustomPatternInterval(I.first, I.numRays);
}

//
// Interval/Range. Unreal Engine to AGX Dynamics.
//

inline agx::RangeReal Convert(const FAGX_RealInterval& I)
{
	return agx::RangeReal(I.Min, I.Max);
}

inline agx::RangeReal ConvertDistance(const FAGX_RealInterval& I)
{
	return agx::RangeReal(ConvertDistanceToAGX(I.Min), ConvertDistanceToAGX(I.Max));
}

inline agx::RangeReal ConvertAngle(const FAGX_RealInterval& I)
{
	return agx::RangeReal(ConvertAngleToAGX(I.Min), ConvertAngleToAGX(I.Max));
}

inline agxSensor::LidarRayPatternInterval Convert(const FAGX_CustomPatternInterval& I)
{
	return agxSensor::LidarRayPatternInterval(I.First, I.NumRays);
}

//
// TwoVectors/Line. Unreal Engine to AGX Dynamics
// TwoVectors may represent other things as well. If that's the case then we'll
// need to do something else.
//

inline agx::Line Convert(const FTwoVectors& Vs)
{
	return {Convert(Vs.v1), Convert(Vs.v2)};
}

inline agx::Line ConvertDistance(const FTwoVectors& Vs)
{
	return {ConvertDistance(Vs.v1), ConvertDistance(Vs.v2)};
}

inline agx::Line ConvertDisplacement(const FTwoVectors& Vs)
{
	return {ConvertDisplacement(Vs.v1), ConvertDisplacement(Vs.v2)};
}

//
// TwoVectors/Line. AGX Dynamics to Unreal Engine.
//

inline FTwoVectors Convert(const agx::Line& Vs)
{
	return {Convert(Vs.p1), Convert(Vs.p2)};
}

inline FTwoVectors ConvertDistance(const agx::Line& Vs)
{
	return {ConvertDistance(Vs.p1), ConvertDistance(Vs.p2)};
}

inline FTwoVectors ConvertDisplacement(const agx::Line& Vs)
{
	return {ConvertDisplacement(Vs.p1), ConvertDisplacement(Vs.p2)};
}

//
// Quaternions.
//

inline FQuat Convert(const agx::Quat& V)
{
	return FQuat(
		ConvertToUnreal<decltype(FQuat::X)>(V.x()), -ConvertToUnreal<decltype(FQuat::X)>(V.y()),
		ConvertToUnreal<decltype(FQuat::X)>(V.z()), -ConvertToUnreal<decltype(FQuat::X)>(V.w()));
}

inline agx::Quat Convert(const FQuat& V)
{
	return agx::Quat(
		ConvertToAGX<decltype(FQuat::X)>(V.X), -ConvertToAGX<decltype(FQuat::X)>(V.Y),
		ConvertToAGX<decltype(FQuat::X)>(V.Z), -ConvertToAGX<decltype(FQuat::X)>(V.W));
}

//
// Transformations.
//

inline FTransform Convert(const agx::AffineMatrix4x4& T)
{
	const FVector Translation = ConvertDisplacement(T.getTranslate());
	const FQuat Rotation = Convert(T.getRotate());
	return FTransform(Rotation, Translation);
}

inline agx::FrameRef ConvertFrame(const FVector& FramePosition, const FQuat& FrameRotation)
{
	return new agx::Frame(
		agx::AffineMatrix4x4(Convert(FrameRotation), ConvertDisplacement(FramePosition)));
}

inline FTransform ConvertLocalFrame(const agx::Frame* Frame)
{
	return FTransform(
		Convert(Frame->getLocalRotate()), ConvertDisplacement(Frame->getLocalTranslate()));
}

inline agx::AffineMatrix4x4 ConvertMatrix(const FVector& FramePosition, const FQuat& FrameRotation)
{
	return agx::AffineMatrix4x4(Convert(FrameRotation), ConvertDisplacement(FramePosition));
}

inline agx::AffineMatrix4x4 Convert(const FTransform& Transform)
{
	return ConvertMatrix(Transform.GetLocation(), Transform.GetRotation());
}

inline agx::AffineMatrix4x4Vector Convert(const TArray<FTransform>& Transforms)
{
	agx::AffineMatrix4x4Vector V;
	V.reserve(Transforms.Num());
	for (const auto& Transform : Transforms)
		V.push_back(Convert(Transform));

	return V;
}

//
// Text.
//

inline FString Convert(const agx::String& StringAGX)
{
	return FString(UTF8_TO_TCHAR(StringAGX.c_str()));
}

inline FString Convert(const agx::Name& NameAGX)
{
	// Due to different memory allocators it is not safe to copy an agx::Name between AGX Dynamics
	// and Unreal Engine shared libraries, or to move ownership of the underlying memory buffer. By
	// passing the return value of c_str() to the FString constructor we create a copy of the
	// characters within the Unreal Engine shared library that is owned by that shared library,
	// and the AGX Dynamics agx::Name retain ownership of the old memory buffer.
	return FString(NameAGX.c_str());
}

inline agx::String Convert(const FString& StringUnreal)
{
	return agx::String(TCHAR_TO_UTF8(*StringUnreal));
}

inline agx::Name Convert(const FName& NameUnreal)
{
	return agx::Name(TCHAR_TO_UTF8(*(NameUnreal.ToString())));
}

inline uint32 StringTo32BitFnvHash(const FString& StringUnreal)
{
	TArray<TCHAR> Chars = StringUnreal.GetCharArray();

	if (Chars.Last() == '\0')
	{
		Chars.Pop();
	}

	uint32 Hash = 2166136261U;
	for (const auto& SingleChar : Chars)
	{
		Hash ^= SingleChar;
		Hash *= 16777619U;
	}

	return Hash;
}

//
// [GU]uid
//

inline FGuid Convert(const agx::Uuid& Uuid)
{
	// To ensure the same textual representations (i.e. if printed out to a log for example) we go
	// via string representations when converting the Uuid. The underlying data storage of each type
	// may not be bitwise equal.
	FString UuidStrUnreal;
	{
		agx::String UuidStrAGX = Uuid.str();
		UuidStrUnreal = Convert(UuidStrAGX);

		// Must be called to avoid crash due to different allocators used by AGX Dynamics and
		// Unreal Engine.
		agxUtil::freeContainerMemory(UuidStrAGX);
	}

	return FGuid(UuidStrUnreal);
}

inline agx::Uuid Convert(const FGuid& Guid)
{
	// To ensure the same textual representations (i.e. if printed out to a log for example) we go
	// via string representations when converting the Guid. The underlying data storage of each type
	// may not be bitwise equal.
	const FString GuidStr = Guid.ToString(EGuidFormats::DigitsWithHyphens).ToLower();
	agx::String GuidStrAGX = Convert(GuidStr);

#if 0
	// AGX Dynamics UUIDs require formatting with groupings with '-' separators accordingly.
	GuidStrAGX.insert(20, "-");
	GuidStrAGX.insert(16, "-");
	GuidStrAGX.insert(12, "-");
	GuidStrAGX.insert(8, "-");
#endif

	return agx::Uuid(GuidStrAGX);
}

//
<<<<<<< HEAD
// Triangle data.
//

agx::UInt32Vector ConvertIndices(const TArray<FTriIndices>& Indices)
{
	agx::UInt32Vector IndicesAGX;
	IndicesAGX.reserve(Indices.Num() * 3);
	for (const FTriIndices& Index : Indices)
	{
		AGX_CHECK(Index.v0 >= 0);
		AGX_CHECK(Index.v1 >= 0);
		AGX_CHECK(Index.v2 >= 0);

		IndicesAGX.push_back(static_cast<uint32>(Index.v0));
		IndicesAGX.push_back(static_cast<uint32>(Index.v1));
		IndicesAGX.push_back(static_cast<uint32>(Index.v2));
	}

	return IndicesAGX;
}

agx::Vec3Vector ConvertVertices(const TArray<FVector>& Vertices)
{
	agx::Vec3Vector VerticesAGX;
	VerticesAGX.reserve(Vertices.Num());
	for (const FVector& Vertex : Vertices)
	{
		VerticesAGX.push_back(ConvertDisplacement(Vertex));
	}

	return VerticesAGX;
=======
// Enumerations, contacts.
//

inline agxCollide::ContactPoint::ContactForceComponents Convert(
	EAGX_ContactForceComponents Component)
{
	switch (Component)
	{
		case EAGX_ContactForceComponents::NormalForce:
			return agxCollide::ContactPoint::NORMAL_FORCE;
		case EAGX_ContactForceComponents::TangentialForceU:
			return agxCollide::ContactPoint::TANGENTIAL_FORCE_U;
		case EAGX_ContactForceComponents::TangentialForceV:
			return agxCollide::ContactPoint::TANGENTIAL_FORCE_V;
	}
}

inline EAGX_ContactForceComponents Convert(
	agxCollide::ContactPoint::ContactForceComponents Component)
{
	switch (Component)
	{
		case agxCollide::ContactPoint::NORMAL_FORCE:
			return EAGX_ContactForceComponents::NormalForce;
		case agxCollide::ContactPoint::TANGENTIAL_FORCE_U:
			return EAGX_ContactForceComponents::TangentialForceU;
		case agxCollide::ContactPoint::TANGENTIAL_FORCE_V:
			return EAGX_ContactForceComponents::TangentialForceV;
	}
}

inline agxSDK::ContactEventListener::ActivationMask Convert(EAGX_ContactListenerActivationMask Mask)
{
	// This is a mask, meaning the bit patterns must be the same in both types. Cannot do a switch
	// case since there will be too many permutations to test.
	int MaskInt = static_cast<int>(Mask);
	auto MaskAGX = static_cast<agxSDK::ContactEventListener::ActivationMask>(MaskInt);
	return MaskAGX;
}

inline EAGX_ContactListenerActivationMask Convert(agxSDK::ContactEventListener::ActivationMask Mask)
{
	// This is a mask, meaning the bit patterns must be the same in both types. Cannot do a switch
	// case since there will be too many permutations to test.
	int MaskInt = static_cast<int>(Mask);
	auto MaskUnreal = static_cast<EAGX_ContactListenerActivationMask>(MaskInt);
	return MaskUnreal;
}

inline agxSDK::ContactEventListener::KeepContactPolicy Convert(EAGX_KeepContactPolicy Mask)
{
	// This is a mask, meaning the bit patterns must be the same in both types. Cannot do a switch
	// case since there will be too many permutations to test.
	int MaskInt = static_cast<int>(Mask);
	auto MaskAGX = static_cast<agxSDK::ContactEventListener::KeepContactPolicy>(MaskInt);
	return MaskAGX;
}

inline EAGX_KeepContactPolicy Convert(agxSDK::ContactEventListener::KeepContactPolicy Mask)
{
	// This is a mask, meaning the bit patterns must be the same in both types. Cannot do a switch
	// case since there will be too many permutations to test.
	int MaskInt = static_cast<int>(Mask);
	auto MaskUnreal = static_cast<EAGX_KeepContactPolicy>(MaskInt);
	return MaskUnreal;
>>>>>>> 67834c55
}

//
// Enumerations, RigidBody.
//

inline agx::RigidBody::MotionControl Convert(EAGX_MotionControl V)
{
	switch (V)
	{
		case MC_STATIC:
			return agx::RigidBody::STATIC;
		case MC_KINEMATICS:
			return agx::RigidBody::KINEMATICS;
		case MC_DYNAMICS:
			return agx::RigidBody::DYNAMICS;
	}
	/// \todo Add UE_LOG(LogAGX, ...) here.
	return agx::RigidBody::DYNAMICS;
}

inline EAGX_MotionControl Convert(agx::RigidBody::MotionControl V)
{
	switch (V)
	{
		case agx::RigidBody::STATIC:
			return MC_STATIC;
		case agx::RigidBody::KINEMATICS:
			return MC_KINEMATICS;
		case agx::RigidBody::DYNAMICS:
			return MC_DYNAMICS;
	}
	/// \todo Add UE_LOG(LogAGX, ...) here.
	return MC_KINEMATICS;
}

//
// Enumerations, Constraint.
//

inline agx::Constraint2DOF::DOF Convert(EAGX_Constraint2DOFFreeDOF Dof)
{
	check(Dof == EAGX_Constraint2DOFFreeDOF::FIRST || Dof == EAGX_Constraint2DOFFreeDOF::SECOND);

	return Dof == EAGX_Constraint2DOFFreeDOF::FIRST ? agx::Constraint2DOF::FIRST
													: agx::Constraint2DOF::SECOND;
}

//
// Enumerations, Materials.
//

inline agx::FrictionModel::SolveType Convert(EAGX_ContactSolver ContactSolver)
{
	switch (ContactSolver)
	{
		case EAGX_ContactSolver::Direct:
			return agx::FrictionModel::SolveType::DIRECT;
		case EAGX_ContactSolver::Iterative:
			return agx::FrictionModel::SolveType::ITERATIVE;
		case EAGX_ContactSolver::Split:
			return agx::FrictionModel::SolveType::SPLIT;
		case EAGX_ContactSolver::DirectAndIterative:
			return agx::FrictionModel::SolveType::DIRECT_AND_ITERATIVE;
		case EAGX_ContactSolver::NotDefined:
			return agx::FrictionModel::SolveType::NOT_DEFINED;
		default:
			UE_LOG(
				LogAGX, Error,
				TEXT("Conversion failed: Tried to convert an "
					 "EAGX_ContactSolver literal with unknown value to "
					 "an agxModel::FrictionModel::SolveType literal."));
			return agx::FrictionModel::SolveType::NOT_DEFINED;
	}
}

inline EAGX_ContactSolver Convert(agx::FrictionModel::SolveType SolveType)
{
	switch (SolveType)
	{
		case agx::FrictionModel::SolveType::DIRECT:
			return EAGX_ContactSolver::Direct;
		case agx::FrictionModel::SolveType::ITERATIVE:
			return EAGX_ContactSolver::Iterative;
		case agx::FrictionModel::SolveType::SPLIT:
			return EAGX_ContactSolver::Split;
		case agx::FrictionModel::SolveType::DIRECT_AND_ITERATIVE:
			return EAGX_ContactSolver::DirectAndIterative;
		case agx::FrictionModel::SolveType::NOT_DEFINED:
			return EAGX_ContactSolver::NotDefined;
		default:
			UE_LOG(
				LogAGX, Error,
				TEXT("Conversion failed: Tried to convert an "
					 "EAGX_ContactSolver literal with unknown value to "
					 "an agxModel::FrictionModel::SolveType literal."));
			return EAGX_ContactSolver::NotDefined;
	}
}

inline agx::ContactMaterial::ContactReductionMode Convert(EAGX_ContactReductionMode Mode)
{
	switch (Mode)
	{
		case EAGX_ContactReductionMode::None:
			return agx::ContactMaterial::ContactReductionMode::REDUCE_NONE;
		case EAGX_ContactReductionMode::Geometry:
			return agx::ContactMaterial::ContactReductionMode::REDUCE_GEOMETRY;
		case EAGX_ContactReductionMode::All:
			return agx::ContactMaterial::ContactReductionMode::REDUCE_ALL;
		default:
			UE_LOG(
				LogAGX, Error,
				TEXT("Conversion failed: Tried to convert an EAGX_ContactReductionMode literal "
					 "with unknown value to an agx::ContactMaterial::ContactReductionMode."))
			return agx::ContactMaterial::ContactReductionMode::REDUCE_NONE;
	}
}

inline agx::UInt8 ConvertContactReductionLevelToAGX(
	EAGX_ContactReductionLevel ContactReductionLevel)
{
	switch (ContactReductionLevel)
	{
		case EAGX_ContactReductionLevel::Default:
			return 0;
		case EAGX_ContactReductionLevel::Aggressive:
			return 1;
		case EAGX_ContactReductionLevel::Moderate:
			return 2;
		case EAGX_ContactReductionLevel::Minimal:
			return 3;
		default:
		{
			UE_LOG(
				LogAGX, Error,
				TEXT("Conversion failed: Tried to convert an EAGX_ContactReductionLevel literal "
					 "with unknown value to an agx::UInt8. Default contact reduction level is "
					 "returned."))
			return 0;
		}
	}
}

inline EAGX_ContactReductionMode Convert(agx::ContactMaterial::ContactReductionMode Mode)
{
	switch (Mode)
	{
		case agx::ContactMaterial::REDUCE_NONE:
			return EAGX_ContactReductionMode::None;
		case agx::ContactMaterial::ContactReductionMode::REDUCE_GEOMETRY:
			return EAGX_ContactReductionMode::Geometry;
		case agx::ContactMaterial::ContactReductionMode::REDUCE_ALL:
			return EAGX_ContactReductionMode::All;
		default:
			UE_LOG(
				LogAGX, Warning,
				TEXT("Conversion failed: Tried to convert an "
					 "agx::ContactMaterial::ContactReductionMode "
					 "with unknown value to an EAGX_ContactReductionMode."));
			return EAGX_ContactReductionMode::None;
	}
}

inline EAGX_ContactReductionLevel ConvertContactReductionLevelToUnreal(agx::UInt8 Level)
{
	switch (Level)
	{
		case 0:
			return EAGX_ContactReductionLevel::Default;
		case 1:
			return EAGX_ContactReductionLevel::Aggressive;
		case 2:
			return EAGX_ContactReductionLevel::Moderate;
		case 3:
			return EAGX_ContactReductionLevel::Minimal;
		default:
			UE_LOG(
				LogAGX, Warning,
				TEXT("Tried to convert an agx::UInt8: %d to an EAGX_ContactReductionLevel, but the "
					 "value is larger than the corresponding largest enum literal. Returning "
					 "EAGX_ContactReductionLevel::Minimal."),
				Level);
			AGX_CHECK(Level > static_cast<agx::UInt8>(EAGX_ContactReductionLevel::Minimal));
			return EAGX_ContactReductionLevel::Minimal;
	}
}

//
// Enumerations, Tire.
//

inline agxModel::TwoBodyTire::DeformationMode Convert(FTwoBodyTireBarrier::DeformationMode Mode)
{
	switch (Mode)
	{
		case FTwoBodyTireBarrier::RADIAL:
			return agxModel::TwoBodyTire::RADIAL;
		case FTwoBodyTireBarrier::LATERAL:
			return agxModel::TwoBodyTire::LATERAL;
		case FTwoBodyTireBarrier::BENDING:
			return agxModel::TwoBodyTire::BENDING;
		case FTwoBodyTireBarrier::TORSIONAL:
			return agxModel::TwoBodyTire::TORSIONAL;
		default:
			UE_LOG(
				LogAGX, Error,
				TEXT("Conversion failed: Tried to convert an FTwoBodyTireBarrier::DeformationMode "
					 "literal of unknown type to an agxModel::TwoBodyTire::DeformationMode "
					 "literal. Returning agxModel::TwoBodyTire::RADIAL."));
			return agxModel::TwoBodyTire::RADIAL;
	}
}

inline FTwoBodyTireBarrier::DeformationMode Convert(agxModel::TwoBodyTire::DeformationMode Mode)
{
	switch (Mode)
	{
		case agxModel::TwoBodyTire::RADIAL:
			return FTwoBodyTireBarrier::RADIAL;
		case agxModel::TwoBodyTire::LATERAL:
			return FTwoBodyTireBarrier::LATERAL;
		case agxModel::TwoBodyTire::BENDING:
			return FTwoBodyTireBarrier::BENDING;
		case agxModel::TwoBodyTire::TORSIONAL:
			return FTwoBodyTireBarrier::TORSIONAL;
		default:
			UE_LOG(
				LogAGX, Error,
				TEXT("Conversion failed: Tried to convert an "
					 "agxModel::TwoBodyTire::DeformationMode "
					 "literal of unknown type to an FTwoBodyTireBarrier::DeformationMode "
					 "literal. Returning FTwoBodyTireBarrier::DeformationMode::RADIAL."));
			return FTwoBodyTireBarrier::DeformationMode::RADIAL;
	}
}

//
// Enumerations, Terrain.
//

inline EAGX_ExcavationMode Convert(agxTerrain::Shovel::ExcavationMode Mode)
{
	switch (Mode)
	{
		case agxTerrain::Shovel::ExcavationMode::PRIMARY:
			return EAGX_ExcavationMode::Primary;
		case agxTerrain::Shovel::ExcavationMode::DEFORM_BACK:
			return EAGX_ExcavationMode::DeformBack;
		case agxTerrain::Shovel::ExcavationMode::DEFORM_RIGHT:
			return EAGX_ExcavationMode::DeformRight;
		case agxTerrain::Shovel::ExcavationMode::DEFORM_LEFT:
			return EAGX_ExcavationMode::DeformLeft;
		default:
			UE_LOG(
				LogAGX, Error,
				TEXT("Conversion failed: Tried to convert an unknown "
					 "agxTerrain::Shovel::ExcavationMode "
					 "literal to an EAGX_ExcavationMode."));
			return EAGX_ExcavationMode::Primary;
	}
}

inline agxTerrain::Shovel::ExcavationMode Convert(EAGX_ExcavationMode Mode)
{
	switch (Mode)
	{
		case EAGX_ExcavationMode::Primary:
			return agxTerrain::Shovel::ExcavationMode::PRIMARY;
		case EAGX_ExcavationMode::DeformBack:
			return agxTerrain::Shovel::ExcavationMode::DEFORM_BACK;
		case EAGX_ExcavationMode::DeformRight:
			return agxTerrain::Shovel::ExcavationMode::DEFORM_RIGHT;
		case EAGX_ExcavationMode::DeformLeft:
			return agxTerrain::Shovel::ExcavationMode::DEFORM_LEFT;
		default:
			UE_LOG(
				LogAGX, Error,
				TEXT("Conversion failed: Tried to convert an unknown EAGX_ExcavationMode "
					 "literal to an agxTerrain::Shovel::ExcavationMode."));
			return agxTerrain::Shovel::ExcavationMode::PRIMARY;
	}
}

//
// Enumerations, Track.
//

inline EAGX_TrackWheelModel Convert(agxVehicle::TrackWheel::Model Model)
{
	switch (Model)
	{
		case agxVehicle::TrackWheel::IDLER:
			return EAGX_TrackWheelModel::Idler;
		case agxVehicle::TrackWheel::ROLLER:
			return EAGX_TrackWheelModel::Roller;
		case agxVehicle::TrackWheel::SPROCKET:
			return EAGX_TrackWheelModel::Sprocket;
		default:
			UE_LOG(
				LogAGX, Error,
				TEXT("Conversion failed: Tried to convert an unknown agxVehicle::TrackWheel::Model "
					 "literal to an EAGX_TrackWheelModel."));
			return EAGX_TrackWheelModel::Idler;
	}
}

inline agxVehicle::TrackWheel::Model Convert(EAGX_TrackWheelModel Model)
{
	switch (Model)
	{
		case EAGX_TrackWheelModel::Idler:
			return agxVehicle::TrackWheel::IDLER;
		case EAGX_TrackWheelModel::Roller:
			return agxVehicle::TrackWheel::ROLLER;
		case EAGX_TrackWheelModel::Sprocket:
			return agxVehicle::TrackWheel::SPROCKET;
		default:
			UE_LOG(
				LogAGX, Error,
				TEXT("Conversion failed: Tried to convert an unknown EAGX_TrackWheelModel "
					 "literal to an agxVehicle::TrackWheel::Model."));
			return agxVehicle::TrackWheel::IDLER;
	}
}

inline EAGX_MergedTrackNodeContactReduction Convert(
	agxVehicle::TrackInternalMergeProperties::ContactReduction Resolution)
{
	switch (Resolution)
	{
		case agxVehicle::TrackInternalMergeProperties::NONE:
			return EAGX_MergedTrackNodeContactReduction::None;
		case agxVehicle::TrackInternalMergeProperties::MINIMAL:
			return EAGX_MergedTrackNodeContactReduction::Minimal;
		case agxVehicle::TrackInternalMergeProperties::MODERATE:
			return EAGX_MergedTrackNodeContactReduction::Moderate;
		case agxVehicle::TrackInternalMergeProperties::AGGRESSIVE:
			return EAGX_MergedTrackNodeContactReduction::Aggressive;
		default:
			UE_LOG(
				LogAGX, Error,
				TEXT("Conversion failed: Tried to convert an unknown "
					 "agxVehicle::TrackInternalMergeProperties::ContactReduction "
					 "literal to an EAGX_MergedTrackNodeContactReduction."));
			return EAGX_MergedTrackNodeContactReduction::None;
	}
}

inline agxVehicle::TrackInternalMergeProperties::ContactReduction Convert(
	EAGX_MergedTrackNodeContactReduction Resolution)
{
	switch (Resolution)
	{
		case EAGX_MergedTrackNodeContactReduction::None:
			return agxVehicle::TrackInternalMergeProperties::NONE;
		case EAGX_MergedTrackNodeContactReduction::Minimal:
			return agxVehicle::TrackInternalMergeProperties::MINIMAL;
		case EAGX_MergedTrackNodeContactReduction::Moderate:
			return agxVehicle::TrackInternalMergeProperties::MODERATE;
		case EAGX_MergedTrackNodeContactReduction::Aggressive:
			return agxVehicle::TrackInternalMergeProperties::AGGRESSIVE;
		default:
			UE_LOG(
				LogAGX, Error,
				TEXT("Conversion failed: Tried to convert an unknown "
					 "EAGX_MergedTrackNodeContactReduction"
					 "literal to an agxVehicle::TrackInternalMergeProperties::ContactReduction."));
			return agxVehicle::TrackInternalMergeProperties::NONE;
	}
}

//
// Enumerations, Wire.
//

inline EWireNodeType Convert(agxWire::Node::Type Type)
{
	switch (Type)
	{
		case agxWire::Node::FREE:
			return EWireNodeType::Free;
		case agxWire::Node::EYE:
			return EWireNodeType::Eye;
		case agxWire::Node::BODY_FIXED:
			return EWireNodeType::BodyFixed;
		case agxWire::Node::CONNECTING:
			return EWireNodeType::Connecting;
		case agxWire::Node::STOP:
			return EWireNodeType::Stop;
		case agxWire::Node::CONTACT:
			return EWireNodeType::Contact;
		case agxWire::Node::SHAPE_CONTACT:
			return EWireNodeType::ShapeContact;
		case agxWire::Node::MISSING:
		case agxWire::Node::NOT_DEFINED:
			return EWireNodeType::Other;
	}

	UE_LOG(
		LogAGX, Warning, TEXT("Unknown AGX Dynamics wire node type %d. Defaulting to Other."),
		static_cast<int>(Type));
	return EWireNodeType::Other;
}

inline agxWire::Node::Type Convert(EWireNodeType Type)
{
	switch (Type)
	{
		case EWireNodeType::Free:
			return agxWire::Node::FREE;
		case EWireNodeType::Eye:
			return agxWire::Node::EYE;
		case EWireNodeType::BodyFixed:
			return agxWire::Node::BODY_FIXED;
		case EWireNodeType::Connecting:
			return agxWire::Node::CONNECTING;
		case EWireNodeType::Stop:
			return agxWire::Node::STOP;
		case EWireNodeType::Contact:
			return agxWire::Node::CONTACT;
		case EWireNodeType::ShapeContact:
			return agxWire::Node::SHAPE_CONTACT;
		case EWireNodeType::Other:
		case EWireNodeType::NUM_USER_CREATABLE:
			return agxWire::Node::NOT_DEFINED;
	}

	UE_LOG(
		LogAGX, Warning,
		TEXT("Unknown Unreal Engine wire node type %d. Defaulting to NOT_DEFINED."),
		static_cast<int>(Type));
	return agxWire::Node::NOT_DEFINED;
}

inline EWireNodeNativeType ConvertNative(agxWire::Node::Type Type)
{
	// The values in EWireNodeNativeType must match those in agxWire::Node::Type.
	return static_cast<EWireNodeNativeType>(Type);
}

inline agxWire::Node::Type ConvertNative(EWireNodeNativeType Type)
{
	// The values in EWireNodeNativeType must match those in agxWire::Node::Type.
	return static_cast<agxWire::Node::Type>(Type);
}

//
// Enumerations, Logging.
//

inline agx::Notify::NotifyLevel ConvertLogLevelVerbosity(ELogVerbosity::Type LogVerbosity)
{
	switch (LogVerbosity)
	{
		case ELogVerbosity::VeryVerbose:
			return agx::Notify::NOTIFY_DEBUG;
		case ELogVerbosity::Verbose:
			return agx::Notify::NOTIFY_DEBUG;
		case ELogVerbosity::Log:
			return agx::Notify::NOTIFY_INFO;
		case ELogVerbosity::Display:
			return agx::Notify::NOTIFY_WARNING;
		case ELogVerbosity::Warning:
			return agx::Notify::NOTIFY_WARNING;
		case ELogVerbosity::Error:
			return agx::Notify::NOTIFY_ERROR;
		case ELogVerbosity::Fatal:
			return agx::Notify::NOTIFY_ERROR;
		default:
			UE_LOG(
				LogAGX, Warning,
				TEXT("ConvertLogLevelVerbosity: unknown verbosity level: %d. Verbosity level "
					 "'NOTIFY_INFO' will be used instead."),
				LogVerbosity);

			// Use NOTIFY_INFO as default, if unknown log verbosity is given
			return agx::Notify::NOTIFY_INFO;
	}
}

inline ELogVerbosity::Type ConvertLogLevelVerbosity(agx::Notify::NotifyLevel Level)
{
	switch (Level)
	{
		case agx::Notify::NOTIFY_DEBUG:
			return ELogVerbosity::VeryVerbose;
		case agx::Notify::NOTIFY_INFO:
			return ELogVerbosity::Verbose;
		case agx::Notify::NOTIFY_WARNING:
			return ELogVerbosity::Warning;
		case agx::Notify::NOTIFY_ERROR:
			return ELogVerbosity::Error;

		// The following are not actual verbosity levels.
		case agx::Notify::NOTIFY_CLEAR:
		case agx::Notify::NOTIFY_END:
		case agx::Notify::NOTIFY_LOGONLY:
		case agx::Notify::NOTIFY_PUSH:
			return ELogVerbosity::VeryVerbose;
	}

	UE_LOG(
		LogAGX, Warning, TEXT("Unknown AGX Dynamics log verbosity %d. Defaulting to Warning."),
		static_cast<int>(Level));
	return ELogVerbosity::Warning;
}

//
// Standard Library to Unreal.
//

inline FString Convert(const std::string& Str)
{
	return FString(Str.c_str());
}

template <typename SourceT, typename DestinationT>
inline TArray<DestinationT> ToUnrealArray(const std::vector<SourceT>& V)
{
	TArray<DestinationT> Arr;
	Arr.Reserve(V.size());
	for (const auto& Val : V)
		Arr.Add(Val);

	return Arr;
}

inline TArray<FString> ToUnrealStringArray(const std::vector<std::string>& V)
{
	TArray<FString> Arr;
	Arr.Reserve(V.size());
	for (const auto& Val : V)
		Arr.Add(Convert(Val));

	return Arr;
}

//
// Unreal to Standard Library.
//

inline std::string ToStdString(const FString& Str)
{
	return std::string(TCHAR_TO_UTF8(*Str));
}

template <typename SourceT, typename DestinationT>
inline std::vector<DestinationT> ToStdArray(const TArray<SourceT>& A)
{
	std::vector<DestinationT> Arr;
	Arr.reserve(A.Num());
	for (const auto& Val : A)
		Arr.push_back(Val);

	return Arr;
}

inline std::vector<std::string> ToStdStringArray(const TArray<FString>& A)
{
	std::vector<std::string> Arr;
	Arr.reserve(A.Num());
	for (const auto& Val : A)
		Arr.push_back(ToStdString(Val));

	return Arr;
}<|MERGE_RESOLUTION|>--- conflicted
+++ resolved
@@ -44,12 +44,9 @@
 #include <agx/Vec3.h>
 #include <agxCollide/Contacts.h>
 #include <agxModel/TwoBodyTire.h>
-<<<<<<< HEAD
 #include <agxSensor/LidarRayPatternGenerator.h>
-#include "agxTerrain/Shovel.h"
-=======
 #include <agxSDK/ContactEventListener.h>
->>>>>>> 67834c55
+#include <agxTerrain/Shovel.h>
 #include <agxUtil/agxUtil.h>
 #include <agxVehicle/TrackInternalMergeProperties.h>
 #include <agxVehicle/TrackWheel.h>
@@ -834,7 +831,6 @@
 }
 
 //
-<<<<<<< HEAD
 // Triangle data.
 //
 
@@ -866,7 +862,9 @@
 	}
 
 	return VerticesAGX;
-=======
+}
+
+//
 // Enumerations, contacts.
 //
 
@@ -932,7 +930,6 @@
 	int MaskInt = static_cast<int>(Mask);
 	auto MaskUnreal = static_cast<EAGX_KeepContactPolicy>(MaskInt);
 	return MaskUnreal;
->>>>>>> 67834c55
 }
 
 //
