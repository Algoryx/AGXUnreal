// Copyright 2022, Algoryx Simulation AB.

#pragma once

namespace agx
{
	class RigidBody;
	class MassProperties;

	class Constraint;

	class BallJoint;
	class CylindricalJoint;
	class DistanceJoint;
	class Hinge;
	class LockJoint;
	class Prismatic;
<<<<<<< HEAD

	class Material;
	class ContactMaterial;
=======

	class Material;
}

namespace agxSDK
{
	class MergeSplitProperties;
	class MergeSplitThresholds;
	class Simulation;
>>>>>>> 11bea7ff
}

namespace agxCollide
{
	class Geometry;
	class Shape;
	class RenderData;
	class GeometryContact;
	class ContactPoint;
}

namespace agxModel
{
	class Tire;
	class TwoBodyTire;
};

namespace agxSDK
{
	class Simulation;
}

namespace agxTerrain
{
	class Terrain;
	class TerrainMaterial;
	class Shovel;
}

namespace agxWire
{
	class Wire;
	class WireWinch;
	class Node;
}

namespace agxWire
{
	class Wire;
}

class FRigidBodyBarrier;
class FMassPropertiesBarrier;

class FConstraintBarrier;

class FBallJointBarrier;
class FCylindricalJointBarrier;
class FDistanceJointBarrier;
class FHingeBarrier;
class FLockJointBarrier;
class FPrismaticBarrier;
class FShapeMaterialBarrier;

class FShapeMaterialBarrier;
class FContactMaterialBarrier;

class FShapeBarrier;
class FRenderDataBarrier;
class FShapeContactBarrier;
class FContactPointBarrier;

class FTireBarrier;
class FTwoBodyTireBarrier;

class FSimulationBarrier;

class FTerrainBarrier;
class FTerrainMaterialBarrier;
class FShovelBarrier;

class FWireBarrier;
class FWireWinchBarrier;
class FWireNodeBarrier;

class FMergeSplitPropertiesBarrier;
class FMergeSplitThresholdsBarrier;

class FWireBarrier;

class AGXUNREALBARRIER_API FAGX_AgxDynamicsObjectsAccess
{
public:

	// Namespace agx.

	static agx::RigidBody* GetFrom(const FRigidBodyBarrier* Barrier);
	static agx::RigidBody* GetFrom(const FRigidBodyBarrier& Barrier);
	static agx::RigidBody* TryGetFrom(const FRigidBodyBarrier* Barrier);
	static agx::RigidBody* TryGetFrom(const FRigidBodyBarrier& Barrier);

	static agx::MassProperties* GetFrom(const FMassPropertiesBarrier* Barrier);

	static agx::Constraint* GetFrom(const FConstraintBarrier* Barrier);

	static agx::BallJoint* GetFrom(const FBallJointBarrier* Barrier);
	static agx::CylindricalJoint* GetFrom(const FCylindricalJointBarrier* Barrier);
	static agx::DistanceJoint* GetFrom(const FDistanceJointBarrier* Barrier);
	static agx::Hinge* GetFrom(const FHingeBarrier* Barrier);
	static agx::LockJoint* GetFrom(const FLockJointBarrier* Barrier);
	static agx::Prismatic* GetFrom(const FPrismaticBarrier* Barrier);

	static agx::Material* GetFrom(const FShapeMaterialBarrier* Barrier);
<<<<<<< HEAD
	static agx::ContactMaterial* GetFrom(const FContactMaterialBarrier* Barrier);

	// Namespace agxCollide.

	static agxCollide::Geometry* GetGeometryFrom(const FShapeBarrier* Barrier);
	static agxCollide::Shape* GetShapeFrom(const FShapeBarrier* Barrier);
	static agxCollide::RenderData* GetFrom(const FRenderDataBarrier* Barrier);
	static agxCollide::GeometryContact* GetFrom(const FShapeContactBarrier* Barrier);
	static agxCollide::ContactPoint* GetFrom(const FContactPointBarrier* Barrier);

	// Namespace agxModel.

	static agxModel::Tire* GetFrom(const FTireBarrier* Barrier);
	static agxModel::TwoBodyTire* GetFrom(const FTwoBodyTireBarrier* Barrier);

	// Namespace agxSDK.

	static agxSDK::Simulation* GetFrom(const FSimulationBarrier* Barrier);

	// Namespace agxTerrain.

	static agxTerrain::Terrain* GetFrom(const FTerrainBarrier* Barrier);
	static agxTerrain::TerrainMaterial* GetFrom(const FTerrainMaterialBarrier* Barrier);
	static agxTerrain::Shovel* GetFrom(const FShovelBarrier* Barrier);

	// Namespace agxWire.

	static agxWire::Wire* GetFrom(const FWireBarrier* Barrier);
	static agxWire::WireWinch* GetFrom(const FWireWinchBarrier* Barrier);
	static agxWire::Node* GetFrom(const FWireNodeBarrier* Barrier);
=======

	static agxTerrain::Terrain* GetFrom(const FTerrainBarrier* Barrier);

	static agxSDK::MergeSplitProperties* GetFrom(const FMergeSplitPropertiesBarrier* Barrier);
	static agxSDK::MergeSplitThresholds* GetFrom(const FMergeSplitThresholdsBarrier* Barrier);

	static agxWire::Wire* GetFrom(const FWireBarrier* Barrier);
>>>>>>> 11bea7ff
};<|MERGE_RESOLUTION|>--- conflicted
+++ resolved
@@ -15,13 +15,9 @@
 	class Hinge;
 	class LockJoint;
 	class Prismatic;
-<<<<<<< HEAD
 
 	class Material;
 	class ContactMaterial;
-=======
-
-	class Material;
 }
 
 namespace agxSDK
@@ -29,7 +25,6 @@
 	class MergeSplitProperties;
 	class MergeSplitThresholds;
 	class Simulation;
->>>>>>> 11bea7ff
 }
 
 namespace agxCollide
@@ -133,7 +128,6 @@
 	static agx::Prismatic* GetFrom(const FPrismaticBarrier* Barrier);
 
 	static agx::Material* GetFrom(const FShapeMaterialBarrier* Barrier);
-<<<<<<< HEAD
 	static agx::ContactMaterial* GetFrom(const FContactMaterialBarrier* Barrier);
 
 	// Namespace agxCollide.
@@ -152,6 +146,8 @@
 	// Namespace agxSDK.
 
 	static agxSDK::Simulation* GetFrom(const FSimulationBarrier* Barrier);
+	static agxSDK::MergeSplitProperties* GetFrom(const FMergeSplitPropertiesBarrier* Barrier);
+	static agxSDK::MergeSplitThresholds* GetFrom(const FMergeSplitThresholdsBarrier* Barrier);
 
 	// Namespace agxTerrain.
 
@@ -164,13 +160,4 @@
 	static agxWire::Wire* GetFrom(const FWireBarrier* Barrier);
 	static agxWire::WireWinch* GetFrom(const FWireWinchBarrier* Barrier);
 	static agxWire::Node* GetFrom(const FWireNodeBarrier* Barrier);
-=======
-
-	static agxTerrain::Terrain* GetFrom(const FTerrainBarrier* Barrier);
-
-	static agxSDK::MergeSplitProperties* GetFrom(const FMergeSplitPropertiesBarrier* Barrier);
-	static agxSDK::MergeSplitThresholds* GetFrom(const FMergeSplitThresholdsBarrier* Barrier);
-
-	static agxWire::Wire* GetFrom(const FWireBarrier* Barrier);
->>>>>>> 11bea7ff
 };