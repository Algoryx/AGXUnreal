#include "Shapes/AGX_ShapeComponent.h"

// AGX Dynamics for Unreal includes.
#include "AGX_LogCategory.h"
#include "AGX_NativeOwnerInstanceData.h"
#include "AGX_UpropertyDispatcher.h"
#include "AGX_RigidBodyComponent.h"
#include "AGX_Simulation.h"
#include "Contacts/AGX_ShapeContact.h"
#include "Materials/AGX_ShapeMaterialInstance.h"
#include "Materials/ShapeMaterialBarrier.h"
#include "Utilities/AGX_ObjectUtilities.h"
#include "Utilities/AGX_StringUtilities.h"
#include "Utilities/AGX_TextureUtilities.h"

// Unreal Engine includes.
#include "Materials/Material.h"
#include "Misc/EngineVersionComparison.h"

// Sets default values for this component's properties
UAGX_ShapeComponent::UAGX_ShapeComponent()
{
	PrimaryComponentTick.bCanEverTick = false;
}

bool UAGX_ShapeComponent::HasNative() const
{
	return GetNative() != nullptr;
}

uint64 UAGX_ShapeComponent::GetNativeAddress() const
{
	return static_cast<uint64>(GetNativeBarrier()->GetNativeAddress());
}

void UAGX_ShapeComponent::SetNativeAddress(uint64 NativeAddress)
{
	check(!HasNative());
	GetNativeBarrier()->SetNativeAddress(static_cast<uintptr_t>(NativeAddress));
}

TStructOnScope<FActorComponentInstanceData> UAGX_ShapeComponent::GetComponentInstanceData() const
{
	return MakeStructOnScope<FActorComponentInstanceData, FAGX_NativeOwnerInstanceData>(
		this, this,
		[](UActorComponent* Component)
		{
			ThisClass* AsThisClass = Cast<ThisClass>(Component);
			return static_cast<IAGX_NativeOwner*>(AsThisClass);
		});
}

void UAGX_ShapeComponent::UpdateVisualMesh()
{
	ClearMeshData();

	TSharedPtr<FAGX_SimpleMeshData> Data(new FAGX_SimpleMeshData());

	if (ShouldCreateVisualMesh())
	{
		CreateVisualMesh(*Data.Get());
	}

	SetMeshData(Data);
}

bool UAGX_ShapeComponent::ShouldCreateVisualMesh() const
{
	/// \todo add && !(bHiddenInGame && IsGamePlaying), but how to get IsGamePlaying?
	return IsVisible();
}

void UAGX_ShapeComponent::UpdateNativeProperties()
{
	if (!HasNative())
		return;

	GetNative()->SetName(GetName());
	GetNative()->SetIsSensor(bIsSensor, SensorType == EAGX_ShapeSensorType::ContactsSensor);

	if (PhysicalMaterial)
	{
		UAGX_ShapeMaterialInstance* MaterialInstance = static_cast<UAGX_ShapeMaterialInstance*>(
			PhysicalMaterial->GetOrCreateInstance(GetWorld()));
		check(MaterialInstance);
		UWorld* PlayingWorld = GetWorld();
		if (MaterialInstance != PhysicalMaterial && PlayingWorld && PlayingWorld->IsGameWorld())
		{
			PhysicalMaterial = MaterialInstance;
		}
		FShapeMaterialBarrier* MaterialBarrier =
			MaterialInstance->GetOrCreateShapeMaterialNative(GetWorld());
		check(MaterialBarrier);
		GetNative()->SetMaterial(*MaterialBarrier);
	}

	GetNative()->SetEnableCollisions(bCanCollide);

	for (const FName& Group : CollisionGroups)
	{
		GetNative()->AddCollisionGroup(Group);
	}
}

#if WITH_EDITOR

bool UAGX_ShapeComponent::DoesPropertyAffectVisualMesh(
	const FName& PropertyName, const FName& MemberPropertyName) const
{
#if UE_VERSION_OLDER_THAN(4, 24, 0)
	const FName& VisibleName = GET_MEMBER_NAME_CHECKED(UAGX_ShapeComponent, bVisible);
	const FName& RelativeScale3DName =
		GET_MEMBER_NAME_CHECKED(UAGX_ShapeComponent, RelativeScale3D);
#else
	/// \todo bVisible and RelativeScale3D will become private in some Unreal Engine version > 4.25.
	/// Unclear how we should handle PostEditChangeProperty events for those after that, since
	/// GET_MEMBER_NAME_CHECKED can't be used with inherited private properties.
	/// Monitor
	/// https://answers.unrealengine.com/questions/950031/how-to-use-get-member-name-checked-with-upropertie.html
	/// for possible solutions.
	FName VisibleName(TEXT("bVisible"));
	FName RelativeScale3DName(TEXT("RelativeScale3D"));
#endif
	return PropertyName == VisibleName || MemberPropertyName == RelativeScale3DName;
}

void UAGX_ShapeComponent::PostEditChangeProperty(FPropertyChangedEvent& PropertyChangedEvent)
{
	const FName PropertyName = GetFNameSafe(PropertyChangedEvent.Property);
	const FName MemberPropertyName = GetFNameSafe(PropertyChangedEvent.MemberProperty);

	if (DoesPropertyAffectVisualMesh(PropertyName, MemberPropertyName))
	{
		UpdateVisualMesh();
	}

	// If we are part of a Blueprint then this will trigger a RerunConstructionScript on the owning
	// Actor. That means that this object will be removed from the Actor and destroyed. We want to
	// apply all our changes before that so that they are carried over to the copy.
	Super::PostEditChangeProperty(PropertyChangedEvent);
}

void UAGX_ShapeComponent::PostEditChangeChainProperty(FPropertyChangedChainEvent& Event)
{
	FAGX_UpropertyDispatcher<ThisClass>::Get().Trigger(Event, this);

	// If we are part of a Blueprint then this will trigger a RerunConstructionScript on the owning
	// Actor. That means that this object will be removed from the Actor and destroyed. We want to
	// apply all our changes before that so that they are carried over to the copy.
	Super::PostEditChangeChainProperty(Event);
}

#endif

void UAGX_ShapeComponent::PostLoad()
{
	Super::PostLoad();
	UpdateVisualMesh();
}

void UAGX_ShapeComponent::PostInitProperties()
{
	Super::PostInitProperties();
	UpdateVisualMesh();

#if WITH_EDITOR
	FAGX_UpropertyDispatcher<ThisClass>& PropertyDispatcher =
		FAGX_UpropertyDispatcher<ThisClass>::Get();
	if (PropertyDispatcher.IsInitialized())
	{
		return;
	}

	PropertyDispatcher.Add(
		GET_MEMBER_NAME_CHECKED(ThisClass, bCanCollide),
		[](ThisClass* This) { This->SetCanCollide(This->bCanCollide); });

	PropertyDispatcher.Add(
		GET_MEMBER_NAME_CHECKED(ThisClass, bIsSensor),
		[](ThisClass* This) { This->SetIsSensor(This->bIsSensor); });
#endif
}

void UAGX_ShapeComponent::OnComponentCreated()
{
	Super::OnComponentCreated();
	UpdateVisualMesh();
}

void UAGX_ShapeComponent::BeginPlay()
{
	Super::BeginPlay();
	if (GIsReconstructingBlueprintInstances)
	{
		// This Component will soon be given a Native Geometry and Shape from a
		// FAGX_NativeOwnerInstanceData, so don't create a new one here.
		return;
	}

	GetOrCreateNative();
	UAGX_RigidBodyComponent* RigidBody =
		FAGX_ObjectUtilities::FindFirstAncestorOfType<UAGX_RigidBodyComponent>(*this);
	if (RigidBody == nullptr)
	{
		// This shape doesn't have a parent body so the native shape's local transform will become
		// its world transform. Push the entire Unreal world transform down into the native shape.
		UpdateNativeGlobalTransform();
	}

<<<<<<< HEAD
	UAGX_Simulation* Simulation = UAGX_Simulation::GetFrom(this);
	if (Simulation == nullptr)
	{
		UE_LOG(
			LogAGX, Error,
			TEXT("%s tried to get Simulation, but UAGX_Simulation::GetFrom returned nullptr."),
			*GetName());
		return;
=======
		UAGX_Simulation* Simulation = UAGX_Simulation::GetFrom(this);
		if (Simulation == nullptr)
		{
			UE_LOG(
				LogAGX, Error,
				TEXT("Shape '%s' in '%s' tried to get Simulation, but UAGX_Simulation::GetFrom "
				"returned nullptr."),
				*GetName(), *GetLabelSafe(GetOwner()));
			return;
		}

		Simulation->Add(*this);
>>>>>>> c11f28fc
	}

	Simulation->Add(*this);
	UpdateVisualMesh();
}

void UAGX_ShapeComponent::EndPlay(const EEndPlayReason::Type Reason)
{
	Super::EndPlay(Reason);
	if (GIsReconstructingBlueprintInstances)
	{
		// Another UAGX_ShapeComponent will inherit this one's Native, so don't wreck it.
		// It's still safe to release the native since the Simulation will hold a reference if
		// necessary.
	}
	else if (
		HasNative() && Reason != EEndPlayReason::EndPlayInEditor && Reason != EEndPlayReason::Quit)
	{
		RemoveFromSimulation();
	}
	ReleaseNative();
}

void UAGX_ShapeComponent::RemoveFromSimulation()
{
	// @todo Figure out how to handle removal of Shape Materials from the Simulation. They can be
	// shared between many Shape Components, so some kind of reference counting might be needed.

	if (UAGX_Simulation* Simulation = UAGX_Simulation::GetFrom(this))
	{
		Simulation->Remove(*this);
	}
}

void UAGX_ShapeComponent::CopyFrom(const FShapeBarrier& Barrier)
{
	bCanCollide = Barrier.GetEnableCollisions();
	bIsSensor = Barrier.GetIsSensor();
	SensorType = Barrier.GetIsSensorGeneratingContactData() ? EAGX_ShapeSensorType::ContactsSensor
															: EAGX_ShapeSensorType::BooleanSensor;

	FVector Position;
	FQuat Rotation;
	std::tie(Position, Rotation) = Barrier.GetLocalPositionAndRotation();
	SetRelativeLocationAndRotation(Position, Rotation);

	TArray<FName> NewCollisionGroups = Barrier.GetCollisionGroups();
	CollisionGroups.Empty(NewCollisionGroups.Num());
	for (const FName& Group : NewCollisionGroups)
	{
		AddCollisionGroup(Group);
	}

	/// \todo Should shape material be handled here? If so, how? We don't have access to the
	/// <Guid, Object> restore tables from here.
}

void UAGX_ShapeComponent::UpdateNativeGlobalTransform()
{
	check(HasNative());
	FShapeBarrier* Shape = GetNative();
	Shape->SetLocalPosition(GetComponentLocation());
	Shape->SetLocalRotation(GetComponentQuat());
}

void UAGX_ShapeComponent::AddCollisionGroup(const FName& GroupName)
{
	if (!GroupName.IsNone())
		CollisionGroups.AddUnique(GroupName);
}

void UAGX_ShapeComponent::RemoveCollisionGroupIfExists(const FName& GroupName)
{
	if (!GroupName.IsNone())
	{
		auto Index = CollisionGroups.IndexOfByKey(GroupName);

		if (Index != INDEX_NONE)
		{
			CollisionGroups.RemoveAt(Index);
		}
	}
}

bool UAGX_ShapeComponent::SetShapeMaterial(UAGX_ShapeMaterialBase* ShapeMaterial)
{
	if (ShapeMaterial == nullptr)
	{
		if (HasNative())
		{
			GetNative()->ClearMaterial();
		}
		PhysicalMaterial = nullptr;
		return true;
	}

	if (!HasNative())
	{
		// Not initialized yet, so simply assign the material we're given.
		PhysicalMaterial = ShapeMaterial;
		return true;
	}

	// This Shape has already been initialized. Use the Instance version of the material, which
	// may be ShapeMaterial itself.
	UWorld* World = GetWorld();
	UAGX_ShapeMaterialInstance* Instance =
		static_cast<UAGX_ShapeMaterialInstance*>(ShapeMaterial->GetOrCreateInstance(World));
	if (Instance == nullptr)
	{
		UE_LOG(
			LogAGX, Error,
			TEXT("Shape '%s', in Actor '%s', could not create Shape Material Instance for '%s'. "
				 "Material not changed."),
			*GetName(), *GetLabelSafe(GetOwner()), *ShapeMaterial->GetName());
		return false;
	}
	PhysicalMaterial = Instance;

	// Assign the new native Material to the native Shape.
	FShapeMaterialBarrier* NativeMaterial = Instance->GetOrCreateShapeMaterialNative(World);
	if (NativeMaterial == nullptr || !NativeMaterial->HasNative())
	{
		UE_LOG(
			LogAGX, Warning,
			TEXT("Could not create AGX Dynamics representation of Shape Material '%s' when "
				 "assigned to Shape '%s' in Actor '%s'."),
			*ShapeMaterial->GetName(), *GetName(), *GetLabelSafe(GetOwner()));
		return false;
	}
	GetNative()->SetMaterial(*NativeMaterial);

	return true;
}

void UAGX_ShapeComponent::SetCanCollide(bool CanCollide)
{
	if (HasNative())
	{
		GetNative()->SetEnableCollisions(CanCollide);
	}

	bCanCollide = CanCollide;
}

bool UAGX_ShapeComponent::GetCanCollide() const
{
	if (HasNative())
	{
		return GetNative()->GetEnableCollisions();
	}

	return bCanCollide;
}

void UAGX_ShapeComponent::SetIsSensor(bool IsSensor)
{
	if (HasNative())
	{
		GetNative()->SetIsSensor(IsSensor, SensorType == EAGX_ShapeSensorType::ContactsSensor);
	}

	bIsSensor = IsSensor;

	IsSensor ? ApplySensorMaterial(*this) : RemoveSensorMaterial(*this);
}

bool UAGX_ShapeComponent::GetIsSensor() const
{
	if (HasNative())
	{
		return GetNative()->GetIsSensor();
	}

	return bIsSensor;
}

TArray<FAGX_ShapeContact> UAGX_ShapeComponent::GetShapeContacts() const
{
	if (!HasNative())
	{
		return TArray<FAGX_ShapeContact>();
	}

	UAGX_Simulation* Simulation = UAGX_Simulation::GetFrom(this);
	if (!Simulation)
	{
		return TArray<FAGX_ShapeContact>();
	}

	TArray<FShapeContactBarrier> Barriers = Simulation->GetShapeContacts(*GetNative());
	TArray<FAGX_ShapeContact> ShapeContacts;
	ShapeContacts.Reserve(Barriers.Num());
	for (FShapeContactBarrier& Barrier : Barriers)
	{
		ShapeContacts.Emplace(std::move(Barrier));
	}
	return ShapeContacts;
}

void UAGX_ShapeComponent::ApplySensorMaterial(UMeshComponent& Mesh)
{
	static const TCHAR* AssetPath =
		TEXT("Material'/AGXUnreal/Runtime/Materials/M_SensorMaterial.M_SensorMaterial'");
	static UMaterial* SensorMaterial = FAGX_TextureUtilities::GetMaterialFromAssetPath(AssetPath);
	if (SensorMaterial == nullptr)
	{
		return;
	}

	for (int32 I = 0; I < Mesh.GetNumMaterials(); ++I)
	{
		// Don't want to ruin the material setup of any mesh that has one so only setting the
		// sensor material to empty material slots. The intention is that sensors usually aren't
		// rendered at all in-game so their material slots should be empty.
		if (Mesh.GetMaterial(I) != nullptr)
		{
			continue;
		}
		Mesh.SetMaterial(I, SensorMaterial);
	}
}

void UAGX_ShapeComponent::RemoveSensorMaterial(UMeshComponent& Mesh)
{
	for (int32 I = 0; I < Mesh.GetNumMaterials(); ++I)
	{
		const UMaterialInterface* const Material = Mesh.GetMaterial(I);
		if (Material == nullptr)
		{
			continue;
		}
		if (Material->GetName() != TEXT("M_SensorMaterial"))
		{
			continue;
		}
		Mesh.SetMaterial(I, nullptr);
	}
}

void UAGX_ShapeComponent::OnUpdateTransform(
	EUpdateTransformFlags UpdateTransformFlags, ETeleportType Teleport)
{
	Super::OnUpdateTransform(UpdateTransformFlags, Teleport);
	if (UpdateTransformFlags == EUpdateTransformFlags::PropagateFromParent)
	{
		return;
	}

	if (!HasNative())
	{
		return;
	}

	// This Shape's transform was updated and it was not because of a parent moving. This should be
	// propagated to the native to keep the AGX Dynamics state in line with the Unreal state.
	// This also covers cases where the Shape is e.g. detached from a parent and its transform
	// is changed.
	GetNative()->SetWorldPosition(GetComponentLocation());
	GetNative()->SetWorldRotation(GetComponentQuat());
}<|MERGE_RESOLUTION|>--- conflicted
+++ resolved
@@ -207,16 +207,6 @@
 		UpdateNativeGlobalTransform();
 	}
 
-<<<<<<< HEAD
-	UAGX_Simulation* Simulation = UAGX_Simulation::GetFrom(this);
-	if (Simulation == nullptr)
-	{
-		UE_LOG(
-			LogAGX, Error,
-			TEXT("%s tried to get Simulation, but UAGX_Simulation::GetFrom returned nullptr."),
-			*GetName());
-		return;
-=======
 		UAGX_Simulation* Simulation = UAGX_Simulation::GetFrom(this);
 		if (Simulation == nullptr)
 		{
@@ -229,7 +219,6 @@
 		}
 
 		Simulation->Add(*this);
->>>>>>> c11f28fc
 	}
 
 	Simulation->Add(*this);
