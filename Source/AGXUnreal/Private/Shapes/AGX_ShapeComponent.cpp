--- conflicted
+++ resolved
@@ -297,12 +297,8 @@
 	UMaterialInterface* GetOrCreateRenderMaterial(
 		const FRenderDataBarrier& RenderData, bool IsSensor, FAGX_ImportContext& Context)
 	{
-<<<<<<< HEAD
-		if (Context.RenderMaterials == nullptr || !RenderData.HasNative() || !RenderData.HasMaterial())
-=======
 		if (Context.RenderMaterials == nullptr || !RenderData.HasNative() ||
 			!RenderData.HasMaterial())
->>>>>>> f970a4ea
 			return AGX_MeshUtilities::GetDefaultRenderMaterial(IsSensor);
 
 		const FAGX_RenderMaterial MBarrier = RenderData.GetMaterial();
@@ -328,16 +324,12 @@
 		if (auto Existing = Context.RenderStaticMeshes->FindRef(RenderData.GetGuid()))
 			return Existing;
 
-<<<<<<< HEAD
-		UStaticMesh* Mesh = AGX_MeshUtilities::CreateStaticMesh(RenderData, *Context.Outer, Material);
-=======
 		UStaticMesh* Mesh =
 #if WITH_EDITOR
 			AGX_MeshUtilities::CreateStaticMeshNoBuild(RenderData, *Context.Outer, Material);
 #else
 			AGX_MeshUtilities::CreateStaticMesh(RenderData, *Context.Outer, Material);
 #endif // WITH_EDITOR
->>>>>>> f970a4ea
 		if (Mesh != nullptr)
 			Context.RenderStaticMeshes->Add(RenderData.GetGuid(), Mesh);
 
@@ -345,13 +337,8 @@
 	}
 
 	UStaticMeshComponent* CreateStaticMeshComponent(
-<<<<<<< HEAD
-		const FShapeBarrier& Shape, AActor& Owner,
-		UMaterialInterface* Material, FAGX_ImportContext& Context)
-=======
 		const FShapeBarrier& Shape, AActor& Owner, UMaterialInterface* Material,
 		FAGX_ImportContext& Context)
->>>>>>> f970a4ea
 	{
 		AGX_CHECK(AGX_MeshUtilities::HasRenderDataMesh(Shape));
 		const FRenderDataBarrier RenderData = Shape.GetRenderData();
@@ -371,12 +358,8 @@
 		const FTransform RelTransform = Shape.GetGeometryToShapeTransform().Inverse();
 
 		const FString ComponentName = FAGX_ObjectUtilities::SanitizeAndMakeNameUnique(
-<<<<<<< HEAD
-			&Owner, FString::Printf(TEXT("RenderMesh_%s"), *Shape.GetShapeGuid().ToString()), nullptr);
-=======
 			&Owner, FString::Printf(TEXT("RenderMesh_%s"), *Shape.GetShapeGuid().ToString()),
 			nullptr);
->>>>>>> f970a4ea
 		UStaticMeshComponent* Component = NewObject<UStaticMeshComponent>(&Owner, *ComponentName);
 		FAGX_ImportRuntimeUtilities::OnComponentCreated(*Component, Owner, Context.SessionGuid);
 		Component->SetMaterial(0, Material);
@@ -385,7 +368,6 @@
 		return Component;
 	}
 }
-<<<<<<< HEAD
 
 void UAGX_ShapeComponent::CopyFrom(const FShapeBarrier& Barrier, FAGX_ImportContext* Context)
 {
@@ -404,46 +386,17 @@
 													   : EAGX_ShapeSensorType::BooleanSensor;
 	SensorType = BarrierSensorType;
 
-=======
-
-void UAGX_ShapeComponent::CopyFrom(const FShapeBarrier& Barrier, FAGX_ImportContext* Context)
-{
-	using namespace AGX_ShapeComponent_helpers;
-
-	bCanCollide = Barrier.GetEnableCollisions();
-	bIsSensor = Barrier.GetIsSensor();
-	ImportGuid = Barrier.GetShapeGuid();
-	SurfaceVelocity = Barrier.GetSurfaceVelocity();
-	const FString Name = FAGX_ObjectUtilities::SanitizeAndMakeNameUnique(
-		GetOwner(), Barrier.GetName(), UAGX_ShapeComponent::StaticClass());
-	Rename(*Name);
-
-	const EAGX_ShapeSensorType BarrierSensorType = Barrier.GetIsSensorGeneratingContactData()
-													   ? EAGX_ShapeSensorType::ContactsSensor
-													   : EAGX_ShapeSensorType::BooleanSensor;
-	SensorType = BarrierSensorType;
-
->>>>>>> f970a4ea
 	auto [BarrierPosition, BarrierRotation] = Barrier.GetLocalPositionAndRotation();
 	SetRelativeLocationAndRotation(BarrierPosition, BarrierRotation);
 
 	for (const FName& Group : Barrier.GetCollisionGroups())
 		AddCollisionGroup(Group);
-<<<<<<< HEAD
 
 	const FMergeSplitPropertiesBarrier Msp =
 		FMergeSplitPropertiesBarrier::CreateFrom(*const_cast<FShapeBarrier*>(&Barrier));
 	if (Msp.HasNative())
 		MergeSplitProperties.CopyFrom(Msp, Context);
 
-=======
-
-	const FMergeSplitPropertiesBarrier Msp =
-		FMergeSplitPropertiesBarrier::CreateFrom(*const_cast<FShapeBarrier*>(&Barrier));
-	if (Msp.HasNative())
-		MergeSplitProperties.CopyFrom(Msp, Context);
-
->>>>>>> f970a4ea
 	if (Context == nullptr || Context->Shapes == nullptr || Context->Outer == nullptr)
 		return; // We are done.
 
@@ -477,12 +430,8 @@
 	if (Context->RenderStaticMeshes != nullptr && GetOwner() != nullptr &&
 		AGX_MeshUtilities::HasRenderDataMesh(Barrier))
 	{
-<<<<<<< HEAD
-		UStaticMeshComponent* Mesh = CreateStaticMeshComponent(Barrier, *GetOwner(), Material, *Context);
-=======
 		UStaticMeshComponent* Mesh =
 			CreateStaticMeshComponent(Barrier, *GetOwner(), Material, *Context);
->>>>>>> f970a4ea
 		AGX_CHECK(Mesh != nullptr);
 		if (Mesh != nullptr)
 		{
