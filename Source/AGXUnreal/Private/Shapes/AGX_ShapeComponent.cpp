--- conflicted
+++ resolved
@@ -379,15 +379,12 @@
 	ImportGuid = Barrier.GetShapeGuid();
 	ImportName = Barrier.GetName();
 	SurfaceVelocity = Barrier.GetSurfaceVelocity();
-<<<<<<< HEAD
-=======
 
 	const FString CleanBarrierName =
 		FAGX_ImportRuntimeUtilities::RemoveModelNameFromBarrierName(Barrier.GetName(), Context);
 	const FString Name = FAGX_ObjectUtilities::SanitizeAndMakeNameUnique(
 		GetOwner(), CleanBarrierName, UAGX_ShapeComponent::StaticClass());
 	Rename(*Name);
->>>>>>> 74097f95
 
 	const EAGX_ShapeSensorType BarrierSensorType = Barrier.GetIsSensorGeneratingContactData()
 													   ? EAGX_ShapeSensorType::ContactsSensor
@@ -407,10 +404,6 @@
 
 	if (Context == nullptr || Context->Shapes == nullptr || Context->Outer == nullptr)
 		return; // We are done.
-
-	const FString Name = FAGX_ObjectUtilities::SanitizeAndMakeNameUnique(
-		GetOwner(), Barrier.GetName(), UAGX_ShapeComponent::StaticClass());
-	Rename(*Name);
 
 	AGX_CHECK(!Context->Shapes->Contains(ImportGuid));
 	Context->Shapes->Add(ImportGuid, this);
