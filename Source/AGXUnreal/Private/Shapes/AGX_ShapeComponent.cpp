--- conflicted
+++ resolved
@@ -30,14 +30,19 @@
 	PrimaryComponentTick.bCanEverTick = false;
 }
 
-void UAGX_ShapeComponent::FinalizeNative(bool bAddToBody)
+
+bool UAGX_ShapeComponent::HasNative() const
+{
+	return GetNative() != nullptr;
+}
+
+void UAGX_ShapeComponent::FinishNativeAllocation()
 {
 	GetOrCreateNative();
 	if (!HasNative())
 	{
 		return;
 	}
-
 	UAGX_RigidBodyComponent* RigidBody =
 		FAGX_ObjectUtilities::FindFirstAncestorOfType<UAGX_RigidBodyComponent>(*this);
 	if (RigidBody == nullptr)
@@ -48,56 +53,17 @@
 	}
 	else
 	{
-		if (bAddToBody && RigidBody->HasNative())
-		{
-
+		if (bDelayedNativeAllocation && RigidBody->HasNative())
+		{
+			// Delayed native allocation should only be used when creating, configuring and
+			// adding a Shape at runtime, in which case the Shape didn't exist when the Rigid
+			// Body got Begin Play. Since the body's Begin Play couldn't add the new Shape
+			// that didn't exist at the time, let's add it now.
 			RigidBody->GetNative()->AddShape(GetNative());
 		}
 	}
 
 	MergeSplitProperties.OnBeginPlay(*this);
-
-	UAGX_Simulation* Simulation = UAGX_Simulation::GetFrom(this);
-	if (Simulation == nullptr)
-	{
-		UE_LOG(
-			LogAGX, Error,
-			TEXT("Shape '%s' in '%s' tried to get Simulation, but UAGX_Simulation::GetFrom "
-				 "returned nullptr."),
-			*GetName(), *GetLabelSafe(GetOwner()));
-		return;
-	}
-
-	Simulation->Add(*this);
-	UpdateVisualMesh();
-}
-
-bool UAGX_ShapeComponent::HasNative() const
-{
-	return GetNative() != nullptr;
-}
-
-void UAGX_ShapeComponent::FinishNativeAllocation()
-{
-	GetOrCreateNative();
-	UAGX_RigidBodyComponent* RigidBody =
-		FAGX_ObjectUtilities::FindFirstAncestorOfType<UAGX_RigidBodyComponent>(*this);
-	if (RigidBody == nullptr)
-	{
-		// This shape doesn't have a parent body so the native shape's local transform will become
-		// its world transform. Push the entire Unreal world transform down into the native shape.
-		UpdateNativeGlobalTransform();
-	}
-	else
-	{
-		if (bDelayedNativeAllocation)
-		{
-			RigidBody->GetNative()->AddShape(GetNative());
-		}
-	}
-
-	if (HasNative())
-		MergeSplitProperties.OnBeginPlay(*this);
 
 	UAGX_Simulation* Simulation = UAGX_Simulation::GetFrom(this);
 	if (Simulation == nullptr)
@@ -312,35 +278,12 @@
 		return;
 	}
 
-<<<<<<< HEAD
 	if (bDelayedNativeAllocation)
 	{
 		return;
 	}
 
 	FinishNativeAllocation();
-=======
-	if (GetAttachParent() == nullptr)
-	{
-		// This is a hack, find a better solution.
-		//
-		// The current Shape::CreateNative design assume that Shapes already exists at Begin Play
-		// is called, i.e. the Shapes must be created in Unreal Editor. Sometimes we want to
-		// create Shapes dynamically at runtime. In that case we cannot create the AGX Dynamics
-		// native at Begin Play because the user may want to do some configuration before the
-		// native is created and Unreal Engine call Begin Play immediately in Add NAME Component,
-		// before the Blueprint Visual Script has had a chance to do that configuration.
-		//
-		// Here we use the Manual Attachment parameter to Add NAME Component as an indication that
-		// we are in this situation. If Manual Attachment is true then we won't have an attach
-		// parent and we take that as a sign that we should delay creating the native. The user
-		// must call FinalizeNative when configuration of the Shape is complete to create the
-		// AGX Dynamics instance.
-		return;
-	}
-
-	FinalizeNative(false);
->>>>>>> 124d5fec
 }
 
 void UAGX_ShapeComponent::EndPlay(const EEndPlayReason::Type Reason)
