// Copyright 2025, Algoryx Simulation AB.

#include "Shapes/AGX_TrimeshShapeComponent.h"

// AGX Dynamics for Unreal includes.
#include "AGX_LogCategory.h"
#include "AGX_MeshWithTransform.h"
#include "Import/AGX_ImportContext.h"
#include "Import/AGX_ImportSettings.h"
#include "Utilities/AGX_ImportRuntimeUtilities.h"
#include "Utilities/AGX_MeshUtilities.h"
#include "Utilities/AGX_ObjectUtilities.h"

// Unreal Engine includes.
#include "Engine/StaticMesh.h"
#include "Components/StaticMeshComponent.h"
#include "Materials/Material.h"
#include "Utilities/AGX_StringUtilities.h"

UAGX_TrimeshShapeComponent::UAGX_TrimeshShapeComponent()
{
	PrimaryComponentTick.bCanEverTick = false;
	MeshSourceLocation = TSL_PARENT_STATIC_MESH_COMPONENT;
	bOverrideMeshSourceLodIndex = true;
	MeshSourceLodIndex = 0;
}

FShapeBarrier* UAGX_TrimeshShapeComponent::GetNative()
{
	if (!NativeBarrier.HasNative())
	{
		// Cannot use HasNative in the test above because it is implemented
		// in terms of GetNative, i.e., this function. Asking the barrier instead.
		return nullptr;
	}
	return &NativeBarrier;
}

const FShapeBarrier* UAGX_TrimeshShapeComponent::GetNative() const
{
	if (!NativeBarrier.HasNative())
	{
		// Cannot use HasNative in the test above because it is implemented
		// in terms of GetNative, i.e., this function. Asking the barrier instead.
		return nullptr;
	}
	return &NativeBarrier;
}

FShapeBarrier* UAGX_TrimeshShapeComponent::GetNativeBarrier()
{
	return &NativeBarrier;
}

const FShapeBarrier* UAGX_TrimeshShapeComponent::GetNativeBarrier() const
{
	return &NativeBarrier;
}

FShapeBarrier* UAGX_TrimeshShapeComponent::GetOrCreateNative()
{
	if (!HasNative())
	{
		CreateNative();
	}
	return &NativeBarrier;
}

FTrimeshShapeBarrier* UAGX_TrimeshShapeComponent::GetNativeTrimesh()
{
	if (!HasNative())
	{
		return nullptr;
	}
	return &NativeBarrier;
}

void UAGX_TrimeshShapeComponent::UpdateNativeProperties()
{
	if (!HasNative())
		return;

	Super::UpdateNativeProperties();

	UpdateNativeLocalTransform(NativeBarrier);
}

namespace TrimshShapeComponent_helpers
{
	UStaticMesh* GetOrCreateStaticMesh(
		const FTrimeshShapeBarrier& Barrier, UMaterialInterface* Material,
		FAGX_ImportContext& Context)
	{
		AGX_CHECK(Context.CollisionStaticMeshes != nullptr);
		if (auto Existing = Context.CollisionStaticMeshes->FindRef(Barrier.GetGuid()))
			return Existing;

		TArray<FVector3f> Vertices;
		const auto VerticesAGX = Barrier.GetVertexPositions();
		Vertices.Reserve(VerticesAGX.Num());
		for (const FVector& Position : VerticesAGX)
		{
			Vertices.Add(FVector3f(Position));
		}

		const TArray<uint32> Indices = Barrier.GetVertexIndices();

		// One for each triangle, so we need to generate 3 unreal normals per agx normal.
		const auto NormalsAGX = Barrier.GetTriangleNormals();
		TArray<FVector3f> Normals;
		Normals.Reserve(NormalsAGX.Num() * 3);
		for (const FVector& Normal : NormalsAGX)
		{
			const auto N = FVector3f(Normal);
			for (int i = 0; i < 3; i++)
				Normals.Add(N);
		}

		const int32 NumVertices = Barrier.GetNumPositions();

		// Trimeshes have no UV information, so we set them to zero.
		TArray<FVector2D> UVs;
		UVs.SetNumZeroed(NumVertices);

		// Trimeshes have no tangents information, so we set them to zero.
		TArray<FVector3f> Tangents;
		Tangents.SetNumZeroed(Vertices.Num());

		const FString SourceName = Barrier.GetSourceName();
		const FString WantedName =
			SourceName.IsEmpty()
				? FString::Printf(TEXT("SM_CollisionMesh_%s"), *Barrier.GetGuid().ToString())
				: FString::Printf(TEXT("SM_%s"), *SourceName);

		const FString Name = FAGX_ObjectUtilities::SanitizeAndMakeNameUnique(
			Context.Outer, WantedName, UStaticMesh::StaticClass());

<<<<<<< HEAD
		UStaticMesh* Mesh = AGX_MeshUtilities::CreateStaticMesh(
			Vertices, Indices, Normals, UVs, Tangents, Name, *Context.Outer, Material);
=======
#if WITH_EDITOR
		UStaticMesh* Mesh = AGX_MeshUtilities::CreateStaticMeshNoBuild(
			Vertices, Indices, Normals, UVs, Tangents, Name, *Context.Outer, Material);
#else
		UStaticMesh* Mesh = AGX_MeshUtilities::CreateStaticMesh(
			Vertices, Indices, Normals, UVs, Tangents, Name, *Context.Outer, Material);
#endif // WITH_EDITOR
>>>>>>> f970a4ea

		if (Mesh != nullptr)
			Context.CollisionStaticMeshes->Add(Barrier.GetGuid(), Mesh);

		return Mesh;
	}

	UStaticMeshComponent* CreateStaticMeshComponent(
		const FTrimeshShapeBarrier& Barrier, AActor& Owner, UMaterialInterface* Material,
		FAGX_ImportContext& Context)
	{
		AGX_CHECK(Material != nullptr);

		UStaticMesh* StaticMesh = GetOrCreateStaticMesh(Barrier, Material, Context);
		AGX_CHECK(StaticMesh != nullptr);
		if (StaticMesh == nullptr)
			return nullptr;

		FAGX_ImportRuntimeUtilities::OnAssetTypeCreated(*StaticMesh, Context.SessionGuid);

		const FString ComponentName = FAGX_ObjectUtilities::SanitizeAndMakeNameUnique(
			&Owner, FString::Printf(TEXT("CollisionMesh_%s"), *Barrier.GetGuid().ToString()),
			nullptr);
		UStaticMeshComponent* Component = NewObject<UStaticMeshComponent>(&Owner, *ComponentName);
		FAGX_ImportRuntimeUtilities::OnComponentCreated(*Component, Owner, Context.SessionGuid);

		Component->SetMaterial(0, Material);
		Component->SetStaticMesh(StaticMesh);

		// The reason we let GetEnableCollisions determine whether or not the Collision Static Mesh
		// should be visible or not has to do with the behavior of agxViewer which we want to mimic.
		// If a shape in a agxCollide::Geometry which has canCollide == false is written to a AGX
		// archive and then read by agxViewer, the shape will not be visible (unless it has
		// RenderData).
		const bool Visible =
			Barrier.GetEnableCollisions() && Barrier.GetEnabled() && !Barrier.HasRenderData();
		Component->SetVisibility(Visible);

		Context.CollisionStaticMeshCom->Add(Barrier.GetShapeGuid(), Component);

		return Component;
	}

	UStaticMeshComponent* GetRenderDataMesh(const UAGX_TrimeshShapeComponent& Trimesh)
	{
		const TArray<UStaticMeshComponent*> Children =
			FAGX_ObjectUtilities::GetChildrenOfType<UStaticMeshComponent>(Trimesh, true);

		return Children.Num() > 0 ? Children[0] : nullptr;
	}
}

void UAGX_TrimeshShapeComponent::CopyFrom(
	const FShapeBarrier& ShapeBarrier, FAGX_ImportContext* Context)
{
	using namespace TrimshShapeComponent_helpers;

	Super::CopyFrom(ShapeBarrier, Context);
	if (Context == nullptr || Context->CollisionStaticMeshes == nullptr ||
		Context->Outer == nullptr)
		return; // We are done.

	if (Context->Settings != nullptr && Context->Settings->bIgnoreDisabledTrimeshes &&
		!ShapeBarrier.GetEnableCollisions())
	{
		return; // We should not create a collision mesh.
	}

	// At this point, there might exists a StaticMeshComponent as a child to this Trimesh
	// representing the RenderData (created in Super::CopyFrom). We want to create another
	// StaticMeshComponent for representing the collision shape and make that parent to the
	// RenderData StaticMeshComponent. I.e. we want a TrimeshComponent -> StaticMeshComponent
	// (RenderData) -> StaticMeshComponent (collision) hierarchy.
	UStaticMeshComponent* RenderMeshCom = GetRenderDataMesh(*this);

	UMaterialInterface* Material = RenderMeshCom != nullptr
									   ? RenderMeshCom->GetMaterial(0)
									   : AGX_MeshUtilities::GetDefaultRenderMaterial(false);

	UStaticMeshComponent* MeshCom = CreateStaticMeshComponent(
		*static_cast<const FTrimeshShapeBarrier*>(&ShapeBarrier), *GetOwner(), Material, *Context);
	if (MeshCom == nullptr)
		return;

	const auto AttachmentRule = FAttachmentTransformRules::KeepRelativeTransform;
	MeshCom->AttachToComponent(this, AttachmentRule);

	if (RenderMeshCom != nullptr)
		RenderMeshCom->AttachToComponent(MeshCom, AttachmentRule);

	MeshSourceLocation = EAGX_StaticMeshSourceLocation::TSL_CHILD_STATIC_MESH_COMPONENT;
}

void UAGX_TrimeshShapeComponent::CreateVisualMesh(FAGX_SimpleMeshData& /*OutMeshData*/)
{
	// @todo Visualize the mesh in the Viewport. Currently the triangle data are only passed to
	// AGX Dynamics and can be used for collisions, but nothing is rendered.
}

#if WITH_EDITOR

bool UAGX_TrimeshShapeComponent::DoesPropertyAffectVisualMesh(
	const FName& PropertyName, const FName& MemberPropertyName) const
{
	return Super::DoesPropertyAffectVisualMesh(PropertyName, MemberPropertyName) ||
		   MemberPropertyName ==
			   GET_MEMBER_NAME_CHECKED(UAGX_TrimeshShapeComponent, MeshSourceLocation) ||
		   MemberPropertyName ==
			   GET_MEMBER_NAME_CHECKED(UAGX_TrimeshShapeComponent, MeshSourceAsset);
}

void UAGX_TrimeshShapeComponent::PostEditChangeProperty(FPropertyChangedEvent& PropertyChangedEvent)
{
	Super::PostEditChangeProperty(PropertyChangedEvent);

	if (PropertyChangedEvent.GetPropertyName().IsEqual(
			GET_MEMBER_NAME_CHECKED(UAGX_ShapeComponent, bIsSensor)))
	{
		if (UMeshComponent* Mesh = FindMeshComponent(MeshSourceLocation))
		{
			bIsSensor ? ApplySensorMaterial(*Mesh) : RemoveSensorMaterial(*Mesh);
		}
	}
	else if (PropertyChangedEvent.GetPropertyName().IsEqual(
				 GET_MEMBER_NAME_CHECKED(UAGX_TrimeshShapeComponent, MeshSourceLocation)))
	{
		if (UMeshComponent* Mesh = FindMeshComponent(MeshSourceLocation))
		{
			bIsSensor ? ApplySensorMaterial(*Mesh) : RemoveSensorMaterial(*Mesh);
		}
	}
}

void UAGX_TrimeshShapeComponent::PreEditChange(FProperty* PropertyThatWillChange)
{
	Super::PreEditChange(PropertyThatWillChange);
	if (PropertyThatWillChange == nullptr)
	{
		return;
	}

	if (PropertyThatWillChange->GetName().Equals(
			GET_MEMBER_NAME_CHECKED(UAGX_TrimeshShapeComponent, MeshSourceLocation).ToString()))
	{
		if (!bIsSensor)
		{
			return;
		}

		// Clean up sensor material of the old source MeshComponent if applied.
		if (UMeshComponent* Mesh = FindMeshComponent(MeshSourceLocation))
		{
			RemoveSensorMaterial(*Mesh);
		}
	}
}

bool UAGX_TrimeshShapeComponent::CanEditChange(
#if UE_VERSION_OLDER_THAN(4, 25, 0)
	const UProperty* InProperty
#else
	const FProperty* InProperty
#endif
) const
{
	const bool SuperCanEditChange = Super::CanEditChange(InProperty);
	if (!SuperCanEditChange)
		return false;

	if (InProperty->GetFName() ==
		GET_MEMBER_NAME_CHECKED(UAGX_TrimeshShapeComponent, MeshSourceAsset))
	{
		return MeshSourceLocation == TSL_STATIC_MESH_ASSET;
	}

	return SuperCanEditChange;
}

#endif

void UAGX_TrimeshShapeComponent::CreateNative()
{
	check(!HasNative());

	TArray<FVector> Vertices;
	TArray<FTriIndices> Indices;
	if (GetStaticMeshCollisionData(Vertices, Indices))
	{
		NativeBarrier.AllocateNative(Vertices, Indices, /*bClockwise*/ false, GetName());
	}
	else
	{
		UE_LOG(
			LogAGX, Warning,
			TEXT("TrimeshShapeComponent '%s' in '%s' does not have a StaticMeshComponent to read "
				 "triangle data from. The generated native shape will be invalid."),
			*GetName(), *GetLabelSafe(GetOwner()));
		NativeBarrier.AllocateNative({}, {}, /*bClockwise*/ false, GetName());
	}

	UpdateNativeProperties();
}

void UAGX_TrimeshShapeComponent::ReleaseNative()
{
	check(HasNative());
	NativeBarrier.ReleaseNative();
}

UMeshComponent* UAGX_TrimeshShapeComponent::FindMeshComponent(
	TEnumAsByte<EAGX_StaticMeshSourceLocation> InMeshSourceLocation) const
{
	if (InMeshSourceLocation == TSL_CHILD_STATIC_MESH_COMPONENT)
	{
		TArray<USceneComponent*> Children;
		GetChildrenComponents(/*bIncludeAllDescendants*/ false, Children);

		for (int32 ChildIndex = 0; ChildIndex < Children.Num(); ++ChildIndex)
		{
			if (USceneComponent* Child = Children[ChildIndex])
			{
				if (Child->IsA(UStaticMeshComponent::StaticClass()))
				{
					return Cast<UStaticMeshComponent>(Child);
				}
			}
		}
	}
	else if (InMeshSourceLocation == TSL_PARENT_STATIC_MESH_COMPONENT)
	{
		TArray<USceneComponent*> Ancestors;
		GetParentComponents(Ancestors);

		for (int32 AncestorIndex = 0; AncestorIndex < Ancestors.Num(); ++AncestorIndex)
		{
			if (USceneComponent* Ancestor = Ancestors[AncestorIndex])
			{
				if (Ancestor->IsA(UStaticMeshComponent::StaticClass()))
				{
					return Cast<UStaticMeshComponent>(Ancestor);
				}
			}
		}
	}

	return nullptr;
}

bool UAGX_TrimeshShapeComponent::GetStaticMeshCollisionData(
	TArray<FVector>& OutVertices, TArray<FTriIndices>& OutIndices) const
{
	FAGX_MeshWithTransform Mesh;

	switch (MeshSourceLocation)
	{
		case EAGX_StaticMeshSourceLocation::TSL_CHILD_STATIC_MESH_COMPONENT:
			Mesh = AGX_MeshUtilities::FindFirstChildMesh(*this);
			break;
		case EAGX_StaticMeshSourceLocation::TSL_PARENT_STATIC_MESH_COMPONENT:
			Mesh = AGX_MeshUtilities::FindFirstParentMesh(*this);
			break;
		case EAGX_StaticMeshSourceLocation::TSL_STATIC_MESH_ASSET:
			if (MeshSourceAsset != nullptr)
			{
				Mesh = FAGX_MeshWithTransform(MeshSourceAsset, GetComponentTransform());
			}
			break;
	}

	if (!Mesh.IsValid())
	{
		UE_LOG(
			LogAGX, Error,
			TEXT("GetStaticMeshCollisionData failed for '%s' in '%s'. Unable to find static Mesh."),
			*GetName(), *GetLabelSafe(GetOwner()));
		return false;
	}

	const FTransform ComponentTransformNoScale =
		FTransform(GetComponentRotation(), GetComponentLocation());
	const uint32* LodIndex = bOverrideMeshSourceLodIndex ? &MeshSourceLodIndex : nullptr;

	return AGX_MeshUtilities::GetStaticMeshCollisionData(
		Mesh, ComponentTransformNoScale, OutVertices, OutIndices, LodIndex);
}<|MERGE_RESOLUTION|>--- conflicted
+++ resolved
@@ -135,10 +135,6 @@
 		const FString Name = FAGX_ObjectUtilities::SanitizeAndMakeNameUnique(
 			Context.Outer, WantedName, UStaticMesh::StaticClass());
 
-<<<<<<< HEAD
-		UStaticMesh* Mesh = AGX_MeshUtilities::CreateStaticMesh(
-			Vertices, Indices, Normals, UVs, Tangents, Name, *Context.Outer, Material);
-=======
 #if WITH_EDITOR
 		UStaticMesh* Mesh = AGX_MeshUtilities::CreateStaticMeshNoBuild(
 			Vertices, Indices, Normals, UVs, Tangents, Name, *Context.Outer, Material);
@@ -146,7 +142,6 @@
 		UStaticMesh* Mesh = AGX_MeshUtilities::CreateStaticMesh(
 			Vertices, Indices, Normals, UVs, Tangents, Name, *Context.Outer, Material);
 #endif // WITH_EDITOR
->>>>>>> f970a4ea
 
 		if (Mesh != nullptr)
 			Context.CollisionStaticMeshes->Add(Barrier.GetGuid(), Mesh);
