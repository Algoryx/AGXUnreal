// Copyright 2025, Algoryx Simulation AB.

#include "Vehicle/AGX_TrackComponent.h"

// AGX Dynamics for Unreal includes.
#include "AGX_Check.h"
#include "AGX_Environment.h"
#include "AGX_LogCategory.h"
#include "AGX_PropertyChangedDispatcher.h"
#include "AGX_RigidBodyComponent.h"
#include "AGX_Simulation.h"
#include "Import/AGX_ImportContext.h"
#include "Materials/AGX_ShapeMaterial.h"
#include "Materials/ShapeMaterialBarrier.h"
#include "RigidBodyBarrier.h"
#include "Utilities/AGX_ImportRuntimeUtilities.h"
#include "Utilities/AGX_NotificationUtilities.h"
#include "Utilities/AGX_ObjectUtilities.h"
#include "Utilities/AGX_StringUtilities.h"
#include "Vehicle/AGX_TrackInternalMergeProperties.h"
#include "Vehicle/AGX_TrackProperties.h"
#include "Vehicle/TrackPropertiesBarrier.h"
#include "Vehicle/TrackWheelBarrier.h"

// Unreal Engine includes.
#include "Components/InstancedStaticMeshComponent.h"
#include "CoreGlobals.h"
#include "Engine/GameInstance.h"
#include "Engine/StaticMesh.h"
#include "GameFramework/Actor.h"
#include "Materials/Material.h"
#include "Materials/MaterialInterface.h"
#include "Math/Quat.h"

#define LOCTEXT_NAMESPACE "AGX_TrackRenderer"

UAGX_TrackComponent::UAGX_TrackComponent()
{
	PrimaryComponentTick.bCanEverTick = true;
	bWantsOnUpdateTransform = true;

	SetComponentReferencesLocalScope();

	static const TCHAR* DefaultMeshPath =
		TEXT("StaticMesh'/AGXUnreal/Track/StaticMeshes/SM_TrackShoeCube.SM_TrackShoeCube'");
	if (RenderMesh == nullptr)
		RenderMesh = FAGX_ObjectUtilities::GetAssetFromPath<UStaticMesh>(DefaultMeshPath);

	static const TCHAR* DefaultMatPath =
		TEXT("Material'/AGXUnreal/Track/Materials/MI_TrackDefault.MI_TrackDefault'");
	if (RenderMaterials.Num() == 0)
		RenderMaterials.Add(
			FAGX_ObjectUtilities::GetAssetFromPath<UMaterialInterface>(DefaultMatPath));
}

FAGX_TrackPreviewData* UAGX_TrackComponent::GetTrackPreview(bool bForceUpdate) const
{
	// Avoid getting Track Preview if no valid license is available since this will spam license
	// errors in the log.
	if (!MayAttemptTrackPreview)
	{
		MayAttemptTrackPreview = FAGX_Environment::GetInstance().EnsureAGXDynamicsLicenseValid();
		if (!MayAttemptTrackPreview)
		{
			return nullptr;
		}
	}

	if (IsBeingDestroyed() || !bEnabled)
	{
		return nullptr;
	}

	const bool bIsPlaying = GetWorld() && GetWorld()->IsGameWorld();
	if (bIsPlaying)
	{
		return nullptr; // no preview while playing
	}

	if (!TrackPreview.IsValid() || bTrackPreviewNeedsUpdate || bForceUpdate)
	{
		// Generate track preview data, without actually creating a real track or bodies.

		if (!TrackPreview.IsValid())
		{
			TrackPreview = MakeShared<FAGX_TrackPreviewData>();
		}

		// Create AGX barrier wheel descs.
		TArray<FTrackBarrier::FTrackWheelDescription> WheelDescs;
		WheelDescs.Reserve(Wheels.Num());
		for (const auto& Wheel : Wheels)
		{
			UAGX_RigidBodyComponent* Body = Wheel.RigidBody.GetRigidBody();
			if (!Body)
				continue;

			// Make sure the world transform is up-to-date.
			Body->ConditionalUpdateComponentToWorld();

			// Create wheel data.
			FTrackBarrier::FTrackWheelDescription Desc;
			Desc.Model = static_cast<decltype(Desc.Model)>(Wheel.Model);
			Desc.Radius = Wheel.Radius;
			Desc.RigidBodyTransform = Body->GetComponentTransform();
			Wheel.GetTransformRelativeToBody(Desc.RelativePosition, Desc.RelativeRotation);
			WheelDescs.Add(Desc);
		}

		// Let AGX generate track nodes preview data.
		FTrackBarrier::GetPreviewData(
			TrackPreview->NodeTransforms, TrackPreview->NodeHalfExtents, NumberOfNodes, Width,
			Thickness, InitialDistanceTension, WheelDescs);

		bTrackPreviewNeedsUpdate = false;
	}

	check(TrackPreview.IsValid());
	return TrackPreview.Get();
}

UInstancedStaticMeshComponent* UAGX_TrackComponent::GetVisualMeshes()
{
	return VisualMeshes;
}

void UAGX_TrackComponent::SetRenderMesh(UStaticMesh* Mesh)
{
	for (auto Instance : FAGX_ObjectUtilities::GetArchetypeInstances(*this))
	{
		if (Instance->RenderMesh == RenderMesh)
		{
			Instance->SetRenderMesh(Mesh);
		}
	}

	RenderMesh = Mesh;
	RenderMaterials.Empty();
	for (const FStaticMaterial& SM : Mesh->GetStaticMaterials())
		RenderMaterials.Add(SM.MaterialInterface);

	if (VisualMeshes != nullptr)
	{
		VisualMeshes->SetStaticMesh(RenderMesh);
		WriteRenderMaterialsToVisualMesh();
	}
}

void UAGX_TrackComponent::SetRenderMaterial(int32 ElementIndex, UMaterialInterface* Material)
{
	if (!RenderMaterials.IsValidIndex(ElementIndex))
		return;

	RenderMaterials[ElementIndex] = Material;
	WriteRenderMaterialsToVisualMesh();
}

void UAGX_TrackComponent::RaiseTrackPreviewNeedsUpdate(bool bDoNotBroadcastIfAlreadyRaised)
{
	const bool bIsPlaying = GetWorld() && GetWorld()->IsGameWorld();
	if (bIsPlaying)
	{
		return; // Track preview is only relevant when not playing.
	}

	bool bShouldBroadcastEvent = !bTrackPreviewNeedsUpdate || !bDoNotBroadcastIfAlreadyRaised;
	bTrackPreviewNeedsUpdate = true;
	UpdateVisuals();

	if (bShouldBroadcastEvent)
	{
		TrackPreviewNeedsUpdateEvent.Broadcast(this);
	}
}

namespace AGX_TrackComponent_helpers
{
	UAGX_ShapeMaterial* GetOrCreateShapeMaterial(
		const FTrackBarrier& Barrier, FAGX_ImportContext& Context)
	{
		const FShapeMaterialBarrier SMB = Barrier.GetMaterial();
		if (!SMB.HasNative())
			return nullptr;

		return FAGX_ImportRuntimeUtilities::GetOrCreateShapeMaterial(SMB, &Context);
	}

	UAGX_TrackProperties* GetOrCreateTrackProperties(
		const FTrackBarrier& Barrier, FAGX_ImportContext& Context)
	{
		auto PropertiesBarrier = Barrier.GetProperties();
		if (!PropertiesBarrier.HasNative())
			return nullptr;

		if (auto Existing = Context.TrackProperties->FindRef(PropertiesBarrier.GetGuid()))
			return Existing;

		auto Properties = NewObject<UAGX_TrackProperties>(
			Context.Outer, NAME_None, RF_Public | RF_Standalone);
		FAGX_ImportRuntimeUtilities::OnAssetTypeCreated(*Properties, Context.SessionGuid);
		Properties->CopyFrom(PropertiesBarrier);

		const FString CleanTrackBarrierName =
			FAGX_ImportRuntimeUtilities::RemoveModelNameFromBarrierName(Barrier.GetName(), &Context);
		const FString Name = FAGX_ObjectUtilities::SanitizeAndMakeNameUnique(
			Properties->GetOuter(), FString::Printf(TEXT("AGX_TP_%s"), *CleanTrackBarrierName),
			UAGX_TrackProperties::StaticClass());
		Properties->Rename(*Name);

		Context.TrackProperties->Add(PropertiesBarrier.GetGuid(), Properties);
		return Properties;
	}

	UAGX_TrackInternalMergeProperties* GetOrCreateMergeProperties(
		const FTrackBarrier& Barrier, FAGX_ImportContext& Context)
	{
		const FGuid Guid = Barrier.GetGuid();
		if (auto Existing = Context.TrackMergeProperties->FindRef(Guid))
			return Existing;

		auto Properties = NewObject<UAGX_TrackInternalMergeProperties>(
			Context.Outer, NAME_None, RF_Public | RF_Standalone);
		FAGX_ImportRuntimeUtilities::OnAssetTypeCreated(*Properties, Context.SessionGuid);
		Properties->CopyFrom(Barrier);

		const FString CleanTrackBarrierName =
			FAGX_ImportRuntimeUtilities::RemoveModelNameFromBarrierName(
				Barrier.GetName(), &Context);
		const FString Name = FAGX_ObjectUtilities::SanitizeAndMakeNameUnique(
			Properties->GetOuter(), FString::Printf(TEXT("AGX_TIMP_%s"), *CleanTrackBarrierName),
			UAGX_TrackInternalMergeProperties::StaticClass());
		Properties->Rename(*Name);

		Context.TrackMergeProperties->Add(Guid, Properties);
		return Properties;
	}
}

void UAGX_TrackComponent::CopyFrom(const FTrackBarrier& Barrier, FAGX_ImportContext* Context)
{
	using namespace AGX_TrackComponent_helpers;
	NumberOfNodes = Barrier.GetNumNodes();
	Width = static_cast<float>(Barrier.GetWidth());
	Thickness = static_cast<float>(Barrier.GetThickness());
	InitialDistanceTension = static_cast<float>(Barrier.GetInitialDistanceTension());
	CollisionGroups = Barrier.GetCollisionGroups();
	ImportGuid = Barrier.GetGuid();

<<<<<<< HEAD
=======
	const FString CleanBarrierName =
		FAGX_ImportRuntimeUtilities::RemoveModelNameFromBarrierName(Barrier.GetName(), Context);
	const FString Name = FAGX_ObjectUtilities::SanitizeAndMakeNameUnique(
		GetOwner(), CleanBarrierName, UAGX_TrackComponent::StaticClass());
	Rename(*Name);

>>>>>>> 74097f95
	if (Barrier.GetNumNodes() > 0)
	{
		FRigidBodyBarrier FirstBodyBarrier = Barrier.GetNodeBody(0);
		if (FirstBodyBarrier.HasNative())
		{
			const FMassPropertiesBarrier& MassProperties = FirstBodyBarrier.GetMassProperties();

			bAutoGenerateMass = MassProperties.GetAutoGenerateMass();
			bAutoGenerateCenterOfMassOffset = MassProperties.GetAutoGenerateCenterOfMassOffset();
			bAutoGeneratePrincipalInertia = MassProperties.GetAutoGeneratePrincipalInertia();
			NodeMass = MassProperties.GetMass();
			NodeCenterOfMassOffset = FirstBodyBarrier.GetCenterOfMassOffset();
			NodePrincipalInertia = MassProperties.GetPrincipalInertia();
		}
	}

	if (Context == nullptr || Context->Tracks == nullptr || Context->ShapeMaterials == nullptr ||
		Context->TrackProperties == nullptr)
		return; // We are done.

	const FString Name = FAGX_ObjectUtilities::SanitizeAndMakeNameUnique(
		GetOwner(), Barrier.GetName(), UAGX_TrackComponent::StaticClass());
	Rename(*Name);

	AGX_CHECK(!Context->Tracks->Contains(ImportGuid));
	Context->Tracks->Add(ImportGuid, this);

	ShapeMaterial = GetOrCreateShapeMaterial(Barrier, *Context);
	TrackProperties = GetOrCreateTrackProperties(Barrier, *Context);
	InternalMergeProperties = GetOrCreateMergeProperties(Barrier, *Context);

	// Wheels.
	auto SetRigidBody = [&](UAGX_RigidBodyComponent* Body, FAGX_RigidBodyReference& BodyRef)
	{
		if (Body == nullptr)
			return;

		BodyRef.Name = Body->GetFName();
	};

	for (const FTrackWheelBarrier& WheelBarrier : Barrier.GetWheels())
	{
		FAGX_TrackWheel Wheel;
		auto WheelBodyBarrier = WheelBarrier.GetRigidBody();
		if (WheelBodyBarrier.HasNative())
		{
			UAGX_RigidBodyComponent* Rb = Context->RigidBodies->FindRef(WheelBodyBarrier.GetGuid());
			SetRigidBody(Rb, Wheel.RigidBody);
		}

		Wheel.bUseFrameDefiningComponent = false;
		Wheel.RelativeLocation = WheelBarrier.GetRelativeLocation();
		Wheel.RelativeRotation = WheelBarrier.GetRelativeRotation();
		Wheel.Radius = static_cast<float>(WheelBarrier.GetRadius());
		Wheel.Model = WheelBarrier.GetModel();
		Wheel.bSplitSegments = WheelBarrier.GetSplitSegments();
		Wheel.bMoveNodesToRotationPlane = WheelBarrier.GetMoveNodesToRotationPlane();
		Wheel.bMoveNodesToWheel = WheelBarrier.GetMoveNodesToWheel();
		Wheels.Add(Wheel);
	}
}

int32 UAGX_TrackComponent::GetNumNodes() const
{
	if (HasNative())
	{
		return GetNative()->GetNumNodes();
	}
	else if (TrackPreview.IsValid())
	{
		return TrackPreview->NodeTransforms.Num();
	}
	else
	{
		return NumberOfNodes;
	}
}

void UAGX_TrackComponent::GetNodeTransforms(
	TArray<FTransform>& OutTransforms, const FVector& LocalScale, const FVector& LocalOffset,
	const FQuat& LocalRotation) const
{
	if (HasNative())
	{
		GetNative()->GetNodeTransforms(OutTransforms, LocalScale, LocalOffset, LocalRotation);
	}
	else if (TrackPreview.IsValid())
	{
		const int32 NumNodes = TrackPreview->NodeTransforms.Num();
		// Retain the container buffer so that the same transform cache can be reused for multiple
		// tracks without reallocation every time.
#if UE_VERSION_OLDER_THAN(5, 5, 0)
		OutTransforms.SetNum(NumNodes, /*bAllowShrinking*/ false);
#else
		OutTransforms.SetNum(NumNodes, EAllowShrinking::No);
#endif
		for (int32 I = 0; I < NumNodes; ++I)
		{
			const FTransform& Source = TrackPreview->NodeTransforms[I];
			FTransform& Target = OutTransforms[I];
			Target.SetScale3D(LocalScale);
			Target.SetRotation(Source.GetRotation() * LocalRotation);
			const FVector WorldOffset = Source.GetRotation().RotateVector(LocalOffset);
			Target.SetLocation(Source.GetLocation() + WorldOffset);
		}
	}
	else
	{
		// Retain the container buffer so that the same transform cache can be reused for multiple
		// tracks without reallocation every time.
#if UE_VERSION_OLDER_THAN(5, 5, 0)
		OutTransforms.SetNum(0, /*bAllowShrinking*/ false);
#else
		OutTransforms.SetNum(0, EAllowShrinking::No);
#endif
	}
}

void UAGX_TrackComponent::GetNodeSizes(TArray<FVector>& OutNodeSizes) const
{
	if (!HasNative())
	{
		return;
	}

	GetNative()->GetNodeSizes(OutNodeSizes);
}

FVector UAGX_TrackComponent::GetNodeSize(int32 Index) const
{
	if (!HasNative())
	{
		return FVector::ZeroVector;
	}

	return GetNative()->GetNodeSize(Index);
}

FTrackBarrier* UAGX_TrackComponent::GetOrCreateNative()
{
	if (!HasNative() && bEnabled)
	{
		if (GIsReconstructingBlueprintInstances)
		{
			// We're in a very bad situation. Someone need this Component's native but if we're in
			// the middle of a RerunConstructionScripts and this Component haven't been given its
			// Native yet then there isn't much we can do. We can't create a new one since we will
			// be given the actual Native soon, but we also can't return the actual Native right now
			// because it hasn't been restored from the Component Instance Data yet.
			//
			// For now we simply die in non-shipping (checkNoEntry is active) so unit tests will
			// detect this situation, and log error and return nullptr otherwise, so that the
			// application can at least keep running. It is unlikely that the simulation will behave
			// as intended.
			checkNoEntry();
			UE_LOG(
				LogAGX, Error,
				TEXT("A request for the AGX Dynamics instance for Track '%s' in '%s' was made "
					 "but we are in the middle of a Blueprint Reconstruction and the requested "
					 "instance has not yet been restored. The instance cannot be returned, which "
					 "may lead to incorrect scene configuration."),
				*GetName(), *GetLabelSafe(GetOwner()));
			return nullptr;
		}

		CreateNative();
	}

	return GetNative();
}

FTrackBarrier* UAGX_TrackComponent::GetNative()
{
	if (!HasNative())
	{
		return nullptr;
	}
	return &NativeBarrier;
}

const FTrackBarrier* UAGX_TrackComponent::GetNative() const
{
	if (!HasNative())
	{
		return nullptr;
	}
	return &NativeBarrier;
}

bool UAGX_TrackComponent::HasNative() const
{
	return NativeBarrier.HasNative();
}

uint64 UAGX_TrackComponent::GetNativeAddress() const
{
	return static_cast<uint64>(NativeBarrier.GetNativeAddress());
}

void UAGX_TrackComponent::SetNativeAddress(uint64 NativeAddress)
{
	check(!HasNative());
	NativeBarrier.SetNativeAddress(static_cast<uintptr_t>(NativeAddress));
}

void UAGX_TrackComponent::PostInitProperties()
{
	Super::PostInitProperties();
	SetComponentReferencesLocalScope();

#if WITH_EDITOR
	InitPropertyDispatcher();
#endif
}

#if WITH_EDITOR

bool UAGX_TrackComponent::CanEditChange(const FProperty* InProperty) const
{
	const bool SuperCanEditChange = Super::CanEditChange(InProperty);
	if (!SuperCanEditChange)
		return false;

	if (InProperty == nullptr)
	{
		return SuperCanEditChange;
	}

	const bool bIsPlaying = GetWorld() && GetWorld()->IsGameWorld();
	if (bIsPlaying)
	{
		// List of names of properties that does not support editing after initialization.
		static const TArray<FName> PropertiesNotEditableDuringPlay = {
			GET_MEMBER_NAME_CHECKED(ThisClass, bEnabled),
			GET_MEMBER_NAME_CHECKED(ThisClass, NumberOfNodes),
			GET_MEMBER_NAME_CHECKED(ThisClass, Width),
			GET_MEMBER_NAME_CHECKED(ThisClass, Thickness),
			GET_MEMBER_NAME_CHECKED(ThisClass, InitialDistanceTension)};

		if (PropertiesNotEditableDuringPlay.Contains(InProperty->GetFName()))
		{
			return false;
		}
	}
	return SuperCanEditChange;
}

void UAGX_TrackComponent::PostEditChangeChainProperty(FPropertyChangedChainEvent& Event)
{
	FAGX_PropertyChangedDispatcher<ThisClass>::Get().Trigger(Event);

	// If we are part of a Blueprint then this will trigger a RerunConstructionScript on the owning
	// Actor. That means that this object will be removed from the Actor and destroyed. We want to
	// apply all our changes before that so that they are carried over to the copy.
	Super::PostEditChangeChainProperty(Event);
}

void UAGX_TrackComponent::PostEditChangeProperty(FPropertyChangedEvent& PropertyChangedEvent)
{
	// \note We trigger dispatch both here and from PostEditChangeChainProperty, because
	// for example when editing a mass property while playing on a BP Actor Instance the
	// PostEditChangeChainProperty appears to be called too late in the reconstruction.
	//
	// \todo Check if this problem was "fixed" with merge request !583 - Call the Property Changed
	// callback on all selected objects.
	FAGX_PropertyChangedDispatcher<ThisClass>::Get().Trigger(PropertyChangedEvent);

	// Track Preview needs update if any of NumberOfNodes, Width, Thickness, or
	// InitialDistanceTension has changed.
	if (bAutoUpdateTrackPreview)
	{
		RaiseTrackPreviewNeedsUpdate();
	}

	Super::PostEditChangeProperty(PropertyChangedEvent);
}

#endif

void UAGX_TrackComponent::PostDuplicate(bool bDuplicateForPIE)
{
	Super::PostDuplicate(bDuplicateForPIE);

	SetComponentReferencesLocalScope();
}

void UAGX_TrackComponent::PostLoad()
{
	Super::PostLoad();

	// During load the Wheels array may be been modified with data restored from serialization or an
	// archetype. Make sure all Component References in those array elements have the correct Local
	// Scope.
	SetComponentReferencesLocalScope();

	RaiseTrackPreviewNeedsUpdate();
	UpdateVisuals();
}

void UAGX_TrackComponent::BeginPlay()
{
	Super::BeginPlay();

	if (!HasNative() && bEnabled && !GIsReconstructingBlueprintInstances)
	{
		// Do not create a native AGX Dynamics object if GIsReconstructingBlueprintInstances is set.
		// That means that we're being created as part of a Blueprint Reconstruction and we will
		// soon be assigned the native that the reconstructed Track Component had, if any, in
		// ApplyComponentInstanceData.
		CreateNative();
		check(HasNative()); /// @todo Consider better error handling than check.
	}
}

void UAGX_TrackComponent::EndPlay(const EEndPlayReason::Type Reason)
{
	Super::EndPlay(Reason);

	if (GIsReconstructingBlueprintInstances)
	{
		// Another UAGX_TrackComponent will inherit this one's Native, so don't wreck it.
		// The call to NativeBarrier.ReleaseNative below is safe because the AGX Dynamics Simulation
		// will retain a reference counted pointer to the AGX Dynamics Track.
		//
		// But what if the Track isn't currently part of any Simulation? Can we guarantee that
		// something will keep the Track instance alive? Should we do explicit incref/decref
		// on the Track in GetNativeAddress / SetNativeAddress?
	}
	else if (
		HasNative() && Reason != EEndPlayReason::EndPlayInEditor &&
		Reason != EEndPlayReason::Quit && Reason != EEndPlayReason::LevelTransition)
	{
		// This object is being destroyed / removed from a Play session that will continue without
		// it, so there will be no global cleanup of everything, so we must cleanup after ourself.
		if (UAGX_Simulation* Sim = UAGX_Simulation::GetFrom(this))
		{
			if (!Sim->HasNative())
			{
				UE_LOG(
					LogAGX, Error,
					TEXT("Track '%s' in '%s' tried to get Simulation, but returned simulation has "
						 "no native."),
					*GetName(), *GetNameSafe(GetOwner()));
				return;
			}

			// \todo Want to use AAGX_Simulation::Remove, but there's no overload taking a
			// TrackComponent
			//       (or LinkedStructure or Assembly), so we use a work-around in the TrackBarrier.
			const bool Result = GetNative()->RemoveFromSimulation(*Sim->GetNative());
		}
	}

	if (HasNative())
	{
		NativeBarrier.ReleaseNative();
	}
}

TStructOnScope<FActorComponentInstanceData> UAGX_TrackComponent::GetComponentInstanceData() const
{
	return MakeStructOnScope<FActorComponentInstanceData, FAGX_TrackComponentInstanceData>(
		this, this,
		[](UActorComponent* Component)
		{
			ThisClass* AsThisClass = Cast<ThisClass>(Component);
			return static_cast<IAGX_NativeOwner*>(AsThisClass);
		});
}

void UAGX_TrackComponent::ApplyComponentInstanceData(
	const FActorComponentInstanceData* Data, ECacheApplyPhase CacheApplyPhase)
{
	if (CacheApplyPhase == ECacheApplyPhase::PostUserConstructionScript)
	{
		// In the case of BP Actor Instances, there can be wheels added to the instance
		// in the level in addition to the wheels on the CDO. During BP instance reconstruction,
		// those additional wheels are not added until instance has been fully deserialized.
		// Therefore, we here make sure that the resolving of OwningActor in RigidBodyReference
		// and SceneComponentReference is done for those additional wheels.
		SetComponentReferencesLocalScope();

		// Call this to re-register this reconstructed track component to
		// UAGX_TrackInternalMergeProperties.
		WriteInternalMergePropertiesToNative();

		// Mark the Track Preview Data for update after all BP instance data has been deserialized.
		if (bAutoUpdateTrackPreview)
		{
			RaiseTrackPreviewNeedsUpdate();
		}
	}
}

void UAGX_TrackComponent::OnRegister()
{
	Super::OnRegister();

	// If a Blueprint Construction Script modifies the Wheels array then this is the first chance
	// we have to catch any new elements and set the correct Local Scope on the Component
	// References.
	SetComponentReferencesLocalScope();

	if (VisualMeshes == nullptr)
		CreateVisuals();
	UpdateVisuals();
}

void UAGX_TrackComponent::DestroyComponent(bool bPromoteChildren)
{
	if (VisualMeshes != nullptr)
		VisualMeshes->DestroyComponent();

	Super::DestroyComponent(bPromoteChildren);
}

void UAGX_TrackComponent::TickComponent(
	float DeltaTime, ELevelTick TickType, FActorComponentTickFunction* ThisTickFunction)
{
	Super::TickComponent(DeltaTime, TickType, ThisTickFunction);
	UpdateVisuals();
}

#if WITH_EDITOR

void UAGX_TrackComponent::OnUpdateTransform(
	EUpdateTransformFlags UpdateTransformFlags, ETeleportType Teleport)
{
	Super::OnUpdateTransform(UpdateTransformFlags, Teleport);

	// \todo This event does not seem to be called when drag-moving an actor/component,
	//       but not when writing values directly in the Detail Panel transform input fields.

	const bool bIsPlaying = GetWorld() && GetWorld()->IsGameWorld();
	if (!bIsPlaying)
	{
		// \note Actually moving the TransformComponent does not itself means that track preview
		//       needs update, but it's likely that this happened because the owning actor was
		//       moved, which usually means that all wheels moved.
		if (bAutoUpdateTrackPreview)
		{
			RaiseTrackPreviewNeedsUpdate(true);
		}
	}
}

void UAGX_TrackComponent::InitPropertyDispatcher()
{
	FAGX_PropertyChangedDispatcher<ThisClass>& PropertyDispatcher =
		FAGX_PropertyChangedDispatcher<ThisClass>::Get();
	if (PropertyDispatcher.IsInitialized())
	{
		return;
	}

	PropertyDispatcher.Add(
		GET_MEMBER_NAME_CHECKED(UAGX_TrackComponent, Wheels),
		[](ThisClass* Self) { Self->SetComponentReferencesLocalScope(); });

	// Assets.

	PropertyDispatcher.Add(
		GET_MEMBER_NAME_CHECKED(UAGX_TrackComponent, ShapeMaterial),
		[](ThisClass* Self) { Self->UpdateNativeMaterial(); });

	PropertyDispatcher.Add(
		GET_MEMBER_NAME_CHECKED(UAGX_TrackComponent, TrackProperties),
		[](ThisClass* Self) { Self->WriteTrackPropertiesToNative(); });

	PropertyDispatcher.Add(
		GET_MEMBER_NAME_CHECKED(UAGX_TrackComponent, InternalMergeProperties),
		[](ThisClass* Self) { Self->WriteInternalMergePropertiesToNative(); });

	// Mass Properties.

	PropertyDispatcher.Add(
		GET_MEMBER_NAME_CHECKED(UAGX_TrackComponent, NodeMass),
		[](ThisClass* Self) { Self->WriteMassPropertiesToNative(); });

	PropertyDispatcher.Add(
		GET_MEMBER_NAME_CHECKED(UAGX_TrackComponent, bAutoGenerateMass),
		[](ThisClass* Self) { Self->WriteMassPropertiesToNative(); });

	PropertyDispatcher.Add(
		GET_MEMBER_NAME_CHECKED(UAGX_TrackComponent, NodeCenterOfMassOffset),
		[](ThisClass* Self) { Self->WriteMassPropertiesToNative(); });

	PropertyDispatcher.Add(
		GET_MEMBER_NAME_CHECKED(UAGX_TrackComponent, bAutoGenerateCenterOfMassOffset),
		[](ThisClass* Self) { Self->WriteMassPropertiesToNative(); });

	PropertyDispatcher.Add(
		GET_MEMBER_NAME_CHECKED(UAGX_TrackComponent, NodePrincipalInertia),
		[](ThisClass* Self) { Self->WriteMassPropertiesToNative(); });

	PropertyDispatcher.Add(
		GET_MEMBER_NAME_CHECKED(UAGX_TrackComponent, bAutoGeneratePrincipalInertia),
		[](ThisClass* Self) { Self->WriteMassPropertiesToNative(); });

	// Visuals

	PropertyDispatcher.Add(
		GET_MEMBER_NAME_CHECKED(UAGX_TrackComponent, RenderMaterials),
		[](ThisClass* Track) { Track->WriteRenderMaterialsToVisualMeshWithCheck(); });

	PropertyDispatcher.Add(
		GET_MEMBER_NAME_CHECKED(UAGX_TrackComponent, RenderMesh),
		[](ThisClass* Track) { Track->SetRenderMesh(Track->RenderMesh); });
}

#endif

void UAGX_TrackComponent::SetComponentReferencesLocalScope()
{
	AActor* Owner = FAGX_ObjectUtilities::GetRootParentActor(this);
	for (FAGX_TrackWheel& Wheel : Wheels)
	{
		Wheel.RigidBody.LocalScope = Owner;
		Wheel.FrameDefiningComponent.LocalScope = Owner;
	}
}

void UAGX_TrackComponent::CreateNative()
{
	// Check preconditions.
	if (HasNative())
	{
		UE_LOG(
			LogAGX, Error,
			TEXT("CreateNative called on Track Component '%s' in '%s' even though a Native already "
				 "exists. Doing nothing"),
			*GetName(), *GetNameSafe(GetOwner()));
		return;
	}
	if (!bEnabled)
	{
		UE_LOG(
			LogAGX, Error,
			TEXT("CreateNative called on disabled Track Component '%s' in '%s'. Doing nothing."),
			*GetName(), *GetNameSafe(GetOwner()));
		return;
	}
	if (GIsReconstructingBlueprintInstances)
	{
		UE_LOG(
			LogAGX, Error,
			TEXT("CreateNative called on a Track Component while a Blueprint Reconstruction is in "
				 "progress. This is not allowed because during Blueprint Reconstruction AGX "
				 "Dynamic objects are stashed in an Actor Component Instance Data and will be "
				 "reused in the new AGX Actor Components. The Track Component is '%s' in '%s'. "
				 "Doing nothing."),
			*GetName(), *GetNameSafe(GetOwner()));
		return;
	}

	NativeBarrier.AllocateNative(NumberOfNodes, Width, Thickness, InitialDistanceTension);
	if (!HasNative())
	{
		UE_LOG(
			LogAGX, Error,
			TEXT("Track Component '%s' in '%s' could not allocate native AGX Dynamics instance."),
			*GetName(), *GetNameSafe(GetOwner()));
		return;
	}

	UAGX_Simulation* Sim = UAGX_Simulation::GetFrom(this);
	if (!IsValid(Sim) || !Sim->HasNative())
	{
		UE_LOG(
			LogAGX, Error,
			TEXT("Track '%s' in '%s' tried to get Simulation, but UAGX_Simulation::GetFrom "
				 "returned a nullptr or a simulation without a native."),
			*GetName(), *GetNameSafe(GetOwner()));
		return;
	}

	SetComponentReferencesLocalScope();
	for (FAGX_TrackWheel& Wheel : Wheels)
	{
		// Validate and get the Rigid Body Component.
		UAGX_RigidBodyComponent* Body = Wheel.RigidBody.GetRigidBody();
		if (!IsValid(Body) || Body->GetOrCreateNative() == nullptr)
		{
			UE_LOG(
				LogAGX, Error,
				TEXT("Track initialization for '%s' in '%s'' encountered a track wheel with a "
					 "Rigid Body Component or native that is null or invalid. The wheel will be "
					 "ignored."),
				*GetName(), *GetNameSafe(GetOwner()));
			continue;
		}

		// Compute wheel position and rotation relative to the body.
		FVector RelPos;
		FQuat RelRot;
		bool transformOK = Wheel.GetTransformRelativeToBody(RelPos, RelRot);
		check(transformOK);

		// Add native wheel to native Track.
		NativeBarrier.AddTrackWheel(
			static_cast<uint8>(Wheel.Model), Wheel.Radius, *Body->GetOrCreateNative(), RelPos,
			RelRot, Wheel.bSplitSegments, Wheel.bMoveNodesToRotationPlane, Wheel.bMoveNodesToWheel);
	}

	// Set TrackProperties BEFORE adding track to simulation (i.e. triggering track initialization),
	// because some properties in TrackProperties affects the track initialization algorithm.
	WriteTrackPropertiesToNative();

	// \todo Want to use AAGX_Simulation::Add, but there's no overload taking a Track Component
	//       (or LinkedStructure or Assembly), so we use a work-around in the TrackBarrier.
	const bool Result = GetNative()->AddToSimulation(*Sim->GetNative());
	if (!Result)
	{
		UE_LOG(
			LogAGX, Error,
			TEXT("Failed to add '%s' in '%s' to Simulation. Add() returned false. "
				 "The Log category AGXDynamicsLog may contain more information about the failure."),
			*GetName(), *GetNameSafe(GetOwner()));
	}

	UpdateNativeProperties();
}

void UAGX_TrackComponent::UpdateNativeMaterial()
{
	if (!HasNative() || !GetWorld() || !GetWorld()->IsGameWorld())
	{
		return;
	}

	if (ShapeMaterial == nullptr)
	{
		GetNative()->ClearMaterial();
		return;
	}

	// Create instance if necessary.
	UAGX_ShapeMaterial* MaterialInstance =
		static_cast<UAGX_ShapeMaterial*>(ShapeMaterial->GetOrCreateInstance(GetWorld()));
	check(MaterialInstance);
	// Replace asset reference with instance reference.
	if (ShapeMaterial != MaterialInstance)
	{
		ShapeMaterial = MaterialInstance;
	}

	const FShapeMaterialBarrier* MaterialBarrier =
		MaterialInstance->GetOrCreateShapeMaterialNative(GetWorld());
	check(MaterialBarrier);

	// Assign native.
	GetNative()->SetMaterial(*MaterialBarrier);
}

void UAGX_TrackComponent::WriteTrackPropertiesToNative()
{
	if (!HasNative() || GetWorld() == nullptr || !GetWorld()->IsGameWorld())
	{
		return;
	}

	if (TrackProperties)
	{
		// Create instance if necessary.
		UAGX_TrackProperties* TrackPropertiesInstance =
			TrackProperties->GetOrCreateInstance(GetWorld());
		check(TrackPropertiesInstance);

		// Replace asset reference with instance reference.
		if (TrackPropertiesInstance != TrackProperties)
		{
			TrackProperties = TrackPropertiesInstance;
		}

		// Assign native.
		const FTrackPropertiesBarrier* TrackPropertiesBarrier =
			TrackPropertiesInstance->GetOrCreateNative();
		check(TrackPropertiesBarrier);
		GetNative()->SetProperties(*TrackPropertiesBarrier);
	}
	else
	{
		GetNative()->ClearProperties();
	}
}

void UAGX_TrackComponent::WriteInternalMergePropertiesToNative()
{
	if (!HasNative() || !GetWorld() || !GetWorld()->IsGameWorld())
	{
		return;
	}

	const UWorld& World = *GetWorld();

	// \todo If InternalMergeProperties was switched out or set to None during Play, unregister this
	//       track from the previously set InternalMergePropertiesInstance. It is not strictly
	//       required though because UAGX_TrackInternalMergeProperties checks if registered target
	//       tracks point back to itself before applying any changes to the native.

	//// \todo Do this in a more performance friendly way. For example we could keep a reference
	////       to the previous InternalMergeProperties, or unregister from within PreEditChange()?
	// for (TObjectIterator<UAGX_TrackInternalMergeProperties> It; It; ++It)
	//{
	//	if (It->GetWorld() == GetWorld())
	//	{
	//		It->UnregisterTargetTrack(this);
	//	}
	//}

	if (InternalMergeProperties)
	{
		// Create instance if necessary.
		UAGX_TrackInternalMergeProperties* InternalMergePropertiesInstance =
			static_cast<UAGX_TrackInternalMergeProperties*>(
				InternalMergeProperties->GetOrCreateInstance(World));
		check(InternalMergePropertiesInstance);

		// Replace asset reference with instance reference.
		if (InternalMergePropertiesInstance != InternalMergeProperties)
		{
			InternalMergeProperties = InternalMergePropertiesInstance;
		}

		// Register this track as one of the target tracks.
		InternalMergePropertiesInstance->RegisterTargetTrack(this);
	}
	else
	{
		// \todo Want to call TrackInternalMergeProperties::resetToDefault(), but doing so gives
		//       very strange dynamics behaviour. It seems merge is supposed to become disbled but
		//       it still remains enabled somehow.
		//       Because of this, instead of reset we just set disabled here, which from a
		//       user perspective should lead to desired behaviour.
		GetNative()->InternalMergeProperties_SetEnableMerge(false);
	}
}

void UAGX_TrackComponent::WriteMassPropertiesToNative()
{
	if (!HasNative() || !GetWorld() || !GetWorld()->IsGameWorld())
	{
		return;
	}

	const int NumNodes = NativeBarrier.GetNumNodes();
	for (int i = 0; i < NumNodes; ++i)
	{
		FRigidBodyBarrier BodyBarrier = NativeBarrier.GetNodeBody(i);
		check(BodyBarrier.HasNative());

		FMassPropertiesBarrier& MassProperties = BodyBarrier.GetMassProperties();

		MassProperties.SetAutoGenerateMass(bAutoGenerateMass);
		MassProperties.SetAutoGenerateCenterOfMassOffset(bAutoGenerateCenterOfMassOffset);
		MassProperties.SetAutoGeneratePrincipalInertia(bAutoGeneratePrincipalInertia);

		if (!bAutoGenerateMass)
		{
			MassProperties.SetMass(NodeMass);
		}
		if (!bAutoGenerateCenterOfMassOffset)
		{
			BodyBarrier.SetCenterOfMassOffset(NodeCenterOfMassOffset);
		}
		if (!bAutoGeneratePrincipalInertia)
		{
			MassProperties.SetPrincipalInertia(NodePrincipalInertia);
		}

		// Make sure mass properties are up-to-date with respect to the auto-generate
		// options set above. This is important because merely setting auto-generate flags
		// does not trigger an update of mass properties.
		BodyBarrier.UpdateMassProperties();
	}

	// Update UI with auto-generated values.
	if (NumNodes > 0)
	{
		FRigidBodyBarrier FirstBodyBarrier = NativeBarrier.GetNodeBody(0);
		check(FirstBodyBarrier.HasNative());

		const FMassPropertiesBarrier& MassProperties = FirstBodyBarrier.GetMassProperties();

		if (bAutoGenerateMass)
		{
			NodeMass = MassProperties.GetMass();
		}
		if (bAutoGenerateCenterOfMassOffset)
		{
			NodeCenterOfMassOffset = FirstBodyBarrier.GetCenterOfMassOffset();
		}
		if (bAutoGeneratePrincipalInertia)
		{
			NodePrincipalInertia = MassProperties.GetPrincipalInertia();
		}
	}
}

void UAGX_TrackComponent::UpdateNativeProperties()
{
	if (!HasNative())
	{
		return;
	}

	NativeBarrier.SetName(GetName());

	// Set shape material on all native geometries.
	UpdateNativeMaterial();

	// Set track properties.
	WriteTrackPropertiesToNative();

	// Set track internal merge properties.
	WriteInternalMergePropertiesToNative();

	// Set collision groups on native.
	for (const FName& Group : CollisionGroups)
	{
		NativeBarrier.AddCollisionGroup(Group);
	}

	//  Set mass, center of mass, inertia tensor, and auto-gen properties on native rigid bodies.
	WriteMassPropertiesToNative();
}

void UAGX_TrackComponent::CreateVisuals()
{
	VisualMeshes = NewObject<UInstancedStaticMeshComponent>(this, FName(TEXT("VisualMeshes")));
	VisualMeshes->SetCanEverAffectNavigation(false);
	VisualMeshes->RegisterComponent();
	VisualMeshes->AttachToComponent(this, FAttachmentTransformRules::SnapToTargetNotIncludingScale);

	VisualMeshes->SetStaticMesh(RenderMesh);
	for (int32 I = 0; I < RenderMaterials.Num(); I++)
		VisualMeshes->SetMaterial(I, RenderMaterials[I]);
}

void UAGX_TrackComponent::UpdateVisuals()
{
	if (!ShouldRenderSelf())
	{
		if (VisualMeshes != nullptr && VisualMeshes->GetInstanceCount() > 0)
			SetVisualsInstanceCount(0);

		return;
	}

	{
		// Workaround, the RenderMaterial and Mesh does not propagate properly in
		// SetRenderMaterial() and SetRenderMesh() in Blueprints, so we assign it here.
		if (VisualMeshes->GetStaticMesh() != RenderMesh)
			VisualMeshes->SetStaticMesh(RenderMesh);

		WriteRenderMaterialsToVisualMesh();
	}

	// Get the mesh instance transforms, either from the native if playing or
	// from the preview data if not playing.
	if (!ComputeNodeTransforms(NodeTransformsCache))
	{
		NodeTransformsCache.Empty(); // if failed, do not render anything.
	}

	// Make sure there is one mesh instance per track node.
	const int32 NumNodes = NodeTransformsCache.Num();
	SetVisualsInstanceCount(NumNodes);

	if (VisualMeshes->PerInstancePrevTransform.Num() != NumNodes)
		VisualMeshes->PerInstancePrevTransform.SetNum(NumNodes);

	if (NodeTransformsCachePrev.Num() != NumNodes)
		NodeTransformsCachePrev.SetNum(NumNodes);

	// Because UInstancedStaticMeshComponent::UpdateInstanceTransform() converts instance transforms
	// from World to Local Transform Space, make sure our local transform space is up-to-date.
	VisualMeshes->UpdateComponentToWorld();

	// Update transforms of the track node mesh instances.
	VisualMeshes->BatchUpdateInstancesTransforms(
		0, NodeTransformsCache, NodeTransformsCachePrev, /*bWorldSpace*/ true,
		/*bMarkRenderStateDirty*/ true);

	NodeTransformsCachePrev = NodeTransformsCache;
}

bool UAGX_TrackComponent::ShouldRenderSelf() const
{
	return VisualMeshes != nullptr && ShouldRender();
}

void UAGX_TrackComponent::SetVisualsInstanceCount(int32 Num)
{
	if (VisualMeshes == nullptr)
		return;

	Num = std::max(0, Num);

	while (VisualMeshes->GetInstanceCount() < Num)
	{
		VisualMeshes->AddInstance(FTransform());
	}

	while (VisualMeshes->GetInstanceCount() > Num)
	{
		VisualMeshes->RemoveInstance(VisualMeshes->GetInstanceCount() - 1);
	}
}

bool UAGX_TrackComponent::ComputeNodeTransforms(TArray<FTransform>& OutTransforms)
{
	// Get node transforms either from the actual track when playing,
	// or from a generated preview if not playing.
	const bool bIsPlaying = GetWorld() && GetWorld()->IsGameWorld();
	if (bIsPlaying)
	{
		// Get mesh instance transforms from the native.
		if (!HasNative())
			return false;

		FVector VisualScale, VisualOffset;
		if (bAutoScaleAndOffset)
		{
			ComputeVisualScaleAndOffset(VisualScale, VisualOffset, GetNodeSize(0));
		}
		else
		{
			VisualScale = Scale;
			VisualOffset = Offset;
		}

		GetNodeTransforms(OutTransforms, VisualScale, VisualOffset, Rotation.Quaternion());
	}
	else
	{
		// Get mesh instance transforms from preview data.
		FAGX_TrackPreviewData* Preview = GetTrackPreview(/*bForceUpdate*/ false);

		if (!Preview || Preview->NodeTransforms.Num() <= 0)
		{
			return false;
		}
		check(Preview->NodeTransforms.Num() == Preview->NodeHalfExtents.Num());

		const FVector PhysicsNodeSize = 2 * Preview->NodeHalfExtents[0];
		const FVector BodyFrameToNodeCenter = FVector(0, 0, 0.5f * PhysicsNodeSize.Z);
		FVector VisualScale, VisualOffset;
		if (bAutoScaleAndOffset)
		{
			ComputeVisualScaleAndOffset(VisualScale, VisualOffset, PhysicsNodeSize);
		}
		else
		{
			VisualScale = Scale;
			VisualOffset = Offset;
		}

#if UE_VERSION_OLDER_THAN(5, 5, 0)
		OutTransforms.SetNum(Preview->NodeTransforms.Num(), /*bAllowShrinking*/ true);
#else
		OutTransforms.SetNum(Preview->NodeTransforms.Num(), EAllowShrinking::Yes);
#endif

		for (int i = 0; i < Preview->NodeTransforms.Num(); ++i)
		{
			const FVector WorldOffset = Preview->NodeTransforms[i].GetRotation().RotateVector(
				VisualOffset + BodyFrameToNodeCenter);

			OutTransforms[i].SetScale3D(VisualScale);
			OutTransforms[i].SetRotation(
				Preview->NodeTransforms[i].GetRotation() * Rotation.Quaternion());
			OutTransforms[i].SetLocation(Preview->NodeTransforms[i].GetTranslation() + WorldOffset);
		}
	}

	return true;
}

bool UAGX_TrackComponent::ComputeVisualScaleAndOffset(
	FVector& OutVisualScale, FVector& OutVisualOffset, const FVector& PhysicsNodeSize) const
{
	const FVector LocalMeshBoundsSize = LocalMeshBoundsMax - LocalMeshBoundsMin;
	const FVector LocalBoundsCenter = LocalMeshBoundsMin + LocalMeshBoundsSize * 0.5f;

	if (FMath::IsNearlyZero(LocalMeshBoundsSize.X) || FMath::IsNearlyZero(LocalMeshBoundsSize.Y) ||
		FMath::IsNearlyZero(LocalMeshBoundsSize.Z))
	{
		UE_LOG(
			LogAGX, Error,
			TEXT("Failed to compute visual Scale and Offset for '%s' in '%s' because "
				 "LocalMeshBoundsMax is too close too LocalMeshBoundsMin. Render mesh will use "
				 "identity transformation."),
			*GetName(), *GetNameSafe(GetOwner()));
		OutVisualScale = FVector::OneVector;
		OutVisualOffset = FVector::ZeroVector;
		return false;
	}

	OutVisualScale = PhysicsNodeSize / LocalMeshBoundsSize;
	OutVisualOffset =
		-LocalBoundsCenter * Scale; // times scale to convert offset to post-scale coordinates
	return true;
}

void UAGX_TrackComponent::WriteRenderMaterialsToVisualMesh()
{
	if (VisualMeshes == nullptr)
		return;

	if (RenderMesh != nullptr && RenderMesh->GetStaticMaterials().Num() != RenderMaterials.Num())
	{
		UE_LOG(
			LogAGX, Error,
			TEXT("WriteRenderMaterialsToVisualMesh was called for Track '%s' in '%s' but the "
				 "Render Material slot numbers does not match the Track's Render Mesh slot "
				 "numbers. Doing nothing."),
			*GetName(), *GetLabelSafe(GetOwner()));
		return;
	}

	for (int32 Elem = 0; Elem < RenderMaterials.Num(); Elem++)
	{
		if (VisualMeshes->GetMaterial(Elem) != RenderMaterials[Elem])
			VisualMeshes->SetMaterial(Elem, RenderMaterials[Elem]);
	}
}

#if WITH_EDITOR
void UAGX_TrackComponent::WriteRenderMaterialsToVisualMeshWithCheck()
{
	EnsureValidRenderMaterials();
	WriteRenderMaterialsToVisualMesh();
}

void UAGX_TrackComponent::EnsureValidRenderMaterials()
{
	for (int32 Elem = 0; Elem < RenderMaterials.Num(); Elem++)
	{
		if (RenderMaterials[Elem] == nullptr)
			continue;

		UMaterial* Material = RenderMaterials[Elem]->GetMaterial();
		if (Material == nullptr || Material->bUsedWithInstancedStaticMeshes)
			continue;

		if (Material->GetPathName().StartsWith("/Game/"))
		{
			// This is a material part of the UE project itself. We can therefore be a bit more
			// helpful and offer to fix the material setting and save the asset so that the user
			// does not have to manually do it.
			const FText AskEnableUseWithInstancedSM = LOCTEXT(
				"EnableUseWithInstancedStaticMeshes",
				"The selected Material does not have Use With Instanced Static Meshes enabled, "
				"meaning that it cannot be used to visualize the Track. Would you like this "
				"setting to be automatically enabled? The Material asset will be re-saved.");
			if (FAGX_NotificationUtilities::YesNoQuestion(AskEnableUseWithInstancedSM))
			{
				Material->Modify();
				Material->bUsedWithInstancedStaticMeshes = true;
				Material->PostEditChange();
				FAGX_ObjectUtilities::SaveAsset(*Material);
			}
			else
			{
				// Clear the material selection.
				for (auto Instance : FAGX_ObjectUtilities::GetArchetypeInstances(*this))
				{
					if (Instance->RenderMaterials.IsValidIndex(Elem) &&
						Instance->RenderMaterials[Elem] == RenderMaterials[Elem])
					{
						Instance->RenderMaterials[Elem] = nullptr;
					}
				}

				RenderMaterials[Elem] = nullptr;
			}
		}
		else
		{
			// This is a material not part of the UE project itself. It may reside in the
			// installed Unreal Editor itself, or some plugin. We are not comfortable making
			// permanent changes to such materials, so we will prompt the user to do it
			// themselves.
			const FString Message =
				"The selected Material does not have Use With Instanced Static Meshes enabled, "
				"meaning that it cannot be used to visualize the Track. You can enable this "
				"setting from the Material editor. The Material needs to be saved after these "
				"changes. It is recommended to make a copy and place the "
				"material within the project Contents, that way the behavior will be the same "
				"on any computer opening this project.";
			FAGX_NotificationUtilities::ShowDialogBoxWithInfo(Message);

			// Clear the material selection.
			for (auto Instance : FAGX_ObjectUtilities::GetArchetypeInstances(*this))
			{
				if (Instance->RenderMaterials.IsValidIndex(Elem) &&
					Instance->RenderMaterials[Elem] == RenderMaterials[Elem])
				{
					Instance->RenderMaterials[Elem] = nullptr;
				}
			}

			RenderMaterials[Elem] = nullptr;
		}
	}
}
#endif

FAGX_TrackComponentInstanceData::FAGX_TrackComponentInstanceData(
	const IAGX_NativeOwner* NativeOwner, const USceneComponent* SourceComponent,
	TFunction<IAGX_NativeOwner*(UActorComponent*)> InDowncaster)
	: FAGX_NativeOwnerInstanceData(NativeOwner, SourceComponent, InDowncaster)
{
}

void FAGX_TrackComponentInstanceData::ApplyToComponent(
	UActorComponent* Component, const ECacheApplyPhase CacheApplyPhase)
{
	Super::ApplyToComponent(Component, CacheApplyPhase);

	CastChecked<UAGX_TrackComponent>(Component)->ApplyComponentInstanceData(this, CacheApplyPhase);
}

#undef LOCTEXT_NAMESPACE<|MERGE_RESOLUTION|>--- conflicted
+++ resolved
@@ -246,15 +246,12 @@
 	CollisionGroups = Barrier.GetCollisionGroups();
 	ImportGuid = Barrier.GetGuid();
 
-<<<<<<< HEAD
-=======
 	const FString CleanBarrierName =
 		FAGX_ImportRuntimeUtilities::RemoveModelNameFromBarrierName(Barrier.GetName(), Context);
 	const FString Name = FAGX_ObjectUtilities::SanitizeAndMakeNameUnique(
 		GetOwner(), CleanBarrierName, UAGX_TrackComponent::StaticClass());
 	Rename(*Name);
 
->>>>>>> 74097f95
 	if (Barrier.GetNumNodes() > 0)
 	{
 		FRigidBodyBarrier FirstBodyBarrier = Barrier.GetNodeBody(0);
@@ -274,10 +271,6 @@
 	if (Context == nullptr || Context->Tracks == nullptr || Context->ShapeMaterials == nullptr ||
 		Context->TrackProperties == nullptr)
 		return; // We are done.
-
-	const FString Name = FAGX_ObjectUtilities::SanitizeAndMakeNameUnique(
-		GetOwner(), Barrier.GetName(), UAGX_TrackComponent::StaticClass());
-	Rename(*Name);
 
 	AGX_CHECK(!Context->Tracks->Contains(ImportGuid));
 	Context->Tracks->Add(ImportGuid, this);
