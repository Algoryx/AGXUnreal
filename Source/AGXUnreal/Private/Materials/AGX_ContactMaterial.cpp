--- conflicted
+++ resolved
@@ -787,18 +787,6 @@
 			OutCm.GetOuter(), FString::Printf(TEXT("CM_%s_%s"), *Name1, *Name2),
 			UAGX_ContactMaterial::StaticClass());
 		OutCm.Rename(*Name);
-<<<<<<< HEAD
-
-		OutCm.Material1 =
-			MBarrier1.HasNative()
-				? FAGX_ImportRuntimeUtilities::GetOrCreateShapeMaterial(MBarrier1, &Context)
-				: nullptr;
-		OutCm.Material2 =
-			MBarrier2.HasNative()
-				? FAGX_ImportRuntimeUtilities::GetOrCreateShapeMaterial(MBarrier2, &Context)
-				: nullptr;
-=======
->>>>>>> 74097f95
 	}
 }
 
