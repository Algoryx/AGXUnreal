--- conflicted
+++ resolved
@@ -362,22 +362,15 @@
 
 	ImportGuid = Source.GetGuid();
 
-<<<<<<< HEAD
-=======
 	const FString CleanBarrierName =
 		FAGX_ImportRuntimeUtilities::RemoveModelNameFromBarrierName(Source.GetName(), Context);
 	const FString Name = FAGX_ObjectUtilities::SanitizeAndMakeNameUnique(
 		GetOuter(), CleanBarrierName, UAGX_ShapeMaterial::StaticClass());
 	Rename(*Name);
 
->>>>>>> 74097f95
 	if (Context != nullptr && Context->ShapeMaterials != nullptr &&
 		!Context->ShapeMaterials->Contains(ImportGuid))
 	{
-		const FString Name = FAGX_ObjectUtilities::SanitizeAndMakeNameUnique(
-			GetOuter(), Source.GetName(), UAGX_ShapeMaterial::StaticClass());
-		Rename(*Name);
-
 		Context->ShapeMaterials->Add(ImportGuid, this);
 	}
 }
