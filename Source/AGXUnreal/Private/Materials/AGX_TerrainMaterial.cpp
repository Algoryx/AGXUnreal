// Copyright 2022, Algoryx Simulation AB.

#include "Materials/AGX_TerrainMaterial.h"

// AGX Dynamics for Unreal includes.
#include "AGX_AssetGetterSetterImpl.h"
#include "AGX_Check.h"
#include "AGX_LogCategory.h"
#include "AGX_PropertyChangedDispatcher.h"
#include "AGX_Simulation.h"
#include "Materials/TerrainMaterialBarrier.h"

// Unreal Engine includes.
#include "Engine/World.h"

// Surface properties.
void UAGX_TerrainMaterial::SetFrictionEnabled(bool Enabled)
{
	if (IsInstance())
	{
		Surface.bFrictionEnabled = Enabled;
		if (HasShapeMaterialNative())
			ShapeMaterialNativeBarrier.SetFrictionEnabled(Enabled);
	}
	else // IsAsset
	{
		if (Instance != nullptr)
		{
			Instance->SetFrictionEnabled(Enabled);
			return;
		}
		Surface.bFrictionEnabled = Enabled;
	}
}

bool UAGX_TerrainMaterial::GetFrictionEnabled() const
{
	if (Instance != nullptr)
		return Instance->GetFrictionEnabled();
	if (HasShapeMaterialNative())
		return ShapeMaterialNativeBarrier.GetFrictionEnabled();

	return Surface.bFrictionEnabled;
}

void UAGX_TerrainMaterial::SetRoughness_BP(float Roughness)
{
	SetRoughness(static_cast<double>(Roughness));
}

void UAGX_TerrainMaterial::SetRoughness(double Roughness)
{
	AGX_ASSET_SETTER_DUAL_NATIVE_IMPL_VALUE(
		Surface.Roughness, Roughness, SetRoughness, HasShapeMaterialNative,
		ShapeMaterialNativeBarrier);
}

float UAGX_TerrainMaterial::GetRoughness_BP() const
{
	return static_cast<float>(GetRoughness());
}

double UAGX_TerrainMaterial::GetRoughness() const
{
	AGX_ASSET_GETTER_DUAL_NATIVE_IMPL_VALUE(
		Surface.Roughness, GetRoughness, HasShapeMaterialNative, ShapeMaterialNativeBarrier);
}

void UAGX_TerrainMaterial::SetSurfaceViscosity_BP(float Viscosity)
{
	SetSurfaceViscosity(static_cast<double>(Viscosity));
}

void UAGX_TerrainMaterial::SetSurfaceViscosity(double Viscosity)
{
	AGX_ASSET_SETTER_DUAL_NATIVE_IMPL_VALUE(
		Surface.Viscosity, Viscosity, SetSurfaceViscosity, HasShapeMaterialNative,
		ShapeMaterialNativeBarrier);
}

float UAGX_TerrainMaterial::GetSurfaceViscosity_BP() const
{
	return static_cast<float>(GetSurfaceViscosity());
}

double UAGX_TerrainMaterial::GetSurfaceViscosity() const
{
	AGX_ASSET_GETTER_DUAL_NATIVE_IMPL_VALUE(
		Surface.Viscosity, GetSurfaceViscosity, HasShapeMaterialNative, ShapeMaterialNativeBarrier);
}

void UAGX_TerrainMaterial::SetAdhesion_BP(float AdhesiveForce, float AdhesiveOverlap)
{
	SetAdhesion(static_cast<double>(AdhesiveForce), static_cast<double>(AdhesiveOverlap));
}

void UAGX_TerrainMaterial::SetAdhesion(double AdhesiveForce, double AdhesiveOverlap)
{
	if (IsInstance())
	{
		Surface.AdhesiveForce = AdhesiveForce;
		Surface.AdhesiveOverlap = AdhesiveOverlap;
		if (HasShapeMaterialNative())
		{
			ShapeMaterialNativeBarrier.SetAdhesion(Surface.AdhesiveForce, Surface.AdhesiveOverlap);
		}
	}
	else // IsAsset
	{
		if (Instance != nullptr)
		{
			Instance->SetAdhesion(AdhesiveForce, AdhesiveOverlap);
			return;
		}
		Surface.AdhesiveForce = AdhesiveForce;
		Surface.AdhesiveOverlap = AdhesiveOverlap;
	}
}

float UAGX_TerrainMaterial::GetAdhesiveForce_BP() const
{
	return static_cast<float>(GetAdhesiveForce());
}

double UAGX_TerrainMaterial::GetAdhesiveForce() const
{
	AGX_ASSET_GETTER_DUAL_NATIVE_IMPL_VALUE(
		Surface.AdhesiveForce, GetAdhesiveForce, HasShapeMaterialNative,
		ShapeMaterialNativeBarrier);
}

float UAGX_TerrainMaterial::GetAdhesiveOverlap_BP() const
{
	return static_cast<float>(GetAdhesiveOverlap());
}

double UAGX_TerrainMaterial::GetAdhesiveOverlap() const
{
	AGX_ASSET_GETTER_DUAL_NATIVE_IMPL_VALUE(
		Surface.AdhesiveOverlap, GetAdhesiveOverlap, HasShapeMaterialNative,
		ShapeMaterialNativeBarrier);
}

// Bulk properties.
void UAGX_TerrainMaterial::SetAdhesionOverlapFactor_BP(float AdhesionOverlapFactor)
{
	SetAdhesionOverlapFactor(static_cast<double>(AdhesionOverlapFactor));
}

void UAGX_TerrainMaterial::SetAdhesionOverlapFactor(double AdhesionOverlapFactor)
{
	AGX_ASSET_SETTER_DUAL_NATIVE_IMPL_VALUE(
		TerrainBulk.AdhesionOverlapFactor, AdhesionOverlapFactor, SetAdhesionOverlapFactor,
		HasTerrainMaterialNative, TerrainMaterialNativeBarrier);
}

float UAGX_TerrainMaterial::GetAdhesionOverlapFactor_BP() const
{
	return static_cast<float>(GetAdhesionOverlapFactor());
}

double UAGX_TerrainMaterial::GetAdhesionOverlapFactor() const
{
	AGX_ASSET_GETTER_DUAL_NATIVE_IMPL_VALUE(
		TerrainBulk.AdhesionOverlapFactor, GetAdhesionOverlapFactor, HasTerrainMaterialNative,
		TerrainMaterialNativeBarrier);
}

void UAGX_TerrainMaterial::SetCohesion_BP(float Cohesion)
{
	SetCohesion(static_cast<double>(Cohesion));
}

void UAGX_TerrainMaterial::SetCohesion(double Cohesion)
{
	AGX_ASSET_SETTER_DUAL_NATIVE_IMPL_VALUE(
		TerrainBulk.Cohesion, Cohesion, SetCohesion, HasTerrainMaterialNative,
		TerrainMaterialNativeBarrier);
}

float UAGX_TerrainMaterial::GetCohesion_BP() const
{
	return static_cast<float>(GetCohesion());
}

double UAGX_TerrainMaterial::GetCohesion() const
{
	AGX_ASSET_GETTER_DUAL_NATIVE_IMPL_VALUE(
		TerrainBulk.Cohesion, GetCohesion, HasTerrainMaterialNative, TerrainMaterialNativeBarrier);
}

void UAGX_TerrainMaterial::SetDensity_BP(float Density)
{
	SetDensity(static_cast<double>(Density));
}

void UAGX_TerrainMaterial::SetDensity(double Density)
{
	AGX_ASSET_SETTER_DUAL_NATIVE_IMPL_VALUE(
		TerrainBulk.Density, Density, SetDensity, HasTerrainMaterialNative,
		TerrainMaterialNativeBarrier);
}

float UAGX_TerrainMaterial::GetDensity_BP() const
{
	return static_cast<float>(GetDensity());
}

double UAGX_TerrainMaterial::GetDensity() const
{
	AGX_ASSET_GETTER_DUAL_NATIVE_IMPL_VALUE(
		TerrainBulk.Density, GetDensity, HasTerrainMaterialNative, TerrainMaterialNativeBarrier);
}

void UAGX_TerrainMaterial::SetDilatancyAngle_BP(float DilatancyAngle)
{
	SetDilatancyAngle(static_cast<double>(DilatancyAngle));
}

void UAGX_TerrainMaterial::SetDilatancyAngle(double DilatancyAngle)
{
	AGX_ASSET_SETTER_DUAL_NATIVE_IMPL_VALUE(
		TerrainBulk.DilatancyAngle, DilatancyAngle, SetDilatancyAngle, HasTerrainMaterialNative,
		TerrainMaterialNativeBarrier);
}

float UAGX_TerrainMaterial::GetDilatancyAngle_BP() const
{
	return static_cast<float>(GetDilatancyAngle());
}

double UAGX_TerrainMaterial::GetDilatancyAngle() const
{
	AGX_ASSET_GETTER_DUAL_NATIVE_IMPL_VALUE(
		TerrainBulk.DilatancyAngle, GetDilatancyAngle, HasTerrainMaterialNative,
		TerrainMaterialNativeBarrier);
}

void UAGX_TerrainMaterial::SetFrictionAngle_BP(float FrictionAngle)
{
	SetFrictionAngle(static_cast<double>(FrictionAngle));
}

void UAGX_TerrainMaterial::SetFrictionAngle(double FrictionAngle)
{
	AGX_ASSET_SETTER_DUAL_NATIVE_IMPL_VALUE(
		TerrainBulk.FrictionAngle, FrictionAngle, SetFrictionAngle, HasTerrainMaterialNative,
		TerrainMaterialNativeBarrier);
}

float UAGX_TerrainMaterial::GetFrictionAngle_BP() const
{
	return static_cast<float>(GetFrictionAngle());
}

double UAGX_TerrainMaterial::GetFrictionAngle() const
{
	AGX_ASSET_GETTER_DUAL_NATIVE_IMPL_VALUE(
		TerrainBulk.FrictionAngle, GetFrictionAngle, HasTerrainMaterialNative,
		TerrainMaterialNativeBarrier);
}

void UAGX_TerrainMaterial::SetMaxDensity_BP(float MaxDensity)
{
	SetMaxDensity(static_cast<double>(MaxDensity));
}

void UAGX_TerrainMaterial::SetMaxDensity(double MaxDensity)
{
	AGX_ASSET_SETTER_DUAL_NATIVE_IMPL_VALUE(
		TerrainBulk.MaxDensity, MaxDensity, SetMaxDensity, HasTerrainMaterialNative,
		TerrainMaterialNativeBarrier);
}

float UAGX_TerrainMaterial::GetMaxDensity_BP() const
{
	return static_cast<float>(GetMaxDensity());
}

double UAGX_TerrainMaterial::GetMaxDensity() const
{
	AGX_ASSET_GETTER_DUAL_NATIVE_IMPL_VALUE(
		TerrainBulk.MaxDensity, GetMaxDensity, HasTerrainMaterialNative,
		TerrainMaterialNativeBarrier);
}

void UAGX_TerrainMaterial::SetPoissonsRatio_BP(float PoissonsRatio)
{
	SetPoissonsRatio(static_cast<double>(PoissonsRatio));
}

void UAGX_TerrainMaterial::SetPoissonsRatio(double PoissonsRatio)
{
	AGX_ASSET_SETTER_DUAL_NATIVE_IMPL_VALUE(
		TerrainBulk.PoissonsRatio, PoissonsRatio, SetPoissonsRatio, HasTerrainMaterialNative,
		TerrainMaterialNativeBarrier);
}

float UAGX_TerrainMaterial::GetPoissonsRatio_BP() const
{
	return static_cast<float>(GetPoissonsRatio());
}

double UAGX_TerrainMaterial::GetPoissonsRatio() const
{
	AGX_ASSET_GETTER_DUAL_NATIVE_IMPL_VALUE(
		TerrainBulk.PoissonsRatio, GetPoissonsRatio, HasTerrainMaterialNative,
		TerrainMaterialNativeBarrier);
}

void UAGX_TerrainMaterial::SetSwellFactor_BP(float SwellFactor)
{
	SetSwellFactor(static_cast<double>(SwellFactor));
}

void UAGX_TerrainMaterial::SetSwellFactor(double SwellFactor)
{
	AGX_ASSET_SETTER_DUAL_NATIVE_IMPL_VALUE(
		TerrainBulk.SwellFactor, SwellFactor, SetSwellFactor, HasTerrainMaterialNative,
		TerrainMaterialNativeBarrier);
}

float UAGX_TerrainMaterial::GetSwellFactor_BP() const
{
	return static_cast<float>(GetSwellFactor());
}

double UAGX_TerrainMaterial::GetSwellFactor() const
{
	AGX_ASSET_GETTER_DUAL_NATIVE_IMPL_VALUE(
		TerrainBulk.SwellFactor, GetSwellFactor, HasTerrainMaterialNative,
		TerrainMaterialNativeBarrier);
}

void UAGX_TerrainMaterial::SetYoungsModulus_BP(float YoungsModulus)
{
	SetYoungsModulus(static_cast<double>(YoungsModulus));
}

void UAGX_TerrainMaterial::SetYoungsModulus(double YoungsModulus)
{
	AGX_ASSET_SETTER_DUAL_NATIVE_IMPL_VALUE(
		TerrainBulk.YoungsModulus, YoungsModulus, SetYoungsModulus, HasTerrainMaterialNative,
		TerrainMaterialNativeBarrier);
}

float UAGX_TerrainMaterial::GetYoungsModulus_BP() const
{
	return static_cast<float>(GetYoungsModulus());
}

double UAGX_TerrainMaterial::GetYoungsModulus() const
{
	AGX_ASSET_GETTER_DUAL_NATIVE_IMPL_VALUE(
		TerrainBulk.YoungsModulus, GetYoungsModulus, HasTerrainMaterialNative,
		TerrainMaterialNativeBarrier);
}

// Compaction properties.
void UAGX_TerrainMaterial::SetAngleOfReposeCompactionRate_BP(float AngleOfReposeCompactionRate)
{
	SetAngleOfReposeCompactionRate(static_cast<double>(AngleOfReposeCompactionRate));
}

void UAGX_TerrainMaterial::SetAngleOfReposeCompactionRate(double AngleOfReposeCompactionRate)
{
	AGX_ASSET_SETTER_DUAL_NATIVE_IMPL_VALUE(
		TerrainCompaction.AngleOfReposeCompactionRate, AngleOfReposeCompactionRate,
		SetAngleOfReposeCompactionRate, HasTerrainMaterialNative, TerrainMaterialNativeBarrier);
}

float UAGX_TerrainMaterial::GetAngleOfReposeCompactionRate_BP() const
{
	return static_cast<float>(GetAngleOfReposeCompactionRate());
}

double UAGX_TerrainMaterial::GetAngleOfReposeCompactionRate() const
{
	AGX_ASSET_GETTER_DUAL_NATIVE_IMPL_VALUE(
		TerrainCompaction.AngleOfReposeCompactionRate, GetAngleOfReposeCompactionRate,
		HasTerrainMaterialNative, TerrainMaterialNativeBarrier);
}

void UAGX_TerrainMaterial::SetBankStatePhi_BP(float Phi0)
{
	SetBankStatePhi(static_cast<double>(Phi0));
}

void UAGX_TerrainMaterial::SetBankStatePhi(double Phi0)
{
	AGX_ASSET_SETTER_DUAL_NATIVE_IMPL_VALUE(
		TerrainCompaction.BankStatePhi0, Phi0, SetBankStatePhi, HasTerrainMaterialNative,
		TerrainMaterialNativeBarrier);
}

float UAGX_TerrainMaterial::GetBankStatePhi_BP() const
{
	return static_cast<float>(GetBankStatePhi());
}

double UAGX_TerrainMaterial::GetBankStatePhi() const
{
	AGX_ASSET_GETTER_DUAL_NATIVE_IMPL_VALUE(
		TerrainCompaction.BankStatePhi0, GetBankStatePhi, HasTerrainMaterialNative,
		TerrainMaterialNativeBarrier);
}

void UAGX_TerrainMaterial::SetCompactionTimeRelaxationConstant_BP(
	float CompactionTimeRelaxationConstant)
{
	SetCompactionTimeRelaxationConstant(static_cast<double>(CompactionTimeRelaxationConstant));
}

void UAGX_TerrainMaterial::SetCompactionTimeRelaxationConstant(
	double CompactionTimeRelaxationConstant)
{
	AGX_ASSET_SETTER_DUAL_NATIVE_IMPL_VALUE(
		TerrainCompaction.CompactionTimeRelaxationConstant, CompactionTimeRelaxationConstant,
		SetCompactionTimeRelaxationConstant, HasTerrainMaterialNative,
		TerrainMaterialNativeBarrier);
}

float UAGX_TerrainMaterial::GetCompactionTimeRelaxationConstant_BP() const
{
	return static_cast<float>(GetCompactionTimeRelaxationConstant());
}

double UAGX_TerrainMaterial::GetCompactionTimeRelaxationConstant() const
{
	AGX_ASSET_GETTER_DUAL_NATIVE_IMPL_VALUE(
		TerrainCompaction.CompactionTimeRelaxationConstant, GetCompactionTimeRelaxationConstant,
		HasTerrainMaterialNative, TerrainMaterialNativeBarrier);
}

void UAGX_TerrainMaterial::SetCompressionIndex_BP(float CompressionIndex)
{
	SetCompressionIndex(static_cast<double>(CompressionIndex));
}

void UAGX_TerrainMaterial::SetCompressionIndex(double CompressionIndex)
{
	AGX_ASSET_SETTER_DUAL_NATIVE_IMPL_VALUE(
		TerrainCompaction.CompressionIndex, CompressionIndex, SetCompressionIndex,
		HasTerrainMaterialNative, TerrainMaterialNativeBarrier);
}

float UAGX_TerrainMaterial::GetCompressionIndex_BP() const
{
	return static_cast<float>(GetCompressionIndex());
}

double UAGX_TerrainMaterial::GetCompressionIndex() const
{
	AGX_ASSET_GETTER_DUAL_NATIVE_IMPL_VALUE(
		TerrainCompaction.CompressionIndex, GetCompressionIndex, HasTerrainMaterialNative,
		TerrainMaterialNativeBarrier);
}

void UAGX_TerrainMaterial::SetHardeningConstantKe_BP(float Ke)
{
	SetHardeningConstantKe(static_cast<double>(Ke));
}

void UAGX_TerrainMaterial::SetHardeningConstantKe(double Ke)
{
	AGX_ASSET_SETTER_DUAL_NATIVE_IMPL_VALUE(
		TerrainCompaction.HardeningConstantKe, Ke, SetHardeningConstantKe,
		HasTerrainMaterialNative, TerrainMaterialNativeBarrier);
}

float UAGX_TerrainMaterial::GetHardeningConstantKe_BP() const
{
	return static_cast<float>(GetHardeningConstantKe());
}

double UAGX_TerrainMaterial::GetHardeningConstantKe() const
{
	AGX_ASSET_GETTER_DUAL_NATIVE_IMPL_VALUE(
		TerrainCompaction.HardeningConstantKe, GetHardeningConstantKe, HasTerrainMaterialNative,
		TerrainMaterialNativeBarrier);
}

void UAGX_TerrainMaterial::SetHardeningConstantNe_BP(float Ne)
{
	SetHardeningConstantNe(static_cast<double>(Ne));
}

void UAGX_TerrainMaterial::SetHardeningConstantNe(double Ne)
{
	AGX_ASSET_SETTER_DUAL_NATIVE_IMPL_VALUE(
		TerrainCompaction.HardeningConstantNe, Ne, SetHardeningConstantNe,
		HasTerrainMaterialNative, TerrainMaterialNativeBarrier);
}

float UAGX_TerrainMaterial::GetHardeningConstantNe_BP() const
{
	return static_cast<float>(GetHardeningConstantNe());
}

double UAGX_TerrainMaterial::GetHardeningConstantNe() const
{
	AGX_ASSET_GETTER_DUAL_NATIVE_IMPL_VALUE(
		TerrainCompaction.HardeningConstantNe, GetHardeningConstantNe, HasTerrainMaterialNative,
		TerrainMaterialNativeBarrier);
}

void UAGX_TerrainMaterial::SetPreconsolidationStress_BP(float PreconsolidationStress)
{
	SetPreconsolidationStress(static_cast<double>(PreconsolidationStress));
}

void UAGX_TerrainMaterial::SetPreconsolidationStress(double PreconsolidationStress)
{
	AGX_ASSET_SETTER_DUAL_NATIVE_IMPL_VALUE(
		TerrainCompaction.PreconsolidationStress, PreconsolidationStress, SetPreconsolidationStress,
		HasTerrainMaterialNative, TerrainMaterialNativeBarrier);
}

float UAGX_TerrainMaterial::GetPreconsolidationStress_BP() const
{
	return static_cast<float>(GetPreconsolidationStress());
}

double UAGX_TerrainMaterial::GetPreconsolidationStress() const
{
	AGX_ASSET_GETTER_DUAL_NATIVE_IMPL_VALUE(
		TerrainCompaction.PreconsolidationStress, GetPreconsolidationStress,
		HasTerrainMaterialNative, TerrainMaterialNativeBarrier);
}

void UAGX_TerrainMaterial::SetStressCutOffFraction_BP(float StressCutOffFraction)
{
	SetStressCutOffFraction(static_cast<double>(StressCutOffFraction));
}

void UAGX_TerrainMaterial::SetStressCutOffFraction(double StressCutOffFraction)
{
	AGX_ASSET_SETTER_DUAL_NATIVE_IMPL_VALUE(
		TerrainCompaction.StressCutOffFraction, StressCutOffFraction, SetStressCutOffFraction,
		HasTerrainMaterialNative, TerrainMaterialNativeBarrier);
}

float UAGX_TerrainMaterial::GetStressCutOffFraction_BP() const
{
	return static_cast<float>(GetStressCutOffFraction());
}

double UAGX_TerrainMaterial::GetStressCutOffFraction() const
{
	AGX_ASSET_GETTER_DUAL_NATIVE_IMPL_VALUE(
		TerrainCompaction.StressCutOffFraction, GetStressCutOffFraction, HasTerrainMaterialNative,
		TerrainMaterialNativeBarrier);
}

<<<<<<< HEAD
// Particle properties.
void UAGX_TerrainMaterial::SetParticleAdhesionOverlapFactor_BP(float ParticleAdhesionOverlapFactor)
{
	SetParticleAdhesionOverlapFactor(static_cast<double>(ParticleAdhesionOverlapFactor));
}

void UAGX_TerrainMaterial::SetParticleAdhesionOverlapFactor(double ParticleAdhesionOverlapFactor)
{
	AGX_ASSET_SETTER_DUAL_NATIVE_IMPL_VALUE(
		TerrainParticles.AdhesionOverlapFactor, ParticleAdhesionOverlapFactor,
		SetParticleAdhesionOverlapFactor, HasTerrainMaterialNative, TerrainMaterialNativeBarrier);
}

float UAGX_TerrainMaterial::GetParticleAdhesionOverlapFactor_BP() const
{
	return static_cast<float>(GetParticleAdhesionOverlapFactor());
}

double UAGX_TerrainMaterial::GetParticleAdhesionOverlapFactor() const
{
	AGX_ASSET_GETTER_DUAL_NATIVE_IMPL_VALUE(
		TerrainParticles.AdhesionOverlapFactor, GetParticleAdhesionOverlapFactor,
		HasTerrainMaterialNative, TerrainMaterialNativeBarrier);
}

void UAGX_TerrainMaterial::SetParticleCohesion_BP(float ParticleCohesion)
{
	SetParticleCohesion(static_cast<double>(ParticleCohesion));
}

void UAGX_TerrainMaterial::SetParticleCohesion(double ParticleCohesion)
{
	AGX_ASSET_SETTER_DUAL_NATIVE_IMPL_VALUE(
		TerrainParticles.ParticleCohesion, ParticleCohesion, SetParticleCohesion,
		HasTerrainMaterialNative, TerrainMaterialNativeBarrier);
}

float UAGX_TerrainMaterial::GetParticleCohesion_BP() const
{
	return static_cast<float>(GetParticleCohesion());
}

double UAGX_TerrainMaterial::GetParticleCohesion() const
{
	AGX_ASSET_GETTER_DUAL_NATIVE_IMPL_VALUE(
		TerrainParticles.ParticleCohesion, GetParticleCohesion, HasTerrainMaterialNative,
		TerrainMaterialNativeBarrier);
}

void UAGX_TerrainMaterial::SetParticleRestitution_BP(float ParticleRestitution)
{
	SetParticleRestitution(static_cast<double>(ParticleRestitution));
}

void UAGX_TerrainMaterial::SetParticleRestitution(double ParticleRestitution)
{
	AGX_ASSET_SETTER_DUAL_NATIVE_IMPL_VALUE(
		TerrainParticles.ParticleRestitution, ParticleRestitution, SetParticleRestitution,
		HasTerrainMaterialNative, TerrainMaterialNativeBarrier);
}

float UAGX_TerrainMaterial::GetParticleRestitution_BP() const
{
	return static_cast<float>(GetParticleRestitution());
}

double UAGX_TerrainMaterial::GetParticleRestitution() const
{
	AGX_ASSET_GETTER_DUAL_NATIVE_IMPL_VALUE(
		TerrainParticles.ParticleRestitution, GetParticleRestitution, HasTerrainMaterialNative,
		TerrainMaterialNativeBarrier);
}

void UAGX_TerrainMaterial::SetParticleRollingResistance_BP(float ParticleRollingResistance)
{
	SetParticleRollingResistance(static_cast<double>(ParticleRollingResistance));
}

void UAGX_TerrainMaterial::SetParticleRollingResistance(double ParticleRollingResistance)
{
	AGX_ASSET_SETTER_DUAL_NATIVE_IMPL_VALUE(
		TerrainParticles.ParticleRollingResistance, ParticleRollingResistance,
		SetParticleRollingResistance, HasTerrainMaterialNative, TerrainMaterialNativeBarrier);
}

float UAGX_TerrainMaterial::GetParticleRollingResistance_BP() const
{
	return static_cast<float>(GetParticleRollingResistance());
}

double UAGX_TerrainMaterial::GetParticleRollingResistance() const
{
	AGX_ASSET_GETTER_DUAL_NATIVE_IMPL_VALUE(
		TerrainParticles.ParticleRollingResistance, GetParticleRollingResistance,
		HasTerrainMaterialNative, TerrainMaterialNativeBarrier);
}

void UAGX_TerrainMaterial::SetParticleSurfaceFriction_BP(float ParticleSurfaceFriction)
{
	SetParticleSurfaceFriction(static_cast<double>(ParticleSurfaceFriction));
}

void UAGX_TerrainMaterial::SetParticleSurfaceFriction(double ParticleSurfaceFriction)
{
	AGX_ASSET_SETTER_DUAL_NATIVE_IMPL_VALUE(
		TerrainParticles.ParticleSurfaceFriction, ParticleSurfaceFriction,
		SetParticleSurfaceFriction, HasTerrainMaterialNative, TerrainMaterialNativeBarrier);
}

float UAGX_TerrainMaterial::GetParticleSurfaceFriction_BP() const
{
	return static_cast<float>(GetParticleSurfaceFriction());
}

double UAGX_TerrainMaterial::GetParticleSurfaceFriction() const
{
	AGX_ASSET_GETTER_DUAL_NATIVE_IMPL_VALUE(
		TerrainParticles.ParticleSurfaceFriction, GetParticleSurfaceFriction,
		HasTerrainMaterialNative, TerrainMaterialNativeBarrier);
}

void UAGX_TerrainMaterial::SetParticleTerrainCohesion_BP(float ParticleTerrainCohesion)
{
	SetParticleTerrainCohesion(static_cast<double>(ParticleTerrainCohesion));
}

void UAGX_TerrainMaterial::SetParticleTerrainCohesion(double ParticleTerrainCohesion)
{
	AGX_ASSET_SETTER_DUAL_NATIVE_IMPL_VALUE(
		TerrainParticles.ParticleTerrainCohesion, ParticleTerrainCohesion,
		SetParticleTerrainCohesion, HasTerrainMaterialNative, TerrainMaterialNativeBarrier);
}

float UAGX_TerrainMaterial::GetParticleTerrainCohesion_BP() const
{
	return static_cast<float>(GetParticleTerrainCohesion());
}

double UAGX_TerrainMaterial::GetParticleTerrainCohesion() const
{
	AGX_ASSET_GETTER_DUAL_NATIVE_IMPL_VALUE(
		TerrainParticles.ParticleTerrainCohesion, GetParticleTerrainCohesion,
		HasTerrainMaterialNative, TerrainMaterialNativeBarrier);
}

void UAGX_TerrainMaterial::SetParticleTerrainRestitution_BP(float ParticleTerrainRestitution)
{
	SetParticleTerrainRestitution(static_cast<double>(ParticleTerrainRestitution));
}

void UAGX_TerrainMaterial::SetParticleTerrainRestitution(double ParticleTerrainRestitution)
{
	AGX_ASSET_SETTER_DUAL_NATIVE_IMPL_VALUE(
		TerrainParticles.ParticleTerrainRestitution, ParticleTerrainRestitution,
		SetParticleTerrainRestitution, HasTerrainMaterialNative, TerrainMaterialNativeBarrier);
}

float UAGX_TerrainMaterial::GetParticleTerrainRestitution_BP() const
{
	return static_cast<float>(GetParticleTerrainRestitution());
}

double UAGX_TerrainMaterial::GetParticleTerrainRestitution() const
{
	AGX_ASSET_GETTER_DUAL_NATIVE_IMPL_VALUE(
		TerrainParticles.ParticleTerrainRestitution, GetParticleTerrainRestitution,
		HasTerrainMaterialNative, TerrainMaterialNativeBarrier);
}

void UAGX_TerrainMaterial::SetParticleTerrainRollingResistance_BP(
	float ParticleTerrainRollingResistance)
{
	SetParticleTerrainRollingResistance(static_cast<double>(ParticleTerrainRollingResistance));
}

void UAGX_TerrainMaterial::SetParticleTerrainRollingResistance(
	double ParticleTerrainRollingResistance)
{
	AGX_ASSET_SETTER_DUAL_NATIVE_IMPL_VALUE(
		TerrainParticles.ParticleTerrainRollingResistance, ParticleTerrainRollingResistance,
		SetParticleTerrainRollingResistance, HasTerrainMaterialNative,
		TerrainMaterialNativeBarrier);
}

float UAGX_TerrainMaterial::GetParticleTerrainRollingResistance_BP() const
{
	return static_cast<float>(GetParticleTerrainRollingResistance());
}

double UAGX_TerrainMaterial::GetParticleTerrainRollingResistance() const
{
	AGX_ASSET_GETTER_DUAL_NATIVE_IMPL_VALUE(
		TerrainParticles.ParticleTerrainRollingResistance, GetParticleTerrainRollingResistance,
		HasTerrainMaterialNative, TerrainMaterialNativeBarrier);
}

void UAGX_TerrainMaterial::SetParticleTerrainSurfaceFriction_BP(
	float ParticleTerrainSurfaceFriction)
{
	SetParticleTerrainSurfaceFriction(static_cast<double>(ParticleTerrainSurfaceFriction));
}

void UAGX_TerrainMaterial::SetParticleTerrainSurfaceFriction(double ParticleTerrainSurfaceFriction)
{
	AGX_ASSET_SETTER_DUAL_NATIVE_IMPL_VALUE(
		TerrainParticles.ParticleTerrainSurfaceFriction, ParticleTerrainSurfaceFriction,
		SetParticleTerrainSurfaceFriction, HasTerrainMaterialNative, TerrainMaterialNativeBarrier);
}

float UAGX_TerrainMaterial::GetParticleTerrainSurfaceFriction_BP() const
{
	return static_cast<float>(GetParticleTerrainSurfaceFriction());
}

double UAGX_TerrainMaterial::GetParticleTerrainSurfaceFriction() const
{
	AGX_ASSET_GETTER_DUAL_NATIVE_IMPL_VALUE(
		TerrainParticles.ParticleTerrainSurfaceFriction, GetParticleTerrainSurfaceFriction,
		HasTerrainMaterialNative, TerrainMaterialNativeBarrier);
}

void UAGX_TerrainMaterial::SetParticleTerrainYoungsModulus_BP(float ParticleTerrainYoungsModulus)
{
	SetParticleTerrainYoungsModulus(static_cast<double>(ParticleTerrainYoungsModulus));
}

void UAGX_TerrainMaterial::SetParticleTerrainYoungsModulus(double ParticleTerrainYoungsModulus)
{
	AGX_ASSET_SETTER_DUAL_NATIVE_IMPL_VALUE(
		TerrainParticles.ParticleTerrainYoungsModulus, ParticleTerrainYoungsModulus,
		SetParticleTerrainYoungsModulus, HasTerrainMaterialNative, TerrainMaterialNativeBarrier);
}

float UAGX_TerrainMaterial::GetParticleTerrainYoungsModulus_BP() const
{
	return static_cast<float>(GetParticleTerrainYoungsModulus());
}

double UAGX_TerrainMaterial::GetParticleTerrainYoungsModulus() const
{
	AGX_ASSET_GETTER_DUAL_NATIVE_IMPL_VALUE(
		TerrainParticles.ParticleTerrainYoungsModulus, GetParticleTerrainYoungsModulus,
		HasTerrainMaterialNative, TerrainMaterialNativeBarrier);
}

void UAGX_TerrainMaterial::SetParticleYoungsModulus_BP(float ParticleYoungsModulus)
{
	SetParticleYoungsModulus(static_cast<double>(ParticleYoungsModulus));
}

void UAGX_TerrainMaterial::SetParticleYoungsModulus(double ParticleYoungsModulus)
{
	AGX_ASSET_SETTER_DUAL_NATIVE_IMPL_VALUE(
		TerrainParticles.ParticleYoungsModulus, ParticleYoungsModulus, SetParticleYoungsModulus,
		HasTerrainMaterialNative, TerrainMaterialNativeBarrier);
}

float UAGX_TerrainMaterial::GetParticleYoungsModulus_BP() const
{
	return static_cast<float>(GetParticleYoungsModulus());
}

double UAGX_TerrainMaterial::GetParticleYoungsModulus() const
{
	AGX_ASSET_GETTER_DUAL_NATIVE_IMPL_VALUE(
		TerrainParticles.ParticleYoungsModulus, GetParticleYoungsModulus, HasTerrainMaterialNative,
		TerrainMaterialNativeBarrier);
}

// Excavation contact properties.
void UAGX_TerrainMaterial::SetAggregateStiffnessMultiplier_BP(float AggregateStiffnessMultiplier)
{
	SetAggregateStiffnessMultiplier(static_cast<double>(AggregateStiffnessMultiplier));
}

void UAGX_TerrainMaterial::SetAggregateStiffnessMultiplier(double AggregateStiffnessMultiplier)
{
	AGX_ASSET_SETTER_DUAL_NATIVE_IMPL_VALUE(
		TerrainExcavationContact.AggregateStiffnessMultiplier, AggregateStiffnessMultiplier,
		SetAggregateStiffnessMultiplier, HasTerrainMaterialNative, TerrainMaterialNativeBarrier);
}

float UAGX_TerrainMaterial::GetAggregateStiffnessMultiplier_BP() const
{
	return static_cast<float>(GetAggregateStiffnessMultiplier());
}

double UAGX_TerrainMaterial::GetAggregateStiffnessMultiplier() const
{
	AGX_ASSET_GETTER_DUAL_NATIVE_IMPL_VALUE(
		TerrainExcavationContact.AggregateStiffnessMultiplier, GetAggregateStiffnessMultiplier,
		HasTerrainMaterialNative, TerrainMaterialNativeBarrier);
}

void UAGX_TerrainMaterial::SetExcavationStiffnessMultiplier_BP(float ExcavationStiffnessMultiplier)
{
	SetExcavationStiffnessMultiplier(static_cast<double>(ExcavationStiffnessMultiplier));
}

void UAGX_TerrainMaterial::SetExcavationStiffnessMultiplier(double ExcavationStiffnessMultiplier)
{
	AGX_ASSET_SETTER_DUAL_NATIVE_IMPL_VALUE(
		TerrainExcavationContact.ExcavationStiffnessMultiplier, ExcavationStiffnessMultiplier,
		SetExcavationStiffnessMultiplier, HasTerrainMaterialNative, TerrainMaterialNativeBarrier);
}

float UAGX_TerrainMaterial::GetExcavationStiffnessMultiplier_BP() const
{
	return static_cast<float>(GetExcavationStiffnessMultiplier());
}

double UAGX_TerrainMaterial::GetExcavationStiffnessMultiplier() const
{
	AGX_ASSET_GETTER_DUAL_NATIVE_IMPL_VALUE(
		TerrainExcavationContact.ExcavationStiffnessMultiplier, GetExcavationStiffnessMultiplier,
		HasTerrainMaterialNative, TerrainMaterialNativeBarrier);
}

void UAGX_TerrainMaterial::SetDepthDecayFactor_BP(float DepthDecayFactor)
{
	SetDepthDecayFactor(static_cast<double>(DepthDecayFactor));
}

void UAGX_TerrainMaterial::SetDepthDecayFactor(double DepthDecayFactor)
{
	AGX_ASSET_SETTER_DUAL_NATIVE_IMPL_VALUE(
		TerrainExcavationContact.DepthDecayFactor, DepthDecayFactor, SetDepthDecayFactor,
		HasTerrainMaterialNative, TerrainMaterialNativeBarrier);
}

float UAGX_TerrainMaterial::GetDepthDecayFactor_BP() const
{
	return static_cast<float>(GetDepthDecayFactor());
}

double UAGX_TerrainMaterial::GetDepthDecayFactor() const
{
	AGX_ASSET_GETTER_DUAL_NATIVE_IMPL_VALUE(
		TerrainExcavationContact.DepthDecayFactor, GetDepthDecayFactor, HasTerrainMaterialNative,
		TerrainMaterialNativeBarrier);
}

void UAGX_TerrainMaterial::SetDepthIncreaseFactor_BP(float DepthIncreaseFactor)
{
	SetDepthIncreaseFactor(static_cast<double>(DepthIncreaseFactor));
}

void UAGX_TerrainMaterial::SetDepthIncreaseFactor(double DepthIncreaseFactor)
{
	AGX_ASSET_SETTER_DUAL_NATIVE_IMPL_VALUE(
		TerrainExcavationContact.DepthIncreaseFactor, DepthIncreaseFactor, SetDepthIncreaseFactor,
		HasTerrainMaterialNative, TerrainMaterialNativeBarrier);
}

float UAGX_TerrainMaterial::GetDepthIncreaseFactor_BP() const
{
	return static_cast<float>(GetDepthIncreaseFactor());
}

double UAGX_TerrainMaterial::GetDepthIncreaseFactor() const
{
	AGX_ASSET_GETTER_DUAL_NATIVE_IMPL_VALUE(
		TerrainExcavationContact.DepthIncreaseFactor, GetDepthIncreaseFactor,
		HasTerrainMaterialNative, TerrainMaterialNativeBarrier);
}

void UAGX_TerrainMaterial::SetMaximumAggregateNormalForce_BP(float MaximumAggregateNormalForce)
{
	SetMaximumAggregateNormalForce(static_cast<double>(MaximumAggregateNormalForce));
}

void UAGX_TerrainMaterial::SetMaximumAggregateNormalForce(double MaximumAggregateNormalForce)
{
	AGX_ASSET_SETTER_DUAL_NATIVE_IMPL_VALUE(
		TerrainExcavationContact.MaximumAggregateNormalForce, MaximumAggregateNormalForce,
		SetMaximumAggregateNormalForce, HasTerrainMaterialNative, TerrainMaterialNativeBarrier);
}

float UAGX_TerrainMaterial::GetMaximumAggregateNormalForce_BP() const
{
	return static_cast<float>(GetMaximumAggregateNormalForce());
}

double UAGX_TerrainMaterial::GetMaximumAggregateNormalForce() const
{
	AGX_ASSET_GETTER_DUAL_NATIVE_IMPL_VALUE(
		TerrainExcavationContact.MaximumAggregateNormalForce, GetMaximumAggregateNormalForce,
		HasTerrainMaterialNative, TerrainMaterialNativeBarrier);
}

void UAGX_TerrainMaterial::SetMaximumContactDepth_BP(float MaximumContactDepth)
{
	SetMaximumContactDepth(static_cast<double>(MaximumContactDepth));
}

void UAGX_TerrainMaterial::SetMaximumContactDepth(double MaximumContactDepth)
{
	AGX_ASSET_SETTER_DUAL_NATIVE_IMPL_VALUE(
		TerrainExcavationContact.MaximumContactDepth, MaximumContactDepth, SetMaximumContactDepth,
		HasTerrainMaterialNative, TerrainMaterialNativeBarrier);
}

float UAGX_TerrainMaterial::GetMaximumContactDepth_BP() const
{
	return static_cast<float>(GetMaximumContactDepth());
}

double UAGX_TerrainMaterial::GetMaximumContactDepth() const
{
	AGX_ASSET_GETTER_DUAL_NATIVE_IMPL_VALUE(
		TerrainExcavationContact.MaximumContactDepth, GetMaximumContactDepth,
		HasTerrainMaterialNative, TerrainMaterialNativeBarrier);
=======
void UAGX_TerrainMaterial::SetDilatancyAngleScalingFactor_BP(float DilatancyAngleScalingFactor)
{
	SetDilatancyAngleScalingFactor(static_cast<double>(DilatancyAngleScalingFactor));
}

void UAGX_TerrainMaterial::SetDilatancyAngleScalingFactor(double DilatancyAngleScalingFactor)
{
	AGX_ASSET_SETTER_DUAL_NATIVE_IMPL_VALUE(
		TerrainCompaction.DilatancyAngleScalingFactor, DilatancyAngleScalingFactor,
		SetDilatancyAngleScalingFactor, HasTerrainMaterialNative, TerrainMaterialNativeBarrier);
}

float UAGX_TerrainMaterial::GetDilatancyAngleScalingFactor_BP() const
{
	return static_cast<float>(GetDilatancyAngleScalingFactor());
}

double UAGX_TerrainMaterial::GetDilatancyAngleScalingFactor() const
{
	AGX_ASSET_GETTER_DUAL_NATIVE_IMPL_VALUE(
		TerrainCompaction.DilatancyAngleScalingFactor, GetDilatancyAngleScalingFactor,
		HasTerrainMaterialNative, TerrainMaterialNativeBarrier);
}

void UAGX_TerrainMaterial::Serialize(FArchive& Archive)
{
	Super::Serialize(Archive);
	TerrainCompaction.Serialize(Archive);
>>>>>>> 96b85825
}

void UAGX_TerrainMaterial::CopyFrom(const FTerrainMaterialBarrier& Source)
{
	TerrainBulk = FAGX_TerrainBulkProperties();
	TerrainBulk.AdhesionOverlapFactor = Source.GetAdhesionOverlapFactor();
	TerrainBulk.Cohesion = Source.GetCohesion();
	TerrainBulk.Density = Source.GetDensity();
	TerrainBulk.DilatancyAngle = Source.GetDilatancyAngle();
	TerrainBulk.FrictionAngle = Source.GetFrictionAngle();
	TerrainBulk.MaxDensity = Source.GetMaxDensity();
	TerrainBulk.PoissonsRatio = Source.GetPoissonsRatio();
	TerrainBulk.SwellFactor = Source.GetSwellFactor();
	TerrainBulk.YoungsModulus = Source.GetYoungsModulus();

	TerrainCompaction = FAGX_TerrainCompactionProperties();
	TerrainCompaction.AngleOfReposeCompactionRate = Source.GetAngleOfReposeCompactionRate();
	TerrainCompaction.BankStatePhi0 = Source.GetBankStatePhi();
	TerrainCompaction.CompactionTimeRelaxationConstant =
		Source.GetCompactionTimeRelaxationConstant();
	TerrainCompaction.CompressionIndex = Source.GetCompressionIndex();
	TerrainCompaction.HardeningConstantKe = Source.GetHardeningConstantKe();
	TerrainCompaction.HardeningConstantNe = Source.GetHardeningConstantNe();
	TerrainCompaction.PreconsolidationStress = Source.GetPreconsolidationStress();
	TerrainCompaction.StressCutOffFraction = Source.GetStressCutOffFraction();
<<<<<<< HEAD

	TerrainParticles = FAGX_TerrainParticleProperties();
	TerrainParticles.AdhesionOverlapFactor = Source.GetParticleAdhesionOverlapFactor();
	TerrainParticles.ParticleCohesion = Source.GetParticleCohesion();
	TerrainParticles.ParticleRestitution = Source.GetParticleRestitution();
	TerrainParticles.ParticleRollingResistance = Source.GetParticleRollingResistance();
	TerrainParticles.ParticleSurfaceFriction = Source.GetParticleSurfaceFriction();
	TerrainParticles.ParticleTerrainCohesion = Source.GetParticleTerrainCohesion();
	TerrainParticles.ParticleTerrainRestitution = Source.GetParticleTerrainRestitution();
	TerrainParticles.ParticleTerrainRollingResistance =
		Source.GetParticleTerrainRollingResistance();
	TerrainParticles.ParticleTerrainSurfaceFriction = Source.GetParticleTerrainSurfaceFriction();
	TerrainParticles.ParticleTerrainYoungsModulus = Source.GetParticleTerrainYoungsModulus();
	TerrainParticles.ParticleYoungsModulus = Source.GetParticleYoungsModulus();

	TerrainExcavationContact = FAGX_TerrainExcavationContactProperties();
	TerrainExcavationContact.AggregateStiffnessMultiplier =
		Source.GetAggregateStiffnessMultiplier();
	TerrainExcavationContact.ExcavationStiffnessMultiplier =
		Source.GetExcavationStiffnessMultiplier();
	TerrainExcavationContact.DepthDecayFactor = Source.GetDepthDecayFactor();
	TerrainExcavationContact.DepthIncreaseFactor = Source.GetDepthIncreaseFactor();
	TerrainExcavationContact.MaximumAggregateNormalForce = Source.GetMaximumAggregateNormalForce();
	TerrainExcavationContact.MaximumContactDepth = Source.GetMaximumContactDepth();
=======
	TerrainCompaction.DilatancyAngleScalingFactor = Source.GetDilatancyAngleScalingFactor();
>>>>>>> 96b85825
}

void UAGX_TerrainMaterial::CopyTerrainMaterialProperties(const UAGX_TerrainMaterial* Source)
{
	if (Source)
	{
		// As of now, this property is not used for terrain (replaced by the terrain specific bulk
		// properties) and will always have default values.
		Bulk = Source->Bulk;

		Surface = Source->Surface;
		TerrainBulk = Source->TerrainBulk;
		TerrainCompaction = Source->TerrainCompaction;
	}
}

UAGX_MaterialBase* UAGX_TerrainMaterial::GetOrCreateInstance(UWorld* PlayingWorld)
{
	if (IsInstance())
	{
		return this;
	}

	UAGX_TerrainMaterial* InstancePtr = Instance.Get();
	if (!InstancePtr && PlayingWorld && PlayingWorld->IsGameWorld())
	{
		InstancePtr = UAGX_TerrainMaterial::CreateFromAsset(PlayingWorld, this);
		Instance = InstancePtr;
	}

	return InstancePtr;
}

#if WITH_EDITOR
void UAGX_TerrainMaterial::PostEditChangeChainProperty(FPropertyChangedChainEvent& Event)
{
	FAGX_PropertyChangedDispatcher<ThisClass>::Get().Trigger(Event);
	Super::PostEditChangeChainProperty(Event);
}

void UAGX_TerrainMaterial::PostInitProperties()
{
	Super::PostInitProperties();
	InitPropertyDispatcher();
}

void UAGX_TerrainMaterial::InitPropertyDispatcher()
{
	FAGX_PropertyChangedDispatcher<ThisClass>& PropertyDispatcher =
		FAGX_PropertyChangedDispatcher<ThisClass>::Get();
	if (PropertyDispatcher.IsInitialized())
	{
		return;
	}

	// Surface properties.
	PropertyDispatcher.Add(
		GET_MEMBER_NAME_CHECKED(UAGX_MaterialBase, Surface),
		GET_MEMBER_NAME_CHECKED(FAGX_ShapeMaterialSurfaceProperties, bFrictionEnabled),
		[](ThisClass* This)
		{ AGX_ASSET_DISPATCHER_LAMBDA_BODY(Surface.bFrictionEnabled, SetFrictionEnabled) });

	PropertyDispatcher.Add(
		GET_MEMBER_NAME_CHECKED(UAGX_MaterialBase, Surface),
		GET_MEMBER_NAME_CHECKED(FAGX_ShapeMaterialSurfaceProperties, Roughness),
		[](ThisClass* This) { AGX_ASSET_DISPATCHER_LAMBDA_BODY(Surface.Roughness, SetRoughness) });

	PropertyDispatcher.Add(
		GET_MEMBER_NAME_CHECKED(UAGX_MaterialBase, Surface),
		GET_MEMBER_NAME_CHECKED(FAGX_ShapeMaterialSurfaceProperties, Viscosity),
		[](ThisClass* This)
		{ AGX_ASSET_DISPATCHER_LAMBDA_BODY(Surface.Viscosity, SetSurfaceViscosity) });

	PropertyDispatcher.Add(
		GET_MEMBER_NAME_CHECKED(UAGX_MaterialBase, Surface),
		GET_MEMBER_NAME_CHECKED(FAGX_ShapeMaterialSurfaceProperties, AdhesiveForce),
		[](ThisClass* This)
		{
			if (This->IsInstance())
			{
				This->Asset->Surface.AdhesiveForce = This->Surface.AdhesiveForce;
			}
			This->SetAdhesion(This->Surface.AdhesiveForce, This->Surface.AdhesiveOverlap);
		});

	PropertyDispatcher.Add(
		GET_MEMBER_NAME_CHECKED(UAGX_MaterialBase, Surface),
		GET_MEMBER_NAME_CHECKED(FAGX_ShapeMaterialSurfaceProperties, AdhesiveOverlap),
		[](ThisClass* This)
		{
			if (This->IsInstance())
			{
				This->Asset->Surface.AdhesiveOverlap = This->Surface.AdhesiveOverlap;
			}
			This->SetAdhesion(This->Surface.AdhesiveForce, This->Surface.AdhesiveOverlap);
		});

	// Bulk properties.
	PropertyDispatcher.Add(
		GET_MEMBER_NAME_CHECKED(UAGX_TerrainMaterial, TerrainBulk),
		GET_MEMBER_NAME_CHECKED(FAGX_TerrainBulkProperties, AdhesionOverlapFactor),
		[](ThisClass* This) {
			AGX_ASSET_DISPATCHER_LAMBDA_BODY(
				TerrainBulk.AdhesionOverlapFactor, SetAdhesionOverlapFactor)
		});

	PropertyDispatcher.Add(
		GET_MEMBER_NAME_CHECKED(UAGX_TerrainMaterial, TerrainBulk),
		GET_MEMBER_NAME_CHECKED(FAGX_TerrainBulkProperties, Cohesion),
		[](ThisClass* This)
		{ AGX_ASSET_DISPATCHER_LAMBDA_BODY(TerrainBulk.Cohesion, SetCohesion) });

	PropertyDispatcher.Add(
		GET_MEMBER_NAME_CHECKED(UAGX_TerrainMaterial, TerrainBulk),
		GET_MEMBER_NAME_CHECKED(FAGX_TerrainBulkProperties, Density),
		[](ThisClass* This) { AGX_ASSET_DISPATCHER_LAMBDA_BODY(TerrainBulk.Density, SetDensity) });

	PropertyDispatcher.Add(
		GET_MEMBER_NAME_CHECKED(UAGX_TerrainMaterial, TerrainBulk),
		GET_MEMBER_NAME_CHECKED(FAGX_TerrainBulkProperties, DilatancyAngle),
		[](ThisClass* This)
		{ AGX_ASSET_DISPATCHER_LAMBDA_BODY(TerrainBulk.DilatancyAngle, SetDilatancyAngle) });

	PropertyDispatcher.Add(
		GET_MEMBER_NAME_CHECKED(UAGX_TerrainMaterial, TerrainBulk),
		GET_MEMBER_NAME_CHECKED(FAGX_TerrainBulkProperties, FrictionAngle),
		[](ThisClass* This)
		{ AGX_ASSET_DISPATCHER_LAMBDA_BODY(TerrainBulk.FrictionAngle, SetFrictionAngle) });

	PropertyDispatcher.Add(
		GET_MEMBER_NAME_CHECKED(UAGX_TerrainMaterial, TerrainBulk),
		GET_MEMBER_NAME_CHECKED(FAGX_TerrainBulkProperties, MaxDensity),
		[](ThisClass* This)
		{ AGX_ASSET_DISPATCHER_LAMBDA_BODY(TerrainBulk.MaxDensity, SetMaxDensity) });

	PropertyDispatcher.Add(
		GET_MEMBER_NAME_CHECKED(UAGX_TerrainMaterial, TerrainBulk),
		GET_MEMBER_NAME_CHECKED(FAGX_TerrainBulkProperties, PoissonsRatio),
		[](ThisClass* This)
		{ AGX_ASSET_DISPATCHER_LAMBDA_BODY(TerrainBulk.PoissonsRatio, SetPoissonsRatio) });

	PropertyDispatcher.Add(
		GET_MEMBER_NAME_CHECKED(UAGX_TerrainMaterial, TerrainBulk),
		GET_MEMBER_NAME_CHECKED(FAGX_TerrainBulkProperties, SwellFactor),
		[](ThisClass* This)
		{ AGX_ASSET_DISPATCHER_LAMBDA_BODY(TerrainBulk.SwellFactor, SetSwellFactor) });

	PropertyDispatcher.Add(
		GET_MEMBER_NAME_CHECKED(UAGX_TerrainMaterial, TerrainBulk),
		GET_MEMBER_NAME_CHECKED(FAGX_TerrainBulkProperties, YoungsModulus),
		[](ThisClass* This)
		{ AGX_ASSET_DISPATCHER_LAMBDA_BODY(TerrainBulk.YoungsModulus, SetYoungsModulus) });

	// Compaction properties.
	PropertyDispatcher.Add(
		GET_MEMBER_NAME_CHECKED(UAGX_TerrainMaterial, TerrainCompaction),
		GET_MEMBER_NAME_CHECKED(FAGX_TerrainCompactionProperties, AngleOfReposeCompactionRate),
		[](ThisClass* This)
		{
			AGX_ASSET_DISPATCHER_LAMBDA_BODY(
				TerrainCompaction.AngleOfReposeCompactionRate, SetAngleOfReposeCompactionRate)
		});

	PropertyDispatcher.Add(
		GET_MEMBER_NAME_CHECKED(UAGX_TerrainMaterial, TerrainCompaction),
		GET_MEMBER_NAME_CHECKED(FAGX_TerrainCompactionProperties, BankStatePhi0),
		[](ThisClass* This)
		{ AGX_ASSET_DISPATCHER_LAMBDA_BODY(TerrainCompaction.BankStatePhi0, SetBankStatePhi) });

	PropertyDispatcher.Add(
		GET_MEMBER_NAME_CHECKED(UAGX_TerrainMaterial, TerrainCompaction),
		GET_MEMBER_NAME_CHECKED(FAGX_TerrainCompactionProperties, CompactionTimeRelaxationConstant),
		[](ThisClass* This)
		{
			AGX_ASSET_DISPATCHER_LAMBDA_BODY(
				TerrainCompaction.CompactionTimeRelaxationConstant,
				SetCompactionTimeRelaxationConstant)
		});

	PropertyDispatcher.Add(
		GET_MEMBER_NAME_CHECKED(UAGX_TerrainMaterial, TerrainCompaction),
		GET_MEMBER_NAME_CHECKED(FAGX_TerrainCompactionProperties, CompressionIndex),
		[](ThisClass* This) {
			AGX_ASSET_DISPATCHER_LAMBDA_BODY(
				TerrainCompaction.CompressionIndex, SetCompressionIndex)
		});

	PropertyDispatcher.Add(
		GET_MEMBER_NAME_CHECKED(UAGX_TerrainMaterial, TerrainCompaction),
		GET_MEMBER_NAME_CHECKED(FAGX_TerrainCompactionProperties, HardeningConstantKe),
		[](ThisClass* This)
		{
			AGX_ASSET_DISPATCHER_LAMBDA_BODY(
				TerrainCompaction.HardeningConstantKe, SetHardeningConstantKe)
		});

	PropertyDispatcher.Add(
		GET_MEMBER_NAME_CHECKED(UAGX_TerrainMaterial, TerrainCompaction),
		GET_MEMBER_NAME_CHECKED(FAGX_TerrainCompactionProperties, HardeningConstantNe),
		[](ThisClass* This)
		{
			AGX_ASSET_DISPATCHER_LAMBDA_BODY(
				TerrainCompaction.HardeningConstantNe, SetHardeningConstantNe)
		});

	PropertyDispatcher.Add(
		GET_MEMBER_NAME_CHECKED(UAGX_TerrainMaterial, TerrainCompaction),
		GET_MEMBER_NAME_CHECKED(FAGX_TerrainCompactionProperties, PreconsolidationStress),
		[](ThisClass* This)
		{
			AGX_ASSET_DISPATCHER_LAMBDA_BODY(
				TerrainCompaction.PreconsolidationStress, SetPreconsolidationStress)
		});

	PropertyDispatcher.Add(
		GET_MEMBER_NAME_CHECKED(UAGX_TerrainMaterial, TerrainCompaction),
		GET_MEMBER_NAME_CHECKED(FAGX_TerrainCompactionProperties, StressCutOffFraction),
		[](ThisClass* This)
		{
			AGX_ASSET_DISPATCHER_LAMBDA_BODY(
				TerrainCompaction.StressCutOffFraction, SetStressCutOffFraction)
		});

<<<<<<< HEAD
	// Particle properties.
	PropertyDispatcher.Add(
		GET_MEMBER_NAME_CHECKED(UAGX_TerrainMaterial, TerrainParticles),
		GET_MEMBER_NAME_CHECKED(FAGX_TerrainParticleProperties, AdhesionOverlapFactor),
		[](ThisClass* This)
		{
			AGX_ASSET_DISPATCHER_LAMBDA_BODY(
				TerrainParticles.AdhesionOverlapFactor, SetParticleAdhesionOverlapFactor)
		});

	PropertyDispatcher.Add(
		GET_MEMBER_NAME_CHECKED(UAGX_TerrainMaterial, TerrainParticles),
		GET_MEMBER_NAME_CHECKED(FAGX_TerrainParticleProperties, ParticleCohesion),
		[](ThisClass* This) {
			AGX_ASSET_DISPATCHER_LAMBDA_BODY(TerrainParticles.ParticleCohesion, SetParticleCohesion)
		});

	PropertyDispatcher.Add(
		GET_MEMBER_NAME_CHECKED(UAGX_TerrainMaterial, TerrainParticles),
		GET_MEMBER_NAME_CHECKED(FAGX_TerrainParticleProperties, ParticleRestitution),
		[](ThisClass* This) {
			AGX_ASSET_DISPATCHER_LAMBDA_BODY(
				TerrainParticles.ParticleRestitution, SetParticleRestitution)
		});

	PropertyDispatcher.Add(
		GET_MEMBER_NAME_CHECKED(UAGX_TerrainMaterial, TerrainParticles),
		GET_MEMBER_NAME_CHECKED(FAGX_TerrainParticleProperties, ParticleRollingResistance),
		[](ThisClass* This)
		{
			AGX_ASSET_DISPATCHER_LAMBDA_BODY(
				TerrainParticles.ParticleRollingResistance, SetParticleRollingResistance)
		});

	PropertyDispatcher.Add(
		GET_MEMBER_NAME_CHECKED(UAGX_TerrainMaterial, TerrainParticles),
		GET_MEMBER_NAME_CHECKED(FAGX_TerrainParticleProperties, ParticleSurfaceFriction),
		[](ThisClass* This)
		{
			AGX_ASSET_DISPATCHER_LAMBDA_BODY(
				TerrainParticles.ParticleSurfaceFriction, SetParticleSurfaceFriction)
		});

	PropertyDispatcher.Add(
		GET_MEMBER_NAME_CHECKED(UAGX_TerrainMaterial, TerrainParticles),
		GET_MEMBER_NAME_CHECKED(FAGX_TerrainParticleProperties, ParticleTerrainCohesion),
		[](ThisClass* This)
		{
			AGX_ASSET_DISPATCHER_LAMBDA_BODY(
				TerrainParticles.ParticleTerrainCohesion, SetParticleTerrainCohesion)
		});

	PropertyDispatcher.Add(
		GET_MEMBER_NAME_CHECKED(UAGX_TerrainMaterial, TerrainParticles),
		GET_MEMBER_NAME_CHECKED(FAGX_TerrainParticleProperties, ParticleTerrainRestitution),
		[](ThisClass* This)
		{
			AGX_ASSET_DISPATCHER_LAMBDA_BODY(
				TerrainParticles.ParticleTerrainRestitution, SetParticleTerrainRestitution)
		});

	PropertyDispatcher.Add(
		GET_MEMBER_NAME_CHECKED(UAGX_TerrainMaterial, TerrainParticles),
		GET_MEMBER_NAME_CHECKED(FAGX_TerrainParticleProperties, ParticleTerrainRollingResistance),
		[](ThisClass* This)
		{
			AGX_ASSET_DISPATCHER_LAMBDA_BODY(
				TerrainParticles.ParticleTerrainRollingResistance,
				SetParticleTerrainRollingResistance)
		});

	PropertyDispatcher.Add(
		GET_MEMBER_NAME_CHECKED(UAGX_TerrainMaterial, TerrainParticles),
		GET_MEMBER_NAME_CHECKED(FAGX_TerrainParticleProperties, ParticleTerrainSurfaceFriction),
		[](ThisClass* This)
		{
			AGX_ASSET_DISPATCHER_LAMBDA_BODY(
				TerrainParticles.ParticleTerrainSurfaceFriction, SetParticleTerrainSurfaceFriction)
		});

	PropertyDispatcher.Add(
		GET_MEMBER_NAME_CHECKED(UAGX_TerrainMaterial, TerrainParticles),
		GET_MEMBER_NAME_CHECKED(FAGX_TerrainParticleProperties, ParticleTerrainYoungsModulus),
		[](ThisClass* This)
		{
			AGX_ASSET_DISPATCHER_LAMBDA_BODY(
				TerrainParticles.ParticleTerrainYoungsModulus, SetParticleTerrainYoungsModulus)
		});

	PropertyDispatcher.Add(
		GET_MEMBER_NAME_CHECKED(UAGX_TerrainMaterial, TerrainParticles),
		GET_MEMBER_NAME_CHECKED(FAGX_TerrainParticleProperties, ParticleYoungsModulus),
		[](ThisClass* This)
		{
			AGX_ASSET_DISPATCHER_LAMBDA_BODY(
				TerrainParticles.ParticleYoungsModulus, SetParticleYoungsModulus)
		});

	// Excavation contact properties.
	PropertyDispatcher.Add(
		GET_MEMBER_NAME_CHECKED(UAGX_TerrainMaterial, TerrainExcavationContact),
		GET_MEMBER_NAME_CHECKED(
			FAGX_TerrainExcavationContactProperties, AggregateStiffnessMultiplier),
		[](ThisClass* This)
		{
			AGX_ASSET_DISPATCHER_LAMBDA_BODY(
				TerrainExcavationContact.AggregateStiffnessMultiplier,
				SetAggregateStiffnessMultiplier)
		});

	PropertyDispatcher.Add(
		GET_MEMBER_NAME_CHECKED(UAGX_TerrainMaterial, TerrainExcavationContact),
		GET_MEMBER_NAME_CHECKED(
			FAGX_TerrainExcavationContactProperties, ExcavationStiffnessMultiplier),
		[](ThisClass* This)
		{
			AGX_ASSET_DISPATCHER_LAMBDA_BODY(
				TerrainExcavationContact.ExcavationStiffnessMultiplier,
				SetExcavationStiffnessMultiplier)
		});

	PropertyDispatcher.Add(
		GET_MEMBER_NAME_CHECKED(UAGX_TerrainMaterial, TerrainExcavationContact),
		GET_MEMBER_NAME_CHECKED(FAGX_TerrainExcavationContactProperties, DepthDecayFactor),
		[](ThisClass* This)
		{
			AGX_ASSET_DISPATCHER_LAMBDA_BODY(
				TerrainExcavationContact.DepthDecayFactor, SetDepthDecayFactor)
		});

	PropertyDispatcher.Add(
		GET_MEMBER_NAME_CHECKED(UAGX_TerrainMaterial, TerrainExcavationContact),
		GET_MEMBER_NAME_CHECKED(FAGX_TerrainExcavationContactProperties, DepthIncreaseFactor),
		[](ThisClass* This)
		{
			AGX_ASSET_DISPATCHER_LAMBDA_BODY(
				TerrainExcavationContact.DepthIncreaseFactor, SetDepthIncreaseFactor)
		});

	PropertyDispatcher.Add(
		GET_MEMBER_NAME_CHECKED(UAGX_TerrainMaterial, TerrainExcavationContact),
		GET_MEMBER_NAME_CHECKED(
			FAGX_TerrainExcavationContactProperties, MaximumAggregateNormalForce),
		[](ThisClass* This)
		{
			AGX_ASSET_DISPATCHER_LAMBDA_BODY(
				TerrainExcavationContact.MaximumAggregateNormalForce,
				SetMaximumAggregateNormalForce)
		});

	PropertyDispatcher.Add(
		GET_MEMBER_NAME_CHECKED(UAGX_TerrainMaterial, TerrainExcavationContact),
		GET_MEMBER_NAME_CHECKED(FAGX_TerrainExcavationContactProperties, MaximumContactDepth),
		[](ThisClass* This)
		{
			AGX_ASSET_DISPATCHER_LAMBDA_BODY(
				TerrainExcavationContact.MaximumContactDepth, SetMaximumContactDepth)
=======
	PropertyDispatcher.Add(
		GET_MEMBER_NAME_CHECKED(UAGX_TerrainMaterial, TerrainCompaction),
		GET_MEMBER_NAME_CHECKED(FAGX_TerrainCompactionProperties, DilatancyAngleScalingFactor),
		[](ThisClass* This)
		{
			AGX_ASSET_DISPATCHER_LAMBDA_BODY(
				TerrainCompaction.DilatancyAngleScalingFactor, SetDilatancyAngleScalingFactor)
>>>>>>> 96b85825
		});
}
#endif

FTerrainMaterialBarrier* UAGX_TerrainMaterial::GetOrCreateTerrainMaterialNative(
	UWorld* PlayingWorld)
{
	if (!IsInstance())
	{
		if (Instance == nullptr)
		{
			UE_LOG(
				LogAGX, Error,
				TEXT("GetOrCreateTerrainMaterialNative was called on UAGX_TerrainMaterial '%s'"
					 "who's instance is nullptr. Ensure e.g. GetOrCreateInstance is called prior "
					 "to calling this function."),
				*GetName());
			return nullptr;
		}

		return Instance->GetOrCreateTerrainMaterialNative(PlayingWorld);
	}

	AGX_CHECK(IsInstance());
	if (!HasTerrainMaterialNative())
	{
		CreateTerrainMaterialNative(PlayingWorld);
	}
	return GetTerrainMaterialNative();
}

FShapeMaterialBarrier* UAGX_TerrainMaterial::GetOrCreateShapeMaterialNative(UWorld* PlayingWorld)
{
	if (!IsInstance())
	{
		if (Instance == nullptr)
		{
			UE_LOG(
				LogAGX, Error,
				TEXT("GetOrCreateShapeMaterialNative was called on UAGX_TerrainMaterial '%s'"
					 "who's instance is nullptr. Ensure e.g. GetOrCreateInstance is called prior "
					 "to calling this function."),
				*GetName());
			return nullptr;
		}

		return Instance->GetOrCreateShapeMaterialNative(PlayingWorld);
	}

	AGX_CHECK(IsInstance());
	if (!HasShapeMaterialNative())
	{
		CreateShapeMaterialNative(PlayingWorld);
	}
	return GetShapeMaterialNative();
}

UAGX_TerrainMaterial* UAGX_TerrainMaterial::CreateFromAsset(
	UWorld* PlayingWorld, UAGX_TerrainMaterial* Source)
{
	check(Source);
	check(!Source->IsInstance());
	check(PlayingWorld);
	check(PlayingWorld->IsGameWorld());

	UObject* Outer = UAGX_Simulation::GetFrom(PlayingWorld);
	check(Outer);

	FString InstanceName = Source->GetName() + "_Instance";

	UAGX_TerrainMaterial* NewInstance = NewObject<UAGX_TerrainMaterial>(
		Outer, UAGX_TerrainMaterial::StaticClass(), *InstanceName, RF_Transient);
	NewInstance->Asset = Source;

	// Copy the terrain material properties
	NewInstance->CopyTerrainMaterialProperties(Source);

	NewInstance->CreateTerrainMaterialNative(PlayingWorld);
	NewInstance->CreateShapeMaterialNative(PlayingWorld);

	return NewInstance;
}

void UAGX_TerrainMaterial::CreateTerrainMaterialNative(UWorld* PlayingWorld)
{
	if (!IsInstance())
	{
		if (Instance == nullptr)
		{
			UE_LOG(
				LogAGX, Error,
				TEXT("CreateTerrainMaterialNative was called on UAGX_TerrainMaterial '%s'"
					 "who's instance is nullptr. Ensure e.g. GetOrCreateInstance is called prior "
					 "to calling this function."),
				*GetName());
			return;
		}

		Instance->CreateTerrainMaterialNative(PlayingWorld);
		return;
	}

	AGX_CHECK(IsInstance());
	if (TerrainMaterialNativeBarrier.HasNative())
	{
		TerrainMaterialNativeBarrier.ReleaseNative();
	}

	TerrainMaterialNativeBarrier.AllocateNative(TCHAR_TO_UTF8(*GetName()));
	check(HasTerrainMaterialNative());

	UpdateTerrainMaterialNativeProperties();
}

void UAGX_TerrainMaterial::CreateShapeMaterialNative(UWorld* PlayingWorld)
{
	if (!IsInstance())
	{
		if (Instance == nullptr)
		{
			UE_LOG(
				LogAGX, Error,
				TEXT("CreateShapeMaterialNative was called on UAGX_TerrainMaterial '%s' "
					 "who's instance is nullptr. Ensure e.g. GetOrCreateInstance is called prior "
					 "to calling this function."),
				*GetName());
			return;
		}

		Instance->CreateShapeMaterialNative(PlayingWorld);
		return;
	}

	AGX_CHECK(IsInstance());
	if (ShapeMaterialNativeBarrier.HasNative())
	{
		ShapeMaterialNativeBarrier.ReleaseNative();
	}

	ShapeMaterialNativeBarrier.AllocateNative(TCHAR_TO_UTF8(*GetName()));
	check(HasShapeMaterialNative());

	UpdateShapeMaterialNativeProperties();
}

bool UAGX_TerrainMaterial::HasTerrainMaterialNative() const
{
	if (!IsInstance())
	{
		if (Instance == nullptr)
		{
			return false;
		}

		return Instance->HasTerrainMaterialNative();
	}

	AGX_CHECK(IsInstance());
	return TerrainMaterialNativeBarrier.HasNative();
}

bool UAGX_TerrainMaterial::HasShapeMaterialNative() const
{
	if (!IsInstance())
	{
		if (Instance == nullptr)
		{
			return false;
		}

		return Instance->HasShapeMaterialNative();
	}

	AGX_CHECK(IsInstance());
	return ShapeMaterialNativeBarrier.HasNative();
}

FTerrainMaterialBarrier* UAGX_TerrainMaterial::GetTerrainMaterialNative()
{
	return HasTerrainMaterialNative() ? &TerrainMaterialNativeBarrier : nullptr;
}

FShapeMaterialBarrier* UAGX_TerrainMaterial::GetShapeMaterialNative()
{
	return HasShapeMaterialNative() ? &ShapeMaterialNativeBarrier : nullptr;
}

void UAGX_TerrainMaterial::UpdateTerrainMaterialNativeProperties()
{
	if (HasTerrainMaterialNative())
	{
		AGX_CHECK(IsInstance());
		TerrainMaterialNativeBarrier.SetName(TCHAR_TO_UTF8(*GetName()));

		// Set Bulk properties.
		TerrainMaterialNativeBarrier.SetAdhesionOverlapFactor(TerrainBulk.AdhesionOverlapFactor);
		TerrainMaterialNativeBarrier.SetCohesion(TerrainBulk.Cohesion);
		TerrainMaterialNativeBarrier.SetDensity(TerrainBulk.Density);
		TerrainMaterialNativeBarrier.SetDilatancyAngle(TerrainBulk.DilatancyAngle);
		TerrainMaterialNativeBarrier.SetFrictionAngle(TerrainBulk.FrictionAngle);
		TerrainMaterialNativeBarrier.SetMaxDensity(TerrainBulk.MaxDensity);
		TerrainMaterialNativeBarrier.SetPoissonsRatio(TerrainBulk.PoissonsRatio);
		TerrainMaterialNativeBarrier.SetSwellFactor(TerrainBulk.SwellFactor);
		TerrainMaterialNativeBarrier.SetYoungsModulus(TerrainBulk.YoungsModulus);

		// Set Compaction properties.
		TerrainMaterialNativeBarrier.SetAngleOfReposeCompactionRate(
			TerrainCompaction.AngleOfReposeCompactionRate);
		TerrainMaterialNativeBarrier.SetBankStatePhi(TerrainCompaction.BankStatePhi0);
		TerrainMaterialNativeBarrier.SetCompactionTimeRelaxationConstant(
			TerrainCompaction.CompactionTimeRelaxationConstant);
		TerrainMaterialNativeBarrier.SetCompressionIndex(TerrainCompaction.CompressionIndex);
		TerrainMaterialNativeBarrier.SetHardeningConstantKe(TerrainCompaction.HardeningConstantKe);
		TerrainMaterialNativeBarrier.SetHardeningConstantNe(TerrainCompaction.HardeningConstantNe);
		TerrainMaterialNativeBarrier.SetPreconsolidationStress(
			TerrainCompaction.PreconsolidationStress);
		TerrainMaterialNativeBarrier.SetStressCutOffFraction(
			TerrainCompaction.StressCutOffFraction);
<<<<<<< HEAD

		// Set Particle properties.
		TerrainMaterialNativeBarrier.SetParticleAdhesionOverlapFactor(
			TerrainParticles.AdhesionOverlapFactor);
		TerrainMaterialNativeBarrier.SetParticleCohesion(TerrainParticles.ParticleCohesion);
		TerrainMaterialNativeBarrier.SetParticleRestitution(TerrainParticles.ParticleRestitution);
		TerrainMaterialNativeBarrier.SetParticleRollingResistance(
			TerrainParticles.ParticleRollingResistance);
		TerrainMaterialNativeBarrier.SetParticleSurfaceFriction(
			TerrainParticles.ParticleSurfaceFriction);
		TerrainMaterialNativeBarrier.SetParticleTerrainCohesion(
			TerrainParticles.ParticleTerrainCohesion);
		TerrainMaterialNativeBarrier.SetParticleTerrainRestitution(
			TerrainParticles.ParticleTerrainRestitution);
		TerrainMaterialNativeBarrier.SetParticleTerrainRollingResistance(
			TerrainParticles.ParticleTerrainRollingResistance);
		TerrainMaterialNativeBarrier.SetParticleTerrainSurfaceFriction(
			TerrainParticles.ParticleTerrainSurfaceFriction);
		TerrainMaterialNativeBarrier.SetParticleTerrainYoungsModulus(
			TerrainParticles.ParticleTerrainYoungsModulus);
		TerrainMaterialNativeBarrier.SetParticleYoungsModulus(
			TerrainParticles.ParticleYoungsModulus);

		// Set Excavation contact properties.
		TerrainMaterialNativeBarrier.SetAggregateStiffnessMultiplier(
			TerrainExcavationContact.AggregateStiffnessMultiplier);
		TerrainMaterialNativeBarrier.SetExcavationStiffnessMultiplier(
			TerrainExcavationContact.ExcavationStiffnessMultiplier);
		TerrainMaterialNativeBarrier.SetDepthDecayFactor(TerrainExcavationContact.DepthDecayFactor);
		TerrainMaterialNativeBarrier.SetDepthIncreaseFactor(
			TerrainExcavationContact.DepthIncreaseFactor);
		TerrainMaterialNativeBarrier.SetMaximumAggregateNormalForce(
			TerrainExcavationContact.MaximumAggregateNormalForce);
		TerrainMaterialNativeBarrier.SetMaximumContactDepth(
			TerrainExcavationContact.MaximumContactDepth);
=======
		TerrainMaterialNativeBarrier.SetDilatancyAngleScalingFactor(
			TerrainCompaction.DilatancyAngleScalingFactor);
>>>>>>> 96b85825
	}
}

void UAGX_TerrainMaterial::UpdateShapeMaterialNativeProperties()
{
	if (HasShapeMaterialNative())
	{
		AGX_CHECK(IsInstance());
		ShapeMaterialNativeBarrier.SetName(TCHAR_TO_UTF8(*GetName()));

		ShapeMaterialNativeBarrier.SetDensity(Bulk.Density);
		ShapeMaterialNativeBarrier.SetYoungsModulus(Bulk.YoungsModulus);
		ShapeMaterialNativeBarrier.SetBulkViscosity(Bulk.Viscosity);
		ShapeMaterialNativeBarrier.SetSpookDamping(Bulk.SpookDamping);
		ShapeMaterialNativeBarrier.SetMinMaxElasticRestLength(
			Bulk.MinElasticRestLength, Bulk.MaxElasticRestLength);

		ShapeMaterialNativeBarrier.SetFrictionEnabled(Surface.bFrictionEnabled);
		ShapeMaterialNativeBarrier.SetRoughness(Surface.Roughness);
		ShapeMaterialNativeBarrier.SetSurfaceViscosity(Surface.Viscosity);
		ShapeMaterialNativeBarrier.SetAdhesion(Surface.AdhesiveForce, Surface.AdhesiveOverlap);
	}
}

bool UAGX_TerrainMaterial::IsInstance() const
{
	// An instance of this class will always have a reference to it's corresponding Asset.
	// An asset will never have this reference set.
	const bool bIsInstance = Asset != nullptr;

	// Internal testing the hypothesis that UObject::IsAsset is a valid inverse of this function.
	// @todo Consider removing this function and instead use UObject::IsAsset, if the below check
	// has never failed.
	AGX_CHECK(bIsInstance != IsAsset());

	return bIsInstance;
}<|MERGE_RESOLUTION|>--- conflicted
+++ resolved
@@ -464,8 +464,8 @@
 void UAGX_TerrainMaterial::SetHardeningConstantKe(double Ke)
 {
 	AGX_ASSET_SETTER_DUAL_NATIVE_IMPL_VALUE(
-		TerrainCompaction.HardeningConstantKe, Ke, SetHardeningConstantKe,
-		HasTerrainMaterialNative, TerrainMaterialNativeBarrier);
+		TerrainCompaction.HardeningConstantKe, Ke, SetHardeningConstantKe, HasTerrainMaterialNative,
+		TerrainMaterialNativeBarrier);
 }
 
 float UAGX_TerrainMaterial::GetHardeningConstantKe_BP() const
@@ -488,8 +488,8 @@
 void UAGX_TerrainMaterial::SetHardeningConstantNe(double Ne)
 {
 	AGX_ASSET_SETTER_DUAL_NATIVE_IMPL_VALUE(
-		TerrainCompaction.HardeningConstantNe, Ne, SetHardeningConstantNe,
-		HasTerrainMaterialNative, TerrainMaterialNativeBarrier);
+		TerrainCompaction.HardeningConstantNe, Ne, SetHardeningConstantNe, HasTerrainMaterialNative,
+		TerrainMaterialNativeBarrier);
 }
 
 float UAGX_TerrainMaterial::GetHardeningConstantNe_BP() const
@@ -552,7 +552,30 @@
 		TerrainMaterialNativeBarrier);
 }
 
-<<<<<<< HEAD
+void UAGX_TerrainMaterial::SetDilatancyAngleScalingFactor_BP(float DilatancyAngleScalingFactor)
+{
+	SetDilatancyAngleScalingFactor(static_cast<double>(DilatancyAngleScalingFactor));
+}
+
+void UAGX_TerrainMaterial::SetDilatancyAngleScalingFactor(double DilatancyAngleScalingFactor)
+{
+	AGX_ASSET_SETTER_DUAL_NATIVE_IMPL_VALUE(
+		TerrainCompaction.DilatancyAngleScalingFactor, DilatancyAngleScalingFactor,
+		SetDilatancyAngleScalingFactor, HasTerrainMaterialNative, TerrainMaterialNativeBarrier);
+}
+
+float UAGX_TerrainMaterial::GetDilatancyAngleScalingFactor_BP() const
+{
+	return static_cast<float>(GetDilatancyAngleScalingFactor());
+}
+
+double UAGX_TerrainMaterial::GetDilatancyAngleScalingFactor() const
+{
+	AGX_ASSET_GETTER_DUAL_NATIVE_IMPL_VALUE(
+		TerrainCompaction.DilatancyAngleScalingFactor, GetDilatancyAngleScalingFactor,
+		HasTerrainMaterialNative, TerrainMaterialNativeBarrier);
+}
+
 // Particle properties.
 void UAGX_TerrainMaterial::SetParticleAdhesionOverlapFactor_BP(float ParticleAdhesionOverlapFactor)
 {
@@ -965,36 +988,12 @@
 	AGX_ASSET_GETTER_DUAL_NATIVE_IMPL_VALUE(
 		TerrainExcavationContact.MaximumContactDepth, GetMaximumContactDepth,
 		HasTerrainMaterialNative, TerrainMaterialNativeBarrier);
-=======
-void UAGX_TerrainMaterial::SetDilatancyAngleScalingFactor_BP(float DilatancyAngleScalingFactor)
-{
-	SetDilatancyAngleScalingFactor(static_cast<double>(DilatancyAngleScalingFactor));
-}
-
-void UAGX_TerrainMaterial::SetDilatancyAngleScalingFactor(double DilatancyAngleScalingFactor)
-{
-	AGX_ASSET_SETTER_DUAL_NATIVE_IMPL_VALUE(
-		TerrainCompaction.DilatancyAngleScalingFactor, DilatancyAngleScalingFactor,
-		SetDilatancyAngleScalingFactor, HasTerrainMaterialNative, TerrainMaterialNativeBarrier);
-}
-
-float UAGX_TerrainMaterial::GetDilatancyAngleScalingFactor_BP() const
-{
-	return static_cast<float>(GetDilatancyAngleScalingFactor());
-}
-
-double UAGX_TerrainMaterial::GetDilatancyAngleScalingFactor() const
-{
-	AGX_ASSET_GETTER_DUAL_NATIVE_IMPL_VALUE(
-		TerrainCompaction.DilatancyAngleScalingFactor, GetDilatancyAngleScalingFactor,
-		HasTerrainMaterialNative, TerrainMaterialNativeBarrier);
 }
 
 void UAGX_TerrainMaterial::Serialize(FArchive& Archive)
 {
 	Super::Serialize(Archive);
 	TerrainCompaction.Serialize(Archive);
->>>>>>> 96b85825
 }
 
 void UAGX_TerrainMaterial::CopyFrom(const FTerrainMaterialBarrier& Source)
@@ -1020,7 +1019,7 @@
 	TerrainCompaction.HardeningConstantNe = Source.GetHardeningConstantNe();
 	TerrainCompaction.PreconsolidationStress = Source.GetPreconsolidationStress();
 	TerrainCompaction.StressCutOffFraction = Source.GetStressCutOffFraction();
-<<<<<<< HEAD
+	TerrainCompaction.DilatancyAngleScalingFactor = Source.GetDilatancyAngleScalingFactor();
 
 	TerrainParticles = FAGX_TerrainParticleProperties();
 	TerrainParticles.AdhesionOverlapFactor = Source.GetParticleAdhesionOverlapFactor();
@@ -1045,9 +1044,6 @@
 	TerrainExcavationContact.DepthIncreaseFactor = Source.GetDepthIncreaseFactor();
 	TerrainExcavationContact.MaximumAggregateNormalForce = Source.GetMaximumAggregateNormalForce();
 	TerrainExcavationContact.MaximumContactDepth = Source.GetMaximumContactDepth();
-=======
-	TerrainCompaction.DilatancyAngleScalingFactor = Source.GetDilatancyAngleScalingFactor();
->>>>>>> 96b85825
 }
 
 void UAGX_TerrainMaterial::CopyTerrainMaterialProperties(const UAGX_TerrainMaterial* Source)
@@ -1271,7 +1267,15 @@
 				TerrainCompaction.StressCutOffFraction, SetStressCutOffFraction)
 		});
 
-<<<<<<< HEAD
+	PropertyDispatcher.Add(
+		GET_MEMBER_NAME_CHECKED(UAGX_TerrainMaterial, TerrainCompaction),
+		GET_MEMBER_NAME_CHECKED(FAGX_TerrainCompactionProperties, DilatancyAngleScalingFactor),
+		[](ThisClass* This)
+		{
+			AGX_ASSET_DISPATCHER_LAMBDA_BODY(
+				TerrainCompaction.DilatancyAngleScalingFactor, SetDilatancyAngleScalingFactor)
+		});
+
 	// Particle properties.
 	PropertyDispatcher.Add(
 		GET_MEMBER_NAME_CHECKED(UAGX_TerrainMaterial, TerrainParticles),
@@ -1429,15 +1433,6 @@
 		{
 			AGX_ASSET_DISPATCHER_LAMBDA_BODY(
 				TerrainExcavationContact.MaximumContactDepth, SetMaximumContactDepth)
-=======
-	PropertyDispatcher.Add(
-		GET_MEMBER_NAME_CHECKED(UAGX_TerrainMaterial, TerrainCompaction),
-		GET_MEMBER_NAME_CHECKED(FAGX_TerrainCompactionProperties, DilatancyAngleScalingFactor),
-		[](ThisClass* This)
-		{
-			AGX_ASSET_DISPATCHER_LAMBDA_BODY(
-				TerrainCompaction.DilatancyAngleScalingFactor, SetDilatancyAngleScalingFactor)
->>>>>>> 96b85825
 		});
 }
 #endif
@@ -1452,7 +1447,8 @@
 			UE_LOG(
 				LogAGX, Error,
 				TEXT("GetOrCreateTerrainMaterialNative was called on UAGX_TerrainMaterial '%s'"
-					 "who's instance is nullptr. Ensure e.g. GetOrCreateInstance is called prior "
+					 "who's instance is nullptr. Ensure e.g. GetOrCreateInstance is called "
+					 "prior "
 					 "to calling this function."),
 				*GetName());
 			return nullptr;
@@ -1478,7 +1474,8 @@
 			UE_LOG(
 				LogAGX, Error,
 				TEXT("GetOrCreateShapeMaterialNative was called on UAGX_TerrainMaterial '%s'"
-					 "who's instance is nullptr. Ensure e.g. GetOrCreateInstance is called prior "
+					 "who's instance is nullptr. Ensure e.g. GetOrCreateInstance is called "
+					 "prior "
 					 "to calling this function."),
 				*GetName());
 			return nullptr;
@@ -1530,7 +1527,8 @@
 			UE_LOG(
 				LogAGX, Error,
 				TEXT("CreateTerrainMaterialNative was called on UAGX_TerrainMaterial '%s'"
-					 "who's instance is nullptr. Ensure e.g. GetOrCreateInstance is called prior "
+					 "who's instance is nullptr. Ensure e.g. GetOrCreateInstance is called "
+					 "prior "
 					 "to calling this function."),
 				*GetName());
 			return;
@@ -1561,7 +1559,8 @@
 			UE_LOG(
 				LogAGX, Error,
 				TEXT("CreateShapeMaterialNative was called on UAGX_TerrainMaterial '%s' "
-					 "who's instance is nullptr. Ensure e.g. GetOrCreateInstance is called prior "
+					 "who's instance is nullptr. Ensure e.g. GetOrCreateInstance is called "
+					 "prior "
 					 "to calling this function."),
 				*GetName());
 			return;
@@ -1656,7 +1655,8 @@
 			TerrainCompaction.PreconsolidationStress);
 		TerrainMaterialNativeBarrier.SetStressCutOffFraction(
 			TerrainCompaction.StressCutOffFraction);
-<<<<<<< HEAD
+		TerrainMaterialNativeBarrier.SetDilatancyAngleScalingFactor(
+			TerrainCompaction.DilatancyAngleScalingFactor);
 
 		// Set Particle properties.
 		TerrainMaterialNativeBarrier.SetParticleAdhesionOverlapFactor(
@@ -1692,10 +1692,6 @@
 			TerrainExcavationContact.MaximumAggregateNormalForce);
 		TerrainMaterialNativeBarrier.SetMaximumContactDepth(
 			TerrainExcavationContact.MaximumContactDepth);
-=======
-		TerrainMaterialNativeBarrier.SetDilatancyAngleScalingFactor(
-			TerrainCompaction.DilatancyAngleScalingFactor);
->>>>>>> 96b85825
 	}
 }
 
@@ -1726,9 +1722,10 @@
 	// An asset will never have this reference set.
 	const bool bIsInstance = Asset != nullptr;
 
-	// Internal testing the hypothesis that UObject::IsAsset is a valid inverse of this function.
-	// @todo Consider removing this function and instead use UObject::IsAsset, if the below check
-	// has never failed.
+	// Internal testing the hypothesis that UObject::IsAsset is a valid inverse of this
+	// function.
+	// @todo Consider removing this function and instead use UObject::IsAsset, if the below
+	// check has never failed.
 	AGX_CHECK(bIsInstance != IsAsset());
 
 	return bIsInstance;
