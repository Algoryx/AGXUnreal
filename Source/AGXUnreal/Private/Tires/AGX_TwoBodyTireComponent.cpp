--- conflicted
+++ resolved
@@ -105,17 +105,14 @@
 
 	ImplicitFrictionMultiplier = Barrier.GetImplicitFrictionMultiplier();
 
-<<<<<<< HEAD
-	if (Context == nullptr || Context->Tires == nullptr || Context->RigidBodies == nullptr)
-		return; // We are done.
-
-=======
 	const FString CleanBarrierName =
 		FAGX_ImportRuntimeUtilities::RemoveModelNameFromBarrierName(Barrier.GetName(), Context);
->>>>>>> 74097f95
 	const FString Name = FAGX_ObjectUtilities::SanitizeAndMakeNameUnique(
 		GetOwner(), CleanBarrierName, UAGX_TwoBodyTireComponent::StaticClass());
 	Rename(*Name);
+
+	if (Context == nullptr || Context->Tires == nullptr || Context->RigidBodies == nullptr)
+		return; // We are done.
 
 	if (SetupRigidBodies(Barrier, *this, *Context))
 	{
