--- conflicted
+++ resolved
@@ -819,7 +819,48 @@
 	}
 }
 
-<<<<<<< HEAD
+void UAGX_RigidBodyComponent::SetPrincipalInertia(const FVector& InPrincipalInertia)
+{
+	if (HasNative())
+	{
+		NativeBarrier.GetMassProperties().SetPrincipalInertia(InPrincipalInertia);
+	}
+	PrincipalInertia = InPrincipalInertia;
+}
+
+FVector UAGX_RigidBodyComponent::GetPrincipalInertia() const
+{
+	if (HasNative())
+	{
+		return NativeBarrier.GetMassProperties().GetPrincipalInertia();
+	}
+	else
+	{
+		return PrincipalInertia;
+	}
+}
+
+void UAGX_RigidBodyComponent::SetAutoGeneratePrincipalInertia(bool bInAuto)
+{
+	if (HasNative())
+	{
+		NativeBarrier.GetMassProperties().SetAutoGeneratePrincipalInertia(bInAuto);
+	}
+	bAutoGeneratePrincipalInertia = bInAuto;
+}
+
+bool UAGX_RigidBodyComponent::GetAutoGeneratePrincipalInertia() const
+{
+	if (HasNative())
+	{
+		return NativeBarrier.GetMassProperties().GetAutoGeneratePrincipalInertia();
+	}
+	else
+	{
+		return bAutoGeneratePrincipalInertia;
+	}
+}
+
 void UAGX_RigidBodyComponent::UpdateMassProperties()
 {
 	if (HasNative())
@@ -841,51 +882,6 @@
 float UAGX_RigidBodyComponent::CalculateMass_BP() const
 {
 	return static_cast<float>(CalculateMass());
-}
-
-void UAGX_RigidBodyComponent::SetPrincipalInertiae(const FVector& InPrincipalInertiae)
-=======
-void UAGX_RigidBodyComponent::SetPrincipalInertia(const FVector& InPrincipalInertia)
->>>>>>> f5b375a9
-{
-	if (HasNative())
-	{
-		NativeBarrier.GetMassProperties().SetPrincipalInertia(InPrincipalInertia);
-	}
-	PrincipalInertia = InPrincipalInertia;
-}
-
-FVector UAGX_RigidBodyComponent::GetPrincipalInertia() const
-{
-	if (HasNative())
-	{
-		return NativeBarrier.GetMassProperties().GetPrincipalInertia();
-	}
-	else
-	{
-		return PrincipalInertia;
-	}
-}
-
-void UAGX_RigidBodyComponent::SetAutoGeneratePrincipalInertia(bool bInAuto)
-{
-	if (HasNative())
-	{
-		NativeBarrier.GetMassProperties().SetAutoGeneratePrincipalInertia(bInAuto);
-	}
-	bAutoGeneratePrincipalInertia = bInAuto;
-}
-
-bool UAGX_RigidBodyComponent::GetAutoGeneratePrincipalInertia() const
-{
-	if (HasNative())
-	{
-		return NativeBarrier.GetMassProperties().GetAutoGeneratePrincipalInertia();
-	}
-	else
-	{
-		return bAutoGeneratePrincipalInertia;
-	}
 }
 
 void UAGX_RigidBodyComponent::SetVelocity(const FVector& InVelocity)
