--- conflicted
+++ resolved
@@ -98,12 +98,8 @@
 	if (ConstraintFrame)
 		ConstraintFrame->AddConstraintUsage(Owner);
 
-<<<<<<< HEAD
 	UE_LOG(
-		LogTemp, Log, TEXT("OnFrameDefiningActorChanged: FrameDefiningActor = %s, ConstraintFrame = %s"),
-=======
-	UE_LOG(LogAGX, Log, TEXT("OnFrameDefiningActorChanged: FrameDefiningActor = %s, ConstraintFrame = %s"),
->>>>>>> 1f45fca8
+		LogAGX, Log, TEXT("OnFrameDefiningActorChanged: FrameDefiningActor = %s, ConstraintFrame = %s"),
 		*GetNameSafe(FrameDefiningActor), *GetNameSafe(ConstraintFrame));
 }
 
