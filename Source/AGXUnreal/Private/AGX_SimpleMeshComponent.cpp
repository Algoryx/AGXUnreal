<<<<<<< HEAD
// Copyright 1998-2019 Epic Games, Inc. All Rights Reserved.

=======
>>>>>>> ad705b74
#include "AGX_SimpleMeshComponent.h"
#include "RenderingThread.h"
#include "RenderResource.h"
#include "PrimitiveViewRelevance.h"
#include "PrimitiveSceneProxy.h"
#include "VertexFactory.h"
#include "MaterialShared.h"
#include "Engine/CollisionProfile.h"
#include "Materials/Material.h"
#include "LocalVertexFactory.h"
#include "SceneManagement.h"
#include "DynamicMeshBuilder.h"
#include "EngineGlobals.h"
#include "Engine/Engine.h"
#include "StaticMeshResources.h"
#include "Misc/EngineVersionComparison.h"

/** Scene proxy */
class FAGX_SimpleMeshSceneProxy final : public FPrimitiveSceneProxy
{
public:
	SIZE_T GetTypeHash() const override
	{
		static size_t UniquePointer;
		return reinterpret_cast<size_t>(&UniquePointer);
	}

	FAGX_SimpleMeshSceneProxy(UAGX_SimpleMeshComponent* Component)
		: FPrimitiveSceneProxy(Component)
		, VertexFactory(GetScene().GetFeatureLevel(), "FAGX_SimpleMeshSceneProxy")
		, MaterialRelevance(Component->GetMaterialRelevance(GetScene().GetFeatureLevel()))
	{
		check(Component->MeshData);

		const FAGX_SimpleMeshData& MeshData = *Component->MeshData.Get();

		const bool HasTexCoords = MeshData.TexCoords.Num() > 0;
		const bool HasTangents = MeshData.Tangents.Num() > 0;
		const bool HasIndexBuffer = MeshData.Indices.Num() > 0;

		check(MeshData.Vertices.Num() >= 3);
		check(MeshData.Normals.Num() == MeshData.Vertices.Num());
		check(!HasTexCoords || (MeshData.TexCoords.Num() == MeshData.Vertices.Num()));
		check(HasIndexBuffer || (MeshData.Vertices.Num() % 3 == 0));
		check(!HasIndexBuffer || (MeshData.Indices.Num() % 3 == 0));
		check(!HasIndexBuffer || (MeshData.Indices.Num() >= 3));

		const FColor VertexColor(255, 255, 255);
		const int32 NumVertices(MeshData.Vertices.Num());
		const int32 NumIndices((HasIndexBuffer ? MeshData.Indices.Num() : MeshData.Vertices.Num()));
		const int32 NumTriangles = NumIndices / 3;
		uint32 NumTexCoords = 1;
		uint32 LightMapIndex = 0;

		check(NumTexCoords < MAX_STATIC_TEXCOORDS && NumTexCoords > 0);
		check(LightMapIndex < NumTexCoords);

		VertexBuffers.PositionVertexBuffer.Init(NumVertices);
		VertexBuffers.StaticMeshVertexBuffer.Init(NumVertices, NumTexCoords);
		VertexBuffers.ColorVertexBuffer.Init(NumVertices);
		IndexBuffer.Indices.AddUninitialized(NumIndices);

		// Populate Vertex Buffer Resources
		for (int32 VertexIndex = 0; VertexIndex < NumVertices; ++VertexIndex)
		{
			const FVector VertexPosition = MeshData.Vertices[VertexIndex];
			const FVector2D VertexTexCoord = HasTexCoords ? MeshData.TexCoords[VertexIndex] : FVector2D::ZeroVector;

			const FVector TangentX = HasTangents ? MeshData.Tangents[VertexIndex] : FVector::ZeroVector;
			const FVector TangentZ = MeshData.Normals[VertexIndex];
			const FVector TangentY = HasTangents ? (TangentZ ^ TangentX).GetSafeNormal() : FVector::ZeroVector;

			VertexBuffers.PositionVertexBuffer.VertexPosition(VertexIndex) = VertexPosition;
			VertexBuffers.ColorVertexBuffer.VertexColor(VertexIndex) = VertexColor;
			VertexBuffers.StaticMeshVertexBuffer.SetVertexUV(VertexIndex, 0, VertexTexCoord);
			VertexBuffers.StaticMeshVertexBuffer.SetVertexTangents(VertexIndex, TangentX, TangentY, TangentZ);

			// Populate Index Buffer Resource
			if (!HasIndexBuffer)
			{
				IndexBuffer.Indices[VertexIndex] = VertexIndex;
			}
		}

		// Populate Index Buffer Resource
		if (HasIndexBuffer)
		{
			for (int32 Index = 0; Index < NumIndices; ++Index)
			{
				IndexBuffer.Indices[Index] = MeshData.Indices[Index];
			}
		}

		// Generate Tangents and Binormals
		if (!HasTangents)
		{
			for (int32 TriangleIndex = 0; TriangleIndex < NumTriangles; ++TriangleIndex)
			{
				// Compute Triangle Tangent.

				const uint32& VertexIndex0 = IndexBuffer.Indices[TriangleIndex * 3 + 0];
				const uint32& VertexIndex1 = IndexBuffer.Indices[TriangleIndex * 3 + 1];
				const uint32& VertexIndex2 = IndexBuffer.Indices[TriangleIndex * 3 + 2];

				const FVector& Position0 = MeshData.Vertices[VertexIndex0];
				const FVector& Position1 = MeshData.Vertices[VertexIndex1];
				const FVector& Position2 = MeshData.Vertices[VertexIndex2];

				const FVector P0toP1 = Position1 - Position0;
				const FVector P0toP2 = Position2 - Position0;

				FVector TriangleTangent;

				if (HasTexCoords)
				{
					const FVector2D& TexCoord0 = MeshData.TexCoords[VertexIndex0];
					const FVector2D& TexCoord1 = MeshData.TexCoords[VertexIndex1];
					const FVector2D& TexCoord2 = MeshData.TexCoords[VertexIndex2];

					const float U0toU1 = TexCoord1.X - TexCoord0.X;
					const float U0toU2 = TexCoord2.X - TexCoord0.X;

					const float V0toV1 = TexCoord1.Y - TexCoord0.Y;
					const float V0toV2 = TexCoord2.Y - TexCoord0.Y;

					TriangleTangent = FVector(V0toV2 * P0toP1.X - V0toV1 * P0toP2.X,
						V0toV2 * P0toP1.Y - V0toV1 * P0toP2.Y, V0toV2 * P0toP1.Z - V0toV1 * P0toP2.Z);
				}
				else
				{
					TriangleTangent = P0toP1;
				}

				// Compute Tangent and Binormal for each vertex of the triangle, so that
				// potentially smoothed normals produces smooth Tangents and Binormals.
				for (uint32 VertexIndexInTriangle = 0; VertexIndexInTriangle < 3; ++VertexIndexInTriangle)
				{
					const uint32& VertexIndex = IndexBuffer.Indices[TriangleIndex * 3 + VertexIndexInTriangle];
					const FVector& VertexNormal = MeshData.Normals[VertexIndex];
					const FVector VertexBinormal = (VertexNormal ^ TriangleTangent).GetSafeNormal();
					const FVector VertexTangent = (VertexBinormal ^ VertexNormal).GetSafeNormal();

					VertexBuffers.StaticMeshVertexBuffer.SetVertexTangents(
						VertexIndex, VertexTangent, VertexBinormal, VertexNormal);
				}
			}
		}

		// Enqueue initialization of render resource
		ENQUEUE_RENDER_COMMAND(FAGX_SimpleMeshSceneProxyVertexBuffersInit)
		([this, LightMapIndex](FRHICommandListImmediate& RHICmdList) {
			VertexBuffers.PositionVertexBuffer.InitResource();
			VertexBuffers.StaticMeshVertexBuffer.InitResource();
			VertexBuffers.ColorVertexBuffer.InitResource();

			FLocalVertexFactory::FDataType Data;
			VertexBuffers.PositionVertexBuffer.BindPositionVertexBuffer(&VertexFactory, Data);
			VertexBuffers.StaticMeshVertexBuffer.BindTangentVertexBuffer(&VertexFactory, Data);
			VertexBuffers.StaticMeshVertexBuffer.BindPackedTexCoordVertexBuffer(&VertexFactory, Data);
			VertexBuffers.StaticMeshVertexBuffer.BindLightMapVertexBuffer(&VertexFactory, Data, LightMapIndex);
			VertexBuffers.ColorVertexBuffer.BindColorVertexBuffer(&VertexFactory, Data);
			VertexFactory.SetData(Data);

			VertexFactory.InitResource();
			IndexBuffer.InitResource();
		});

		// Grab material
		Material = Component->GetMaterial(0);
		if (Material == NULL)
		{
			Material = UMaterial::GetDefaultMaterial(MD_Surface);
		}
	}

	virtual ~FAGX_SimpleMeshSceneProxy()
	{
		VertexBuffers.PositionVertexBuffer.ReleaseResource();
		VertexBuffers.StaticMeshVertexBuffer.ReleaseResource();
		VertexBuffers.ColorVertexBuffer.ReleaseResource();
		IndexBuffer.ReleaseResource();
		VertexFactory.ReleaseResource();
	}

	virtual void GetDynamicMeshElements(const TArray<const FSceneView*>& Views, const FSceneViewFamily& ViewFamily,
		uint32 VisibilityMap, FMeshElementCollector& Collector) const override
	{
		QUICK_SCOPE_CYCLE_COUNTER(STAT_AGX_SimpleMeshSceneProxy_GetDynamicMeshElements);

		const bool bWireframe = AllowDebugViewmodes() && ViewFamily.EngineShowFlags.Wireframe;

		auto WireframeMaterialInstance = new FColoredMaterialRenderProxy(
			GEngine->WireframeMaterial ? GEngine->WireframeMaterial->GetRenderProxy() : NULL,
			FLinearColor(0, 0.5f, 1.f));

		Collector.RegisterOneFrameMaterialProxy(WireframeMaterialInstance);

		FMaterialRenderProxy* MaterialProxy = NULL;
		if (bWireframe)
		{
			MaterialProxy = WireframeMaterialInstance;
		}
		else
		{
			MaterialProxy = Material->GetRenderProxy();
		}

		for (int32 ViewIndex = 0; ViewIndex < Views.Num(); ViewIndex++)
		{
			if (VisibilityMap & (1 << ViewIndex))
			{
				const FSceneView* View = Views[ViewIndex];
				// Draw the mesh.
				FMeshBatch& Mesh = Collector.AllocateMesh();
				FMeshBatchElement& BatchElement = Mesh.Elements[0];
				BatchElement.IndexBuffer = &IndexBuffer;
				Mesh.bWireframe = bWireframe;
				Mesh.VertexFactory = &VertexFactory;
				Mesh.MaterialRenderProxy = MaterialProxy;

				bool bHasPrecomputedVolumetricLightmap;
				FMatrix PreviousLocalToWorld;
				int32 SingleCaptureIndex;
#if UE_VERSION_OLDER_THAN(4, 23, 0)
				GetScene().GetPrimitiveUniformShaderParameters_RenderThread(
					GetPrimitiveSceneInfo(), bHasPrecomputedVolumetricLightmap, PreviousLocalToWorld, SingleCaptureIndex);
#else
				/// \todo Replace Unknown with proper name or use some getter function to get a proper value.
				bool Unknown = false;
<<<<<<< HEAD
				GetScene().GetPrimitiveUniformShaderParameters_RenderThread(GetPrimitiveSceneInfo(),
					bHasPrecomputedVolumetricLightmap, PreviousLocalToWorld, SingleCaptureIndex, Unknown);
#else
				GetScene().GetPrimitiveUniformShaderParameters_RenderThread(GetPrimitiveSceneInfo(),
					bHasPrecomputedVolumetricLightmap, PreviousLocalToWorld, SingleCaptureIndex);
#endif

				FDynamicPrimitiveUniformBuffer& DynamicPrimitiveUniformBuffer =
					Collector.AllocateOneFrameResource<FDynamicPrimitiveUniformBuffer>();
#if ENGINE_MAJOR_VERSION > 4 || (ENGINE_MAJOR_VERSION == 4 && ENGINE_MINOR_VERSION >= 23)
				DynamicPrimitiveUniformBuffer.Set(GetLocalToWorld(), PreviousLocalToWorld, GetBounds(),
					GetLocalBounds(), true, bHasPrecomputedVolumetricLightmap, DrawsVelocity(), Unknown);
#else
=======
				GetScene().GetPrimitiveUniformShaderParameters_RenderThread(
					GetPrimitiveSceneInfo(), bHasPrecomputedVolumetricLightmap, PreviousLocalToWorld,
					SingleCaptureIndex, Unknown);
#endif
				FDynamicPrimitiveUniformBuffer& DynamicPrimitiveUniformBuffer =
					Collector.AllocateOneFrameResource<FDynamicPrimitiveUniformBuffer>();
#if UE_VERSION_OLDER_THAN(4, 23, 0)
>>>>>>> ad705b74
				DynamicPrimitiveUniformBuffer.Set(GetLocalToWorld(), PreviousLocalToWorld, GetBounds(),
					GetLocalBounds(), true, bHasPrecomputedVolumetricLightmap, UseEditorDepthTest());
#else
				DynamicPrimitiveUniformBuffer.Set(GetLocalToWorld(), PreviousLocalToWorld, GetBounds(),
					GetLocalBounds(), true, bHasPrecomputedVolumetricLightmap, DrawsVelocity(), Unknown);
#endif
				BatchElement.PrimitiveUniformBufferResource = &DynamicPrimitiveUniformBuffer.UniformBuffer;

				BatchElement.FirstIndex = 0;
				BatchElement.NumPrimitives = IndexBuffer.Indices.Num() / 3;
				BatchElement.MinVertexIndex = 0;
				BatchElement.MaxVertexIndex = VertexBuffers.PositionVertexBuffer.GetNumVertices() - 1;
				Mesh.ReverseCulling = IsLocalToWorldDeterminantNegative();
				Mesh.Type = PT_TriangleList;
				Mesh.DepthPriorityGroup = SDPG_World;
				Mesh.bCanApplyViewModeOverrides = false;
				Collector.AddMesh(ViewIndex, Mesh);
			}
		}
	}

	virtual FPrimitiveViewRelevance GetViewRelevance(const FSceneView* View) const override
	{
		FPrimitiveViewRelevance Result;
		Result.bDrawRelevance = IsShown(View);
		Result.bShadowRelevance = IsShadowCast(View);
		Result.bDynamicRelevance = true;
		Result.bRenderInMainPass = ShouldRenderInMainPass();
		Result.bUsesLightingChannels = GetLightingChannelMask() != GetDefaultLightingChannelMask();
		Result.bRenderCustomDepth = ShouldRenderCustomDepth();
		Result.bTranslucentSelfShadow = bCastVolumetricTranslucentShadow;
		MaterialRelevance.SetPrimitiveViewRelevance(Result);
		Result.bVelocityRelevance = IsMovable() && Result.bOpaqueRelevance && Result.bRenderInMainPass;
		return Result;
	}

	virtual bool CanBeOccluded() const override
	{
		return !MaterialRelevance.bDisableDepthTest;
	}

	virtual uint32 GetMemoryFootprint(void) const override
	{
		return (sizeof(*this) + GetAllocatedSize());
	}

	uint32 GetAllocatedSize(void) const
	{
		return (FPrimitiveSceneProxy::GetAllocatedSize());
	}

private:
	UMaterialInterface* Material;
	FStaticMeshVertexBuffers VertexBuffers;
	FDynamicMeshIndexBuffer32 IndexBuffer;
	FLocalVertexFactory VertexFactory;

	FMaterialRelevance MaterialRelevance;
};

//////////////////////////////////////////////////////////////////////////

UAGX_SimpleMeshComponent::UAGX_SimpleMeshComponent(const FObjectInitializer& ObjectInitializer)
	: Super(ObjectInitializer)
{
	PrimaryComponentTick.bCanEverTick = false;

	SetCollisionProfileName(UCollisionProfile::BlockAllDynamic_ProfileName);
}

bool UAGX_SimpleMeshComponent::SetMeshData(const TSharedPtr<FAGX_SimpleMeshData>& Data)
{
	MeshData = Data;

	// Need to recreate scene proxy to send it over
	MarkRenderStateDirty();
	UpdateBounds();

	return true;
}

void UAGX_SimpleMeshComponent::ClearMeshData()
{
	MeshData.Reset();

	// Need to recreate scene proxy to send it over
	MarkRenderStateDirty();
	UpdateBounds();
}

FPrimitiveSceneProxy* UAGX_SimpleMeshComponent::CreateSceneProxy()
{
	FPrimitiveSceneProxy* Proxy = NULL;
	if (MeshData && MeshData->Vertices.Num() > 0 /*&& MeshData->IsValid()*/)
	{
		Proxy = new FAGX_SimpleMeshSceneProxy(this);
	}
	return Proxy;
}

int32 UAGX_SimpleMeshComponent::GetNumMaterials() const
{
	return 1;
}

FBoxSphereBounds UAGX_SimpleMeshComponent::CalcBounds(const FTransform& LocalToWorld) const
{
	FBox BoundingBox(ForceInit);

	// Bounds are tighter if the box is generated from pre-transformed vertices.
	if (MeshData /*&& MeshData->IsValid()*/)
	{
		for (int32 Index = 0; Index < MeshData->Vertices.Num(); ++Index)
		{
			BoundingBox += LocalToWorld.TransformPosition(MeshData->Vertices[Index]);
		}
	}

	FBoxSphereBounds NewBounds;
	NewBounds.BoxExtent = BoundingBox.GetExtent();
	NewBounds.Origin = BoundingBox.GetCenter();
	NewBounds.SphereRadius = NewBounds.BoxExtent.Size();

	return NewBounds;
}<|MERGE_RESOLUTION|>--- conflicted
+++ resolved
@@ -1,8 +1,3 @@
-<<<<<<< HEAD
-// Copyright 1998-2019 Epic Games, Inc. All Rights Reserved.
-
-=======
->>>>>>> ad705b74
 #include "AGX_SimpleMeshComponent.h"
 #include "RenderingThread.h"
 #include "RenderResource.h"
@@ -227,34 +222,17 @@
 				FMatrix PreviousLocalToWorld;
 				int32 SingleCaptureIndex;
 #if UE_VERSION_OLDER_THAN(4, 23, 0)
-				GetScene().GetPrimitiveUniformShaderParameters_RenderThread(
-					GetPrimitiveSceneInfo(), bHasPrecomputedVolumetricLightmap, PreviousLocalToWorld, SingleCaptureIndex);
+				GetScene().GetPrimitiveUniformShaderParameters_RenderThread(GetPrimitiveSceneInfo(),
+					bHasPrecomputedVolumetricLightmap, PreviousLocalToWorld, SingleCaptureIndex);
 #else
 				/// \todo Replace Unknown with proper name or use some getter function to get a proper value.
 				bool Unknown = false;
-<<<<<<< HEAD
 				GetScene().GetPrimitiveUniformShaderParameters_RenderThread(GetPrimitiveSceneInfo(),
 					bHasPrecomputedVolumetricLightmap, PreviousLocalToWorld, SingleCaptureIndex, Unknown);
-#else
-				GetScene().GetPrimitiveUniformShaderParameters_RenderThread(GetPrimitiveSceneInfo(),
-					bHasPrecomputedVolumetricLightmap, PreviousLocalToWorld, SingleCaptureIndex);
-#endif
-
-				FDynamicPrimitiveUniformBuffer& DynamicPrimitiveUniformBuffer =
-					Collector.AllocateOneFrameResource<FDynamicPrimitiveUniformBuffer>();
-#if ENGINE_MAJOR_VERSION > 4 || (ENGINE_MAJOR_VERSION == 4 && ENGINE_MINOR_VERSION >= 23)
-				DynamicPrimitiveUniformBuffer.Set(GetLocalToWorld(), PreviousLocalToWorld, GetBounds(),
-					GetLocalBounds(), true, bHasPrecomputedVolumetricLightmap, DrawsVelocity(), Unknown);
-#else
-=======
-				GetScene().GetPrimitiveUniformShaderParameters_RenderThread(
-					GetPrimitiveSceneInfo(), bHasPrecomputedVolumetricLightmap, PreviousLocalToWorld,
-					SingleCaptureIndex, Unknown);
 #endif
 				FDynamicPrimitiveUniformBuffer& DynamicPrimitiveUniformBuffer =
 					Collector.AllocateOneFrameResource<FDynamicPrimitiveUniformBuffer>();
 #if UE_VERSION_OLDER_THAN(4, 23, 0)
->>>>>>> ad705b74
 				DynamicPrimitiveUniformBuffer.Set(GetLocalToWorld(), PreviousLocalToWorld, GetBounds(),
 					GetLocalBounds(), true, bHasPrecomputedVolumetricLightmap, UseEditorDepthTest());
 #else
