// Copyright 2025, Algoryx Simulation AB.

#include "Terrain/AGX_Terrain.h"

// AGX Dynamics for Unreal includes.
#include "AGX_Check.h"
#include "AGX_CustomVersion.h"
#include "AGX_InternalDelegateAccessor.h"
#include "AGX_LogCategory.h"
#include "AGX_PropertyChangedDispatcher.h"
#include "AGX_RigidBodyComponent.h"
#include "AGX_Simulation.h"
#include "Materials/AGX_ShapeMaterial.h"
#include "Materials/AGX_TerrainMaterial.h"
#include "Shapes/HeightFieldShapeBarrier.h"
#include "Terrain/AGX_CuttingDirectionComponent.h"
#include "Terrain/AGX_CuttingEdgeComponent.h"
#include "Terrain/AGX_HeightFieldBoundsComponent.h"
#include "Terrain/AGX_ShovelComponent.h"
#include "Terrain/AGX_TerrainSpriteComponent.h"
#include "Terrain/AGX_TopEdgeComponent.h"
#include "Terrain/ShovelBarrier.h"
#include "Terrain/TerrainBarrier.h"
#include "Utilities/AGX_HeightFieldUtilities.h"
#include "Utilities/AGX_NotificationUtilities.h"
#include "Utilities/AGX_RenderUtilities.h"
#include "Utilities/AGX_StringUtilities.h"

// Unreal Engine includes.
#include "Containers/Ticker.h"
#include "Landscape.h"
#include "LandscapeComponent.h"
#include "LandscapeStreamingProxy.h"
#include "Misc/AssertionMacros.h"
#include "Misc/EngineVersionComparison.h"
#include "NiagaraComponent.h"
#include "NiagaraDataInterfaceArrayFunctionLibrary.h"
#include "NiagaraFunctionLibrary.h"
#include "UObject/ConstructorHelpers.h"
#include "UObject/UObjectIterator.h"
#include "WorldPartition/WorldPartition.h"

#ifdef LOCTEXT_NAMESPACE
#error "LOCTEXT_NAMESPACE leakage."
#endif
#define LOCTEXT_NAMESPACE "AAGX_Terrain"

AAGX_Terrain::AAGX_Terrain()
{
	PrimaryActorTick.bCanEverTick = true;
	PrimaryActorTick.TickGroup = TG_PostPhysics;

#if WITH_EDITOR && UE_VERSION_OLDER_THAN(5, 0, 0) == false
	// Actors that are spatially loaded (streamed in/out via world partitioning) may not reference
	// actors that are not. Since the ALanscape is not spatially loaded, the AGX_Terrain cannot be
	// either since we reference an ALandscape from it. Default value for all actors in OpenWorld is
	// true.
	bIsSpatiallyLoaded = false;
#endif

	SpriteComponent = CreateDefaultSubobject<UAGX_TerrainSpriteComponent>(
		USceneComponent::GetDefaultSceneRootVariableName());
	RootComponent = SpriteComponent;

	TerrainBounds = CreateDefaultSubobject<UAGX_HeightFieldBoundsComponent>(TEXT("TerrainBounds"));

	// Set render targets and niagara system from plugin by default to reduce manual steps when
	// using Terrain.
	auto AssignDefault = [](auto*& AssetRefProperty, const TCHAR* Path)
	{
		if (AssetRefProperty != nullptr)
			return;

		using Type = typename std::remove_reference<decltype(*AssetRefProperty)>::type;
		auto AssetFinder = ConstructorHelpers::FObjectFinder<Type>(Path);
		if (!AssetFinder.Succeeded())
		{
			UE_LOG(
				LogAGX, Warning, TEXT("Expected to find asset '%s' but it was not found."), Path);
			return;
		}

		AssetRefProperty = AssetFinder.Object;
	};

	AssignDefault(
		LandscapeDisplacementMap,
		TEXT("TextureRenderTarget2D'/AGXUnreal/Terrain/Rendering/HeightField/"
			 "RT_LandscapeDisplacementMap.RT_LandscapeDisplacementMap'"));

	AssignDefault(
		ParticleSystemAsset, TEXT("NiagaraSystem'/AGXUnreal/Terrain/Rendering/Particles/"
								  "PS_SoilParticleSystem.PS_SoilParticleSystem'"));
}

void AAGX_Terrain::SetCanCollide(bool bInCanCollide)
{
	// CanCollide is set on the Terrain Pager native if using Terrain Paging, otherwise set on the
	// regular Terrain native. TerrainPager.OnTemplateTerrainChanged has no effect when disabling
	// collision on a template Terrain.
	if (HasNativeTerrainPager())
	{
		NativeTerrainPagerBarrier.SetCanCollide(bInCanCollide);
	}
	else if (HasNative())
	{
		NativeBarrier.SetCanCollide(bInCanCollide);
	}

	bCanCollide = bInCanCollide;
}

bool AAGX_Terrain::GetCanCollide() const
{
	// There is no clean CanCollide check for a Terrain pager, in that case we fall back on
	// the member in the Terrain actor.
	if (HasNative() && !bEnableTerrainPaging)
	{
		return NativeBarrier.GetCanCollide();
	}

	return bCanCollide;
}

bool AAGX_Terrain::SetTerrainMaterial(UAGX_TerrainMaterial* InTerrainMaterial)
{
	UAGX_TerrainMaterial* TerrainMaterialOrig = TerrainMaterial;
	TerrainMaterial = InTerrainMaterial;

	if (!HasNative())
	{
		// Not in play, we are done.
		return true;
	}

	// UpdateNativeTerrainMaterial is responsible to create an instance if none exists and do the
	// asset/instance swap.
	if (!UpdateNativeTerrainMaterial())
	{
		// Something went wrong, restore original TerrainMaterial.
		TerrainMaterial = TerrainMaterialOrig;
		return false;
	}

	return true;
}

bool AAGX_Terrain::SetShapeMaterial(UAGX_ShapeMaterial* InShapeMaterial)
{
	UAGX_ShapeMaterial* ShapeMaterialOrig = ShapeMaterial;
	ShapeMaterial = InShapeMaterial;

	if (!HasNative())
	{
		// Not in play, we are done.
		return true;
	}

	// UpdateNativeShapeMaterial is responsible to create an instance if none exists and do the
	// asset/instance swap.
	if (!UpdateNativeShapeMaterial())
	{
		// Something went wrong, restore original ShapeMaterial.
		ShapeMaterial = ShapeMaterialOrig;
		return false;
	}

	return true;
}

void AAGX_Terrain::AddCollisionGroup(FName GroupName)
{
	if (GroupName.IsNone())
	{
		return;
	}

	if (CollisionGroups.Contains(GroupName))
		return;

	CollisionGroups.Add(GroupName);
	if (HasNative())
		NativeBarrier.AddCollisionGroup(GroupName);
}

void AAGX_Terrain::RemoveCollisionGroupIfExists(FName GroupName)
{
	if (GroupName.IsNone())
		return;

	auto Index = CollisionGroups.IndexOfByKey(GroupName);
	if (Index == INDEX_NONE)
		return;

	CollisionGroups.RemoveAt(Index);
	if (HasNative())
		NativeBarrier.RemoveCollisionGroup(GroupName);
}

UNiagaraComponent* AAGX_Terrain::GetSpawnedParticleSystemComponent()
{
	return ParticleSystemComponent;
}

int32 AAGX_Terrain::GetNumParticles() const
{
	if (!HasNative())
		return 0;

	if (HasNativeTerrainPager())
	{
		return static_cast<int32>(NativeTerrainPagerBarrier.GetNumParticles());
	}
	else
	{
		check(HasNative());
		return static_cast<int32>(NativeBarrier.GetNumParticles());
	}
}

namespace AGX_Terrain_helpers
{
	FShovelReferenceWithSettings* FindShovelSettings(
		TArray<FShovelReferenceWithSettings>& Shovels, UAGX_ShovelComponent* Shovel,
		const TCHAR* FunctionName, const TCHAR* TerrainName)
	{
		FShovelReferenceWithSettings* Element =
			Shovels.FindByPredicate([Shovel](const FShovelReferenceWithSettings& Element)
									{ return Element.Shovel.GetShovelComponent() == Shovel; });
		if (Element == nullptr)
		{
			UE_LOG(
				LogAGX, Warning,
				TEXT("%s called for a shovel that the AGX Terrain '%s' doesn't know about."),
				FunctionName, TerrainName);
			return nullptr;
		}

		return Element;
	}

	bool WriteBarrierRadii(FTerrainPagerBarrier& Barrier, FShovelReferenceWithSettings& Element)
	{
		if (!Barrier.HasNative())
		{
			return false;
		}

		UAGX_ShovelComponent* Shovel = Element.Shovel.GetShovelComponent();
		if (Shovel == nullptr)
		{
			return false;
		}

		UAGX_RigidBodyComponent* Body = Shovel->RigidBody.GetRigidBody();
		if (Body == nullptr || !Body->HasNative())
		{
			return false;
		}

		return Barrier.SetTileLoadRadii(
			*Body->GetNative(), Element.PreloadRadius, Element.RequiredRadius);
	}
}

bool AAGX_Terrain::SetPreloadRadius(UAGX_ShovelComponent* Shovel, double InPreloadRadius)
{
	FShovelReferenceWithSettings* Element = AGX_Terrain_helpers::FindShovelSettings(
		ShovelComponents, Shovel, TEXT("Set Preload Radius"), *GetName());
	if (Element == nullptr)
	{
		return false;
	}

	Element->PreloadRadius = InPreloadRadius;
	return AGX_Terrain_helpers::WriteBarrierRadii(NativeTerrainPagerBarrier, *Element);
}

bool AAGX_Terrain::SetRequiredRadius(UAGX_ShovelComponent* Shovel, double InRequiredRadius)
{
	FShovelReferenceWithSettings* Element = AGX_Terrain_helpers::FindShovelSettings(
		ShovelComponents, Shovel, TEXT("Set Required Radius"), *GetName());
	if (Element == nullptr)
	{
		return false;
	}

	Element->RequiredRadius = InRequiredRadius;
	return AGX_Terrain_helpers::WriteBarrierRadii(NativeTerrainPagerBarrier, *Element);
}

bool AAGX_Terrain::SetTerrainPagerRadii(
	UAGX_ShovelComponent* Shovel, double InPreloadRadius, double InRequiredRadius)
{
	FShovelReferenceWithSettings* Element = AGX_Terrain_helpers::FindShovelSettings(
		ShovelComponents, Shovel, TEXT("Set Required Radius"), *GetName());
	if (Element == nullptr)
	{
		return false;
	}

	Element->PreloadRadius = InPreloadRadius;
	Element->RequiredRadius = InRequiredRadius;
	return AGX_Terrain_helpers::WriteBarrierRadii(NativeTerrainPagerBarrier, *Element);
}

void AAGX_Terrain::SetCreateParticles(bool CreateParticles)
{
	if (HasNative())
	{
		NativeBarrier.SetCreateParticles(CreateParticles);
		if (HasNativeTerrainPager())
		{
			NativeTerrainPagerBarrier.OnTemplateTerrainChanged();
		}
	}

	bCreateParticles = CreateParticles;
}

void AAGX_Terrain::SetEnableTerrainPaging(bool bEnabled)
{
	bEnableTerrainPaging = bEnabled;
}

bool AAGX_Terrain::GetEnableTerrainPaging() const
{
	return bEnableTerrainPaging;
}

bool AAGX_Terrain::GetCreateParticles() const
{
	if (HasNative())
	{
		return NativeBarrier.GetCreateParticles();
	}

	return bCreateParticles;
}

void AAGX_Terrain::SetDeleteParticlesOutsideBounds(bool DeleteParticlesOutsideBounds)
{
	if (HasNative())
	{
		NativeBarrier.SetDeleteParticlesOutsideBounds(DeleteParticlesOutsideBounds);
		if (HasNativeTerrainPager())
		{
			NativeTerrainPagerBarrier.OnTemplateTerrainChanged();
		}
	}

	bDeleteParticlesOutsideBounds = DeleteParticlesOutsideBounds;
}

bool AAGX_Terrain::GetDeleteParticlesOutsideBounds() const
{
	if (HasNative())
	{
		return NativeBarrier.GetDeleteParticlesOutsideBounds();
	}

	return bDeleteParticlesOutsideBounds;
}

void AAGX_Terrain::SetPenetrationForceVelocityScaling(double InPenetrationForceVelocityScaling)
{
	if (HasNative())
	{
		NativeBarrier.SetPenetrationForceVelocityScaling(InPenetrationForceVelocityScaling);
		if (HasNativeTerrainPager())
		{
			NativeTerrainPagerBarrier.OnTemplateTerrainChanged();
		}
	}

	PenetrationForceVelocityScaling = InPenetrationForceVelocityScaling;
}

double AAGX_Terrain::GetPenetrationForceVelocityScaling() const
{
	if (HasNative())
	{
		return NativeBarrier.GetPenetrationForceVelocityScaling();
	}

	return PenetrationForceVelocityScaling;
}

void AAGX_Terrain::SetPenetrationForceVelocityScaling_BP(float InPenetrationForceVelocityScaling)
{
	SetPenetrationForceVelocityScaling(static_cast<double>(InPenetrationForceVelocityScaling));
}

float AAGX_Terrain::GetPenetrationForceVelocityScaling_BP() const
{
	return static_cast<float>(GetPenetrationForceVelocityScaling());
}

void AAGX_Terrain::SetMaximumParticleActivationVolume(double InMaximumParticleActivationVolume)
{
	if (HasNative())
	{
		NativeBarrier.SetMaximumParticleActivationVolume(InMaximumParticleActivationVolume);
		if (HasNativeTerrainPager())
		{
			NativeTerrainPagerBarrier.OnTemplateTerrainChanged();
		}
	}

	MaximumParticleActivationVolume = InMaximumParticleActivationVolume;
}

double AAGX_Terrain::GetMaximumParticleActivationVolume() const
{
	if (HasNative())
	{
		return NativeBarrier.GetMaximumParticleActivationVolume();
	}

	return MaximumParticleActivationVolume;
}

void AAGX_Terrain::SetMaximumParticleActivationVolume_BP(float InMaximumParticleActivationVolume)
{
	SetMaximumParticleActivationVolume(static_cast<double>(InMaximumParticleActivationVolume));
}

float AAGX_Terrain::GetMaximumParticleActivationVolume_BP() const
{
	return static_cast<float>(GetMaximumParticleActivationVolume());
}

bool AAGX_Terrain::HasNative() const
{
	return NativeBarrier.HasNative() && (!bEnableTerrainPaging || HasNativeTerrainPager());
}

bool AAGX_Terrain::HasNativeTerrainPager() const
{
	return NativeTerrainPagerBarrier.HasNative();
}

FTerrainBarrier* AAGX_Terrain::GetOrCreateNative()
{
	if (!HasNative())
		InitializeNative();

	return GetNative();
}

FTerrainBarrier* AAGX_Terrain::GetNative()
{
	if (!NativeBarrier.HasNative())
	{
		return nullptr;
	}

	return &NativeBarrier;
}

const FTerrainBarrier* AAGX_Terrain::GetNative() const
{
	if (!NativeBarrier.HasNative())
	{
		return nullptr;
	}

	return &NativeBarrier;
}

FTerrainPagerBarrier* AAGX_Terrain::GetOrCreateNativeTerrainPager()
{
	if (!HasNative())
		InitializeNative();

	return GetNativeTerrainPager();
}

FTerrainPagerBarrier* AAGX_Terrain::GetNativeTerrainPager()
{
	if (!NativeTerrainPagerBarrier.HasNative())
	{
		return nullptr;
	}

	return &NativeTerrainPagerBarrier;
}

const FTerrainPagerBarrier* AAGX_Terrain::GetNativeTerrainPager() const
{
	if (!NativeTerrainPagerBarrier.HasNative())
	{
		return nullptr;
	}

	return &NativeTerrainPagerBarrier;
}

namespace
{
	/**
	Calculates and returns the smallest base size of a square sized texture,
	such that the base size is evenly divisible by pixelsPerItem and has a square
	that is at least minNumItems x pixelsPerItem.
	*/
	int32 CalculateTextureBaseSize(int32 MinNumItems, int32 PixelsPerItem)
	{
		// Max size taken from UTextureRenderTarget2D::PostEditChangeProperty in
		// Engine/Source/Runtime/Engine/Private/TextureRenderTarget2D.cpp. Update here
		// if future versions of Unreal Engine allow larger render targets.
		const int32 MaxSide = 8192;
		const int32 NumPixels = MinNumItems * PixelsPerItem;
		int32 Side =
			FMath::Clamp(FMath::CeilToInt(FMath::Sqrt(static_cast<double>(NumPixels))), 0, MaxSide);
		// We might not get a good side length on the first attempt, so search upwards until we
		// find one.
		for (; Side <= MaxSide; ++Side)
		{
			if ((Side % PixelsPerItem == 0) && (Side * Side >= NumPixels))
			{
				return Side;
			}
		}
		AGX_CHECK(!"CalculateTextureBaseSize failed");
		return 0;
	}
}

#if WITH_EDITOR

void AAGX_Terrain::PostEditChangeChainProperty(FPropertyChangedChainEvent& Event)
{
	FAGX_PropertyChangedDispatcher<ThisClass>::Get().Trigger(Event);
	Super::PostEditChangeChainProperty(Event);
}

void AAGX_Terrain::PostInitProperties()
{
	Super::PostInitProperties();
	InitPropertyDispatcher();
}

bool AAGX_Terrain::CanEditChange(const FProperty* InProperty) const
{
	const bool SuperCanEditChange = Super::CanEditChange(InProperty);
	if (!SuperCanEditChange)
		return false;

	if (!HasNative())
		return SuperCanEditChange;

	const FName Prop = InProperty->GetFName();

	// Properties that should never be edited during Play.
	if (Prop == GET_MEMBER_NAME_CHECKED(AAGX_Terrain, SourceLandscape))
		return false;
	else if (Prop == GET_MEMBER_NAME_CHECKED(AAGX_Terrain, Shovels))
		return false;
	else if (Prop == GET_MEMBER_NAME_CHECKED(AAGX_Terrain, ParticleSystemAsset))
		return false;
	else if (Prop == GET_MEMBER_NAME_CHECKED(AAGX_Terrain, LandscapeDisplacementMap))
		return false;
	else if (Prop == GET_MEMBER_NAME_CHECKED(AAGX_Terrain, bEnableTerrainPaging))
		return false;
	else
		return SuperCanEditChange;
}

namespace AGX_Terrain_helpers
{
	void EnsureUseDynamicMaterialInstance(AAGX_Terrain& Terrain)
	{
		if (!IsValid(Terrain.SourceLandscape))
			return;

		TArray<ALandscapeProxy*> StreamingProxies;
		if (AGX_HeightFieldUtilities::IsOpenWorldLandscape(*Terrain.SourceLandscape))
		{
			for (TObjectIterator<ALandscapeStreamingProxy> It; It; ++It)
			{
				if (It->GetLandscapeActor() != Terrain.SourceLandscape)
					continue;

				StreamingProxies.Add(*It);
			}
		}

		auto IsUsingDynamicMaterialInstance = [&StreamingProxies](ALandscape& Landscape)
		{
			bool Res = Landscape.bUseDynamicMaterialInstance;
			for (auto Proxy : StreamingProxies)
				Res &= Proxy->bUseDynamicMaterialInstance;

			return Res;
		};

		if (IsUsingDynamicMaterialInstance(*Terrain.SourceLandscape))
		{
			return;
		}

		FText AskEnableDynamicMaterial = LOCTEXT(
			"EnableDynamicMaterial?",
			"The selected Landscape does not have Use Dynamic Material Instance enabled, "
			"meaning that the material parameters for Landsacpe size and position cannot "
			"be set automatically. Should Use Dynamic Material Instance be enabled on the "
			"Landscape?");
		if (FAGX_NotificationUtilities::YesNoQuestion(AskEnableDynamicMaterial))
		{
			auto SetUseDynamicMaterialInstance = [](ALandscapeProxy& Proxy)
			{
				Proxy.bUseDynamicMaterialInstance = true;
				Proxy.Modify();
				Proxy.PostEditChange();
			};

			SetUseDynamicMaterialInstance(*Terrain.SourceLandscape);

			if (AGX_HeightFieldUtilities::IsOpenWorldLandscape(*Terrain.SourceLandscape))
			{
				for (auto Proxy : StreamingProxies)
				{
					SetUseDynamicMaterialInstance(*Proxy);
				}
			}
		}
	}
}

void AAGX_Terrain::InitPropertyDispatcher()
{
	FAGX_PropertyChangedDispatcher<ThisClass>& PropertyDispatcher =
		FAGX_PropertyChangedDispatcher<ThisClass>::Get();
	if (PropertyDispatcher.IsInitialized())
	{
		return;
	}

	PropertyDispatcher.Add(
		GET_MEMBER_NAME_CHECKED(ThisClass, bCanCollide),
		[](ThisClass* This) { This->SetCanCollide(This->bCanCollide); });

	PropertyDispatcher.Add(
		GET_MEMBER_NAME_CHECKED(ThisClass, SourceLandscape),
		[](ThisClass* This) { AGX_Terrain_helpers::EnsureUseDynamicMaterialInstance(*This); });

	PropertyDispatcher.Add(
		GET_MEMBER_NAME_CHECKED(AAGX_Terrain, bCreateParticles),
		[](ThisClass* This) { This->SetCreateParticles(This->bCreateParticles); });

	PropertyDispatcher.Add(
		GET_MEMBER_NAME_CHECKED(AAGX_Terrain, bDeleteParticlesOutsideBounds), [](ThisClass* This)
		{ This->SetDeleteParticlesOutsideBounds(This->bDeleteParticlesOutsideBounds); });

	PropertyDispatcher.Add(
		GET_MEMBER_NAME_CHECKED(AAGX_Terrain, PenetrationForceVelocityScaling), [](ThisClass* This)
		{ This->SetPenetrationForceVelocityScaling(This->PenetrationForceVelocityScaling); });

	PropertyDispatcher.Add(
		GET_MEMBER_NAME_CHECKED(AAGX_Terrain, MaximumParticleActivationVolume), [](ThisClass* This)
		{ This->SetMaximumParticleActivationVolume(This->MaximumParticleActivationVolume); });

	PropertyDispatcher.Add(
		AGX_MEMBER_NAME(ParticleSystemAsset),
		[](ThisClass* This)
		{
			if (This->ParticleSystemAsset != nullptr)
			{
				This->ParticleSystemAsset->RequestCompile(true);
			}
		});

	PropertyDispatcher.Add(
		AGX_MEMBER_NAME(bEnableTerrainPaging),
		[](ThisClass* This) { This->SetEnableTerrainPaging(This->bEnableTerrainPaging); });
}

void AAGX_Terrain::PostLoad()
{
	Super::PostLoad();
	if (bNeedsShapeMaterialWarning)
	{
		// We do this late to avoid issue with Editor not starting after showing the dialog.
		FTSTicker::GetCoreTicker().AddTicker(
			FTickerDelegate::CreateLambda(
				[this](float DeltaTime)
				{
					if (!IsValid(this) || !bNeedsShapeMaterialWarning)
						return false; // Returning false means run only once.

					ShowShapeMaterialWarning();
					bNeedsShapeMaterialWarning = false;
					return false; // Returning false means run only once.
				}));
	}
}
#endif // WITH_EDITOR

void AAGX_Terrain::BeginPlay()
{
	Super::BeginPlay();
	if (!HasNative())
	{
		InitializeNative();
	}

	if (UAGX_Simulation* Simulation = UAGX_Simulation::GetFrom(this))
	{
		// Update the Displacement Map on each PostStepForward
		PostStepForwardHandle =
			FAGX_InternalDelegateAccessor::GetOnPostStepForwardInternal(*Simulation)
				.AddLambda(
					[this](double)
					{
						if (bEnableDisplacementRendering)
						{
							UpdateDisplacementMap();
						}
					});
	}
}

void AAGX_Terrain::EndPlay(const EEndPlayReason::Type Reason)
{
	Super::EndPlay(Reason);

	ClearDisplacementMap();
	if (HasNative() && Reason != EEndPlayReason::EndPlayInEditor &&
		Reason != EEndPlayReason::Quit && Reason != EEndPlayReason::LevelTransition)
	{
		if (UAGX_Simulation* Simulation = UAGX_Simulation::GetFrom(this))
		{
			// @todo Figure out how to handle Terrain Materials. A Terrain Material can be
			// shared between many Terrains in theory. We only want to remove the Terrain
			// Material from the simulation if this Terrain is the last one using it. Some
			// reference counting may be needed.
			Simulation->Remove(*this);

			FAGX_InternalDelegateAccessor::GetOnPostStepForwardInternal(*Simulation)
				.Remove(PostStepForwardHandle);
		}
	}

	if (HasNativeTerrainPager())
	{
		NativeTerrainPagerBarrier.ReleaseNative();
	}
	if (HasNative())
	{
		NativeBarrier.ReleaseNative();
	}
}

// Called every frame
void AAGX_Terrain::Tick(float DeltaTime)
{
	TRACE_CPUPROFILER_EVENT_SCOPE(TEXT("AGXUnreal:AAGX_Terrain::Tick"));
	Super::Tick(DeltaTime);
	if (bEnableParticleRendering)
	{
		UpdateParticlesArrays();
	}
}

bool AAGX_Terrain::FetchHeights(
	const FVector& WorldPosStart, int32 VertsX, int32 VertsY, TArray<float>& OutHeights)
{
	/*
	 * This function will be called by the native Terrain Pager from a worker thread, meaning we
	 * have to make sure that what we do here is thread safe. For example, we protect the
	 * OriginalHeights array here since it may be read from the main thread in
	 * UpdateDisplacementMap.
	 */

	if (SourceLandscape == nullptr || !HasNative())
		return false;

	const double QuadSizeX = SourceLandscape->GetActorScale().X;
	const double QuadSizeY = SourceLandscape->GetActorScale().Y;
	const FVector PosStartLocal =
		SourceLandscape->GetTransform().InverseTransformPositionNoScale(WorldPosStart);
	const int32 StartVertX = FMath::RoundToInt(PosStartLocal.X / QuadSizeX);
	const int32 StartVertY = FMath::RoundToInt(PosStartLocal.Y / QuadSizeY);

	const FVector NativePosLocal = SourceLandscape->GetTransform().InverseTransformPositionNoScale(
		GetNativeTransform().GetLocation());
	const int32 BoundsCornerMinX =
		FMath::RoundToInt(NativePosLocal.X / QuadSizeX) - NumVerticesX / 2;
	const int32 BoundsCornerMinY =
		FMath::RoundToInt(NativePosLocal.Y / QuadSizeY) - NumVerticesY / 2;
	const int32 BoundsCornerMaxX =
		FMath::RoundToInt(NativePosLocal.X / QuadSizeX) + NumVerticesX / 2;
	const int32 BoundsCornerMaxY =
		FMath::RoundToInt(NativePosLocal.Y / QuadSizeY) + NumVerticesY / 2;

	// Check that we are not asked to read outside the bounds.
	if (StartVertX < BoundsCornerMinX || StartVertY < BoundsCornerMinY ||
		StartVertX + VertsX - 1 > BoundsCornerMaxX || StartVertY + VertsY - 1 > BoundsCornerMaxY)
	{
		return false;
	}

	OutHeights.Reserve(VertsX * VertsY);

	{
		std::lock_guard<std::mutex> ScopedOrigHeightsLock(OriginalHeightsMutex);

		// AGX Dynamics coordinate systems are mapped with Y-axis flipped.
		for (int Y = StartVertY + VertsY - 1; Y >= StartVertY; Y--)
		{
			for (int X = StartVertX; X < StartVertX + VertsX; X++)
			{
				const FVector SamplePosLocal = FVector(
					static_cast<double>(X) * QuadSizeX, static_cast<double>(Y) * QuadSizeY, 0.0);
				const FVector SamplePosGlobal =
					SourceLandscape->GetTransform().TransformPositionNoScale(SamplePosLocal);

				if (auto Height = SourceLandscape->GetHeightAtLocation(SamplePosGlobal))
				{
					FVector HeightPointLocal =
						SourceLandscape->GetTransform().InverseTransformPositionNoScale(
							FVector(SamplePosGlobal.X, SamplePosGlobal.Y, *Height));
					OutHeights.Add(HeightPointLocal.Z);
					OriginalHeights
						[(X - BoundsCornerMinX) + (Y - BoundsCornerMinY) * NumVerticesX] =
							HeightPointLocal.Z;
				}
				else
				{
					UE_LOG(
						LogAGX, Warning,
						TEXT("Height read unsuccessful in Terrain. World sample pos: %s"),
						*SamplePosGlobal.ToString());
					OutHeights.Add(SourceLandscape->GetActorLocation().Z);
					OriginalHeights
						[(X - BoundsCornerMinX) + (Y - BoundsCornerMinY) * NumVerticesX] =
							SourceLandscape->GetActorLocation().Z;
				}
			}
		}
	}

	return true;
}

FTransform AAGX_Terrain::GetNativeTransform() const
{
	check(HasNative());

	if (bEnableTerrainPaging)
		return FTransform(
			NativeTerrainPagerBarrier.GetReferenceRotation(),
			NativeTerrainPagerBarrier.GetReferencePoint());
	else
		return FTransform(NativeBarrier.GetRotation(), NativeBarrier.GetPosition());
}

namespace
{
	UAGX_RigidBodyComponent* GetBodyComponent(
		AActor* OwningActor, const FString& BodyName, const TCHAR* TerrainName)
	{
		TArray<UAGX_RigidBodyComponent*> Bodies;
		OwningActor->GetComponents(Bodies, false);
		UAGX_RigidBodyComponent** It = Bodies.FindByPredicate(
			[BodyName](UAGX_RigidBodyComponent* Body) { return BodyName == Body->GetName(); });
		if (It == nullptr)
		{
			UE_LOG(
				LogAGX, Error,
				TEXT("Cannot create shovel: Shovel Actor '%s' in terrain '%s' could not be created "
					 "because the configured shovel body '%s' does not exist in the shovel Actor."),
				*OwningActor->GetName(), TerrainName, *BodyName);

			return nullptr;
		}
		return *It;
	}

	template <typename TPtr>
	TPtr GetShovelComponent(UAGX_RigidBodyComponent& Body, const TCHAR* TerrainName)
	{
		auto RecursiveFind = [](const TArray<USceneComponent*>& Components, auto& recurse)
		{
			for (USceneComponent* Component : Components)
			{
				if (TPtr Match = Cast<std::remove_pointer_t<TPtr>>(Component))
				{
					return Match;
				}
				if (TPtr Match = recurse(Component->GetAttachChildren(), recurse))
				{
					return Match;
				}
			}
			return TPtr(nullptr);
		};

		TPtr Result = RecursiveFind(Body.GetAttachChildren(), RecursiveFind);
		if (Result == nullptr)
		{
			UE_LOG(
				LogAGX, Warning,
				TEXT("Unable to find Shovel Component '%s' in Rigid Body '%s'. Make sure it has "
					 "been added as a child to the Rigid Body."),
				*std::remove_pointer<TPtr>::type::StaticClass()->GetName(), *Body.GetName());
		}

		return Result;
	}

	template <typename TPtr>
	TPtr GetShovelComponent(AActor* Owner, const TCHAR* TerrainName)
	{
		using TType = typename std::remove_pointer<TPtr>::type;
		TArray<TPtr> Components;
		Owner->GetComponents<TType>(Components);
		if (Components.Num() != 1)
		{
			UE_LOG(
				LogAGX, Error,
				TEXT("The shovel '%s' in the AGX Terrain '%s' is invalid because it doesn't have "
					 "exactly one '%s'"),
				*Owner->GetName(), TerrainName, *TType::StaticClass()->GetName());
			return nullptr;
		}
		return Components[0];
	}

}

namespace AGX_Terrain_helpers
{
// Since ALandscapeStreamingProxy::GetIsSpatiallyLoaded and GetStreamingBounds is guarded by
// WITH_EDITOR, WarnIfStreamingLandscape must be as well.
#if WITH_EDITOR
	void WarnIfStreamingLandscape(const ALandscape& Landscape, AAGX_Terrain& Terrain)
	{
		const UWorld* const World = Landscape.GetWorld();
		if (World == nullptr)
			return;
		UWorldPartition* Partition = World->GetWorldPartition();
		if (Partition == nullptr)
			return;
		if (!Partition->IsStreamingEnabled())
			return;
		ULandscapeInfo* Info = Landscape.GetLandscapeInfo();
		if (Info == nullptr)
			return;
		const TArray<TWeakObjectPtr<ALandscapeStreamingProxy>>& Proxies = Info->StreamingProxies;
		if (Proxies.IsEmpty())
		{
			UE_LOG(
				LogAGX, Warning,
				TEXT("AGX Terrain '%s' detected that the source Landscape '%s' doesn't have any "
					 "Streaming Proxies in a level with World Partition enabled and World Settings "
					 "> Enable Streaming ticked. This is a sign that AGX Terrain may not be able "
					 "to initialize itself. If initialization fails either disable World Partition "
					 "Streaming in the World Settings panel or disable Is Spatially Loaded on the "
					 "Landscape Streaming Proxies overlapping the AGX Terrain bounds"),
				*Terrain.GetActorLabel(), *Landscape.GetActorLabel());
			return;
		}

		// If the Terrain has infinite bounds then all Landscape Streaming Proxies must have Is
		// Spatially Loaded unticked. If the Terrain is bounded then overlapping proxies must have
		// Is Spatially Loaded unticked.
		const bool bBounded = !Terrain.TerrainBounds->bInfiniteBounds;

		// If not infinite, then any Landscape Streaming Proxy that overlaps the Terrain Bounds
		// must have Is Spatially Loaded unticked.
		const FBox TerrainBounds {
			Terrain.GetActorLocation() - Terrain.TerrainBounds->HalfExtent,
			Terrain.GetActorLocation() + Terrain.TerrainBounds->HalfExtent};

		// Determine if there are any Streaming Proxies with Is Spatially Loaded enabled overlapping
		// the Terrain bounds. Log a note to disable Is Spatially Loaded for each found.
		bool bFoundIntersectingStreamingProxy {false};
		for (const auto& Proxy : Info->StreamingProxies)
		{
			if (!Proxy->GetIsSpatiallyLoaded())
				continue;

#if UE_VERSION_OLDER_THAN(5, 5, 0)
			if (bBounded && !Proxy->GetStreamingBounds().Intersect(TerrainBounds))
				continue;
#else
			if (bBounded)
			{
				FBox EditorBound;
				FBox RuntimeBound;
				Proxy->GetStreamingBounds(RuntimeBound, EditorBound);
				if (EditorBound.Intersect(TerrainBounds))
					continue;
			}
#endif

			bFoundIntersectingStreamingProxy = true;
			UE_LOG(
				LogAGX, Warning,
				TEXT("Found Proxy '%s' for which Is Spatially Loaded should be disabled."),
				*Proxy->GetActorLabel());
		}
		if (!bFoundIntersectingStreamingProxy)
			return;

		const FString Message = FString::Printf(
			TEXT("AGX Terrain '%s' detected that the source Landscape '%s' uses World Partition "
				 "streaming. This is only supported by AGX Terrain if the Landscape Streaming "
				 "Proxies that overlap the Terrain bounds are loaded on Begin Play. Either untick "
				 "Enable Streaming in the World Settings or untick Is Spatially Loaded on all "
				 "Landscape Streaming Proxies near and around the Terrain. The Output Log contains "
				 "a list of proxies that need to have Is Spatially Loaded disabled."),
			*GetLabelSafe(&Terrain), *Landscape.GetActorLabel());
		FAGX_NotificationUtilities::ShowNotification(Message, SNotificationItem::CS_Fail);
	}
#endif
}

void AAGX_Terrain::InitializeNative()
{
	if (SourceLandscape == nullptr)
	{
		UE_LOG(
			LogAGX, Error, TEXT("No source landscape selected for terrain '%s'."),
			*GetLabelSafe(this));
		return;
	}

	if (HasNative())
	{
		UE_LOG(
			LogAGX, Error,
			TEXT("Initialize Native called on AGX Terrain '%s' that has already been initialized."),
			*GetLabelSafe(this));
		return;
	}

#if WITH_EDITOR
	AGX_Terrain_helpers::WarnIfStreamingLandscape(*SourceLandscape, *this);
#endif

	HeightFetcher.SetTerrain(this);

	if (!CreateNative())
	{
		return; // Logging done in CreateNative.
	}

	if (bEnableTerrainPaging)
	{
		if (!CreateNativeTerrainPager())
		{
			return; // Logging done in CreateNativeTerrainPager.
		}
	}

	SetCanCollide(bCanCollide);
	CreateNativeShovels();
	AddTerrainPagerBodies();
	InitializeRendering();

	if (!UpdateNativeTerrainMaterial())
	{
		UE_LOG(
			LogAGX, Warning,
			TEXT("UpdateNativeTerrainMaterial returned false in AGX_Terrain '%s'. "
				 "Ensure the selected Terrain Material is valid."),
			*GetName());
	}

	if (!UpdateNativeShapeMaterial())
	{
		UE_LOG(
			LogAGX, Warning,
			TEXT("UpdateNativeShapeMaterial returned false in AGX_Terrain '%s'. "
				 "Ensure the selected Shape Material is valid."),
			*GetName());
	}
}

bool AAGX_Terrain::CreateNative()
{
	TOptional<UAGX_HeightFieldBoundsComponent::FHeightFieldBoundsInfo> Bounds =
		TerrainBounds->GetLandscapeAdjustedBounds();
	if (!Bounds.IsSet())
	{
		UE_LOG(
			LogAGX, Warning,
			TEXT("Unable to create Terrain native for '%s'; the given Terrain Bounds was "
				 "invalid."),
			*GetName());
		return false;
	}

	const FVector StartPos = Bounds->Transform.TransformPositionNoScale(-Bounds->HalfExtent);

	FHeightFieldShapeBarrier HeightField = [this, &StartPos, &Bounds]()
	{
		if (bEnableTerrainPaging)
		{
			// For the TerrainPaging case, this Terrain is the "Template Terrain" used by the
			// Terrain Pager. In this case, we can set small "dummy" values for resolution, size
			// and heights which will save memory usage. See AGX Dynamics example
			// 'basic_paging_example.agxPy' for reference.
			FHeightFieldShapeBarrier HeightField;
			HeightField.AllocateNative(4, 4, 1.0, 1.0);
			return HeightField;
		}
		else
		{
			return AGX_HeightFieldUtilities::CreateHeightField(
				*SourceLandscape, StartPos, Bounds->HalfExtent.X * 2.0, Bounds->HalfExtent.Y * 2.0);
		}
	}();

	NativeBarrier.AllocateNative(HeightField, MaxDepth);

	if (!NativeBarrier.HasNative())
	{
		UE_LOG(
			LogAGX, Error,
			TEXT("Unable to create Terrain native for '%s'. The Output log may include more "
				 "details."),
			*GetName());
		return false;
	}

	NativeBarrier.SetRotation(Bounds->Transform.GetRotation());
	NativeBarrier.SetPosition(Bounds->Transform.GetLocation());

	NumVerticesX =
		FMath::RoundToInt(Bounds->HalfExtent.X * 2.0 / SourceLandscape->GetActorScale().X) + 1;
	NumVerticesY =
		FMath::RoundToInt(Bounds->HalfExtent.Y * 2.0 / SourceLandscape->GetActorScale().Y) + 1;

	NativeBarrier.AddCollisionGroups(CollisionGroups);

	if (bEnableTerrainPaging)
	{
		OriginalHeights.SetNumZeroed(NumVerticesX * NumVerticesY);
	}
	else
	{
		AGX_CHECK(NumVerticesX == NativeBarrier.GetGridSizeX());
		AGX_CHECK(NumVerticesY == NativeBarrier.GetGridSizeY());
		OriginalHeights.Reserve(NumVerticesX * NumVerticesY);
		NativeBarrier.GetHeights(OriginalHeights, false);
	}

	// We must initialize CurrentHeights since we will only read height changes during runtime.
	CurrentHeights.Reserve(OriginalHeights.Num());
	CurrentHeights = OriginalHeights;

	NativeBarrier.SetCreateParticles(bCreateParticles);
	NativeBarrier.SetDeleteParticlesOutsideBounds(bDeleteParticlesOutsideBounds);
	NativeBarrier.SetPenetrationForceVelocityScaling(PenetrationForceVelocityScaling);
	NativeBarrier.SetMaximumParticleActivationVolume(MaximumParticleActivationVolume);

	// Create the AGX Dynamics instance for the terrain.
	// Note that the AGX Dynamics Terrain messes with the solver parameters on add, parameters that
	// our user may have set explicitly. If so, re-set the user-provided settings.
	UAGX_Simulation* Simulation = UAGX_Simulation::GetFrom(this);
	if (Simulation == nullptr)
	{
		UE_LOG(
			LogAGX, Error,
			TEXT("Terrain '%s' in '%s' tried to get Simulation, but UAGX_Simulation::GetFrom "
				 "returned nullptr."),
			*GetName(), *GetLabelSafe(GetOwner()));
		return false;
	}

	int32 NumIterations = Simulation->GetNumPpgsIterations();

	if (!bEnableTerrainPaging)
	{
		// We add this Terrain to the Simulation here only if we are not using TerrainPaging.
		Simulation->Add(*this);
	}

	if (Simulation->bOverridePPGSIterations)
	{
		// We must check the override flag and not blindly re-set the value we read a few lines up
		// because when not overriding one should get the number of iterations set by the terrain,
		// not the number of iterations that is the default in the solver.
		Simulation->SetNumPpgsIterations(NumIterations);
	}
	else
	{
		// Not overriding the number of iterations, which means that the UAGX_Simulation instance
		// should be notified of the new current number of iterations set by the AGX Dynamics
		// terrain. Not using SetNumPpgsIterations because this code fixes a broken class invariant,
		// it does not move from one valid state to another, so lower-level fiddling is required.
		//
		// I don't like it.
		Simulation->NumPpgsIterations = Simulation->GetNative()->GetNumPpgsIterations();
	}

	return true;
}

bool AAGX_Terrain::CreateNativeTerrainPager()
{
	check(NativeBarrier.HasNative());
	check(!HasNativeTerrainPager());

	if (!bEnableTerrainPaging)
	{
		UE_LOG(
			LogAGX, Error,
			TEXT("CreateNativeTerrainPager called on Terrain '%s' which doesn't use Terrain "
				 "Paging."),
			*GetName());
		return false;
	}

	// Always set DeleteParticlesOutsideBounds to false if we are using Terrain Paging, otherwise
	// particles may be deleted when tiles are loaded and unloaded in an unexpected way. This will
	// be handled automatically by AGX Dynamics in the future.
	if (bDeleteParticlesOutsideBounds)
	{
		UE_LOG(
			LogAGX, Warning,
			TEXT("DeleteParticlesOutsideBounds was set to true while using Terrain Paging. This "
				 "combination is not supported. DeleteParticlesOutsideBounds will be set to "
				 "false."));
		SetDeleteParticlesOutsideBounds(false);
	}

	const auto QuadSize = SourceLandscape->GetActorScale().X;
	const int32 TileNumVerticesSide =
		FMath::RoundToInt(TerrainPagingSettings.TileSize / QuadSize) + 1;
	const int32 TileOverlapVertices =
		FMath::RoundToInt(TerrainPagingSettings.TileOverlap / QuadSize);

	NativeTerrainPagerBarrier.AllocateNative(
		&HeightFetcher, NativeBarrier, TileNumVerticesSide, TileOverlapVertices, QuadSize,
		MaxDepth);

	if (!HasNativeTerrainPager())
	{
		UE_LOG(
			LogAGX, Error,
			TEXT("Unable to create Terrain Pager native for '%s'. The Output log may include more "
				 "details."),
			*GetName());
		return false;
	}

	UAGX_Simulation* Simulation = UAGX_Simulation::GetFrom(this);
	if (Simulation == nullptr)
	{
		UE_LOG(
			LogAGX, Error,
			TEXT("Terrain '%s' in '%s' tried to get Simulation, but UAGX_Simulation::GetFrom "
				 "returned nullptr."),
			*GetName(), *GetLabelSafe(GetOwner()));
		return false;
	}

	Simulation->Add(*this);
	return true;
}

void AAGX_Terrain::CreateNativeShovels()
{
	if (!HasNative())
	{
		UE_LOG(
			LogAGX, Error,
			TEXT("CreateNativeShovels called on Terrain '%s' which doesn't have a native "
				 "representation."),
			*GetName());
	}

	auto AddShovel =
		[this](FShovelBarrier& ShovelBarrier, double RequiredRadius, double PreloadRadius) -> bool
	{
		if (bEnableTerrainPaging)
		{
			return NativeTerrainPagerBarrier.AddShovel(
				ShovelBarrier, RequiredRadius, PreloadRadius);
		}
		else
		{
			return NativeBarrier.AddShovel(ShovelBarrier);
		}
	};

	// Create and register legacy shovels.
	for (FAGX_Shovel& Shovel : Shovels)
	{
		UE_LOG(
			LogAGX, Warning,
			TEXT("Deprecation warning: AGX Terrain '%s': AAGX_Terrain::Shovels has been deprecated "
				 "and will be removed in a future release. Use AAGX_Terrain::ShovelComponents "
				 "instead."),
			*GetLabelSafe(this));

		if (Shovel.RigidBodyActor == nullptr)
		{
			UE_LOG(
				LogAGX, Warning,
				TEXT("A shovel in the AGX Terrain '%s' is invalid because it does not reference "
					 "any Actor."),
				*GetName());
			continue;
		}

		AActor* Actor = Shovel.RigidBodyActor;
		UAGX_RigidBodyComponent* Body = ::GetBodyComponent(Actor, Shovel.BodyName, *GetName());
		if (Body == nullptr)
		{
			// Error message printed by GetBodyComponent.
			continue;
		}
		UAGX_TopEdgeComponent* TopEdge = GetShovelComponent<decltype(TopEdge)>(*Body, *GetName());
		UAGX_CuttingEdgeComponent* CuttingEdge =
			GetShovelComponent<decltype(CuttingEdge)>(*Body, *GetName());
		UAGX_CuttingDirectionComponent* CuttingDirection =
			GetShovelComponent<decltype(CuttingDirection)>(*Body, *GetName());

		if (TopEdge == nullptr || CuttingEdge == nullptr || CuttingDirection == nullptr)
		{
			// GetShovelComponent is responsible for printing the error message.
			continue;
		}

		FShovelBarrier ShovelBarrier;
		FRigidBodyBarrier* BodyBarrier = Body->GetOrCreateNative();
		const FTransform WorldToBody = Body->GetComponentTransform().Inverse();
		FTwoVectors TopEdgeLine = TopEdge->GetInLocal(WorldToBody);
		FTwoVectors CuttingEdgeLine = CuttingEdge->GetInLocal(WorldToBody);

		// AGX Dynamics always expects a normalized Cutting Direction vector.
		const FVector CuttingDirectionVector =
			WorldToBody.TransformVector(CuttingDirection->GetVectorDirection()).GetSafeNormal();

		ShovelBarrier.AllocateNative(
			*BodyBarrier, TopEdgeLine, CuttingEdgeLine, CuttingDirectionVector);

		FAGX_Shovel::UpdateNativeShovelProperties(ShovelBarrier, Shovel);

		bool Added = AddShovel(ShovelBarrier, Shovel.RequiredRadius, Shovel.PreloadRadius);
		if (!Added)
		{
			UE_LOG(
				LogAGX, Warning,
				TEXT("Terrain '%s' rejected shovel '%s'. Reversing edge directions and trying "
					 "again."),
				*GetName(), *Actor->GetName());
			std::swap(TopEdgeLine.v1, TopEdgeLine.v2);
			std::swap(CuttingEdgeLine.v1, CuttingEdgeLine.v2);
			ShovelBarrier.SetTopEdge(TopEdgeLine);
			ShovelBarrier.SetCuttingEdge(CuttingEdgeLine);
			Added = AddShovel(ShovelBarrier, Shovel.RequiredRadius, Shovel.PreloadRadius);
			if (!Added)
			{
				UE_LOG(
					LogAGX, Error,
					TEXT("Terrain '%s' rejected shovel '%s' after edge direction flip. Abandoning "
						 "shovel."),
					*GetName(), *Actor->GetName());
				continue;
			}
			UE_LOG(
				LogAGX, Warning,
				TEXT("Shovel with reversed edges added successfully. Consider flipping the edges "
					 "in the editor."));
		}

		UE_LOG(
			LogAGX, Log, TEXT("Created shovel '%s' for terrain '%s'."), *Actor->GetName(),
			*GetName());
	}

	// Create and register Shovel Components.
	for (FShovelReferenceWithSettings& ShovelRef : ShovelComponents)
	{
		UAGX_ShovelComponent* ShovelComponent = ShovelRef.Shovel.GetShovelComponent();
		if (ShovelComponent == nullptr)
		{
			const FString Message = FString::Printf(
				TEXT("AGX Terrain '%s' have a Shovel reference to '%s' in '%s' that does not "
					 "reference a valid Shovel."),
				*GetLabelSafe(this), *ShovelRef.Shovel.Name.ToString(),
				*GetLabelSafe(ShovelRef.Shovel.OwningActor));
			FAGX_NotificationUtilities::ShowNotification(Message, SNotificationItem::CS_Fail);
			continue;
		}

		FShovelBarrier* ShovelBarrier = ShovelComponent->GetOrCreateNative();
		if (ShovelBarrier == nullptr)
		{
			UE_LOG(
				LogAGX, Error,
				TEXT("Shovel '%s' in AGX Terrain '%s' could not create AGX Dynamics "
					 "representation. Ignoring this shovel. It will not be able to deform the "
					 "Terrain."),
				*ShovelComponent->GetName(), *GetLabelSafe(this));
			continue;
		}
		check(ShovelBarrier->HasNative());

		const double RequiredRadius = ShovelRef.RequiredRadius;
		const double PreloadRadius = ShovelRef.PreloadRadius;

		bool Added = AddShovel(*ShovelBarrier, RequiredRadius, PreloadRadius);
		if (!Added)
		{
			UE_LOG(
				LogAGX, Warning,
				TEXT("Terrain '%s' rejected shovel '%s' in '%s'. Reversing edge directions and "
					 "trying again."),
				*GetLabelSafe(this), *ShovelComponent->GetName(),
				*GetLabelSafe(ShovelComponent->GetOwner()));

			ShovelComponent->SwapEdgeDirections();
			Added = AddShovel(*ShovelBarrier, RequiredRadius, PreloadRadius);
			if (!Added)
			{
				UE_LOG(
					LogAGX, Error,
					TEXT("Terrain '%s' rejected shovel '%s' in '%s' after edge directions flip. "
						 "Abandoning shovel."),
					*GetLabelSafe(this), *GetNameSafe(ShovelComponent),
					*GetLabelSafe(ShovelComponent->GetOwner()));
			}
		}
	}
}

void AAGX_Terrain::AddTerrainPagerBodies()
{
	if (!HasNativeTerrainPager())
		return;

	for (FAGX_TerrainPagingBodyReference& TrackedBody : TerrainPagingSettings.TrackedRigidBodies)
	{
		UAGX_RigidBodyComponent* Body = TrackedBody.RigidBody.GetRigidBody();
		if (Body == nullptr)
			continue;

		FRigidBodyBarrier* BodyBarrier = Body->GetOrCreateNative();
		if (BodyBarrier == nullptr)
			continue;

		NativeTerrainPagerBarrier.AddRigidBody(
			*Body->GetNative(), TrackedBody.RequiredRadius, TrackedBody.PreloadRadius);
	}
}

void AAGX_Terrain::InitializeRendering()
{
	if (bEnableDisplacementRendering)
	{
		InitializeDisplacementMap();
	}
	if (bEnableParticleRendering)
	{
		InitializeParticleSystem();
	}

	UpdateLandscapeMaterialParameters();
}

bool AAGX_Terrain::UpdateNativeTerrainMaterial()
{
	if (!HasNative())
		return false;

	if (TerrainMaterial == nullptr)
	{
		GetNative()->ClearTerrainMaterial();
		return true;
	}

	UWorld* World = GetWorld();
	if (World == nullptr)
	{
		UE_LOG(
			LogAGX, Warning,
			TEXT("Cannot update native Terrain material because don't have a world to create "
				 "the material instance in."));
		return false;
	}

	UAGX_TerrainMaterial* Instance = TerrainMaterial->GetOrCreateInstance(World);
	check(Instance);

	if (TerrainMaterial != Instance)
		TerrainMaterial = Instance;

	FTerrainMaterialBarrier* TerrainMaterialBarrier =
		Instance->GetOrCreateTerrainMaterialNative(World);
	check(TerrainMaterialBarrier);

	GetNative()->SetTerrainMaterial(*TerrainMaterialBarrier);

	return true;
}

bool AAGX_Terrain::UpdateNativeShapeMaterial()
{
	if (!HasNative())
		return false;

	if (ShapeMaterial == nullptr)
	{
		GetNative()->ClearShapeMaterial();
		return true;
	}

	UAGX_ShapeMaterial* Instance =
		static_cast<UAGX_ShapeMaterial*>(ShapeMaterial->GetOrCreateInstance(GetWorld()));
	check(Instance);

	if (ShapeMaterial != Instance)
		ShapeMaterial = Instance;

	FShapeMaterialBarrier* MaterialBarrier = Instance->GetOrCreateShapeMaterialNative(GetWorld());
	check(MaterialBarrier);

	GetNative()->SetShapeMaterial(*MaterialBarrier);
	return true;
}

void AAGX_Terrain::InitializeDisplacementMap()
{
	if (LandscapeDisplacementMap == nullptr)
	{
		UE_LOG(
			LogAGX, Warning,
			TEXT("No landscape displacement map configured for terrain '%s'. Terrain rendering "
				 "will not include height updates."),
			*GetName());
		return;
	}

	if (LandscapeDisplacementMap->GetFormat() != EPixelFormat::PF_R16F)
	{
		UE_LOG(
			LogAGX, Error,
			TEXT("The displacement map pixel format for the terrain '%s' must be R16F."),
			*GetName());
		return;
	}

	if (LandscapeDisplacementMap->SizeX != NumVerticesX ||
		LandscapeDisplacementMap->SizeY != NumVerticesY)
	{
		UE_LOG(
			LogAGX, Log,
			TEXT("The size of the Displacement Map render target (%dx%d) for "
				 "AGX Terrain '%s' does not match the vertices in the Terrain (%dx%d). "
				 "Resizing the displacement map."),
			LandscapeDisplacementMap->SizeX, LandscapeDisplacementMap->SizeY, *GetLabelSafe(this),
			NumVerticesX, NumVerticesY);

		LandscapeDisplacementMap->ResizeTarget(NumVerticesX, NumVerticesY);
	}
	if (LandscapeDisplacementMap->SizeX != NumVerticesX ||
		LandscapeDisplacementMap->SizeY != NumVerticesY)
	{
		UE_LOG(
			LogAGX, Error,
			TEXT("Landscape displacement map for terrain '%s' could not be resized. "
				 "There may be rendering issues."),
			*GetName(), LandscapeDisplacementMap->SizeX, LandscapeDisplacementMap->SizeY);
	}

	DisplacementData.SetNum(NumVerticesX * NumVerticesY);
	DisplacementMapRegions.Add(FUpdateTextureRegion2D(0, 0, 0, 0, NumVerticesX, NumVerticesY));

	/// \todo I'm not sure why we need this. Does the texture sampler "fudge the
	/// values" when using non-linear gamma?
	LandscapeDisplacementMap->bForceLinearGamma = true;

	if (LandscapeDisplacementMap->GetResource() == nullptr)
	{
		UE_LOG(
			LogAGX, Error,
			TEXT("Could not allocate resource for Landscape Displacement Map for AGX Terrain '%s'. "
				 "There may be rendering issues."),
			*GetLabelSafe(this));
		return;
	}

	DisplacementMapInitialized = true;
}

void AAGX_Terrain::UpdateDisplacementMap()
{
	if (!DisplacementMapInitialized)
	{
		return;
	}
	if (LandscapeDisplacementMap == nullptr)
	{
		return;
	}
	if (!HasNative())
	{
		return;
	}

	TRACE_CPUPROFILER_EVENT_SCOPE(TEXT("AGXUnreal:AAGX_Terrain::UpdateDisplacementMap"));

	TArray<std::tuple<int32, int32>> ModifiedVertices;
	if (bEnableTerrainPaging)
	{
		ModifiedVertices = NativeTerrainPagerBarrier.GetModifiedHeights(
			CurrentHeights, NumVerticesX, NumVerticesY);
	}
	else
	{
		NativeBarrier.GetHeights(CurrentHeights, true);
		ModifiedVertices = NativeBarrier.GetModifiedVertices();
	}

	{
		std::lock_guard<std::mutex> ScopedOrigHeightsLock(OriginalHeightsMutex);
		for (const auto& VertexTuple : ModifiedVertices)
		{
			const int32 VertX = std::get<0>(VertexTuple);
			const int32 VertY = std::get<1>(VertexTuple);
			const int32 Index = VertX + VertY * NumVerticesX;
			const float HeightChange = CurrentHeights[Index] - OriginalHeights[Index];
			DisplacementData[Index] = static_cast<FFloat16>(HeightChange);
		}
	}

	const uint32 BytesPerPixel = sizeof(FFloat16);
	uint8* PixelData = reinterpret_cast<uint8*>(DisplacementData.GetData());
	FAGX_RenderUtilities::UpdateRenderTextureRegions(
		*LandscapeDisplacementMap, 1, DisplacementMapRegions.GetData(),
		NumVerticesX * BytesPerPixel, BytesPerPixel, PixelData, false);
}

void AAGX_Terrain::ClearDisplacementMap()
{
	if (!DisplacementMapInitialized)
	{
		return;
	}
	if (LandscapeDisplacementMap == nullptr)
	{
		return;
	}
	if (!HasNative())
	{
		return;
	}
	if (DisplacementMapRegions.Num() == 0)
	{
		return;
	}

	const uint32 BytesPerPixel = sizeof(FFloat16);
	for (FFloat16& Displacement : DisplacementData)
	{
		Displacement = FFloat16();
	}
	uint8* PixelData = reinterpret_cast<uint8*>(DisplacementData.GetData());
	FAGX_RenderUtilities::UpdateRenderTextureRegions(
		*LandscapeDisplacementMap, 1, DisplacementMapRegions.GetData(),
		NumVerticesX * BytesPerPixel, BytesPerPixel, PixelData, false);
}

bool AAGX_Terrain::InitializeParticleSystem()
{
	return InitializeParticleSystemComponent();
}

bool AAGX_Terrain::InitializeParticleSystemComponent()
{
	if (!ParticleSystemAsset)
	{
		UE_LOG(
			LogAGX, Warning,
			TEXT("Terrain '%s' does not have a particle system, cannot render particles"),
			*GetName());
		return false;
	}

	// It is important that we attach the ParticleSystemComponent using "KeepRelativeOffset" so that
	// it's world position becomes the same as the Terrain's. Otherwise it will be spawned at
	// the world origin which in turn may result in particles being culled and not rendered if the
	// terrain is located far away from the world origin (see Fixed Bounds in the Particle System).
	ParticleSystemComponent = UNiagaraFunctionLibrary::SpawnSystemAttached(
		ParticleSystemAsset, RootComponent, NAME_None, FVector::ZeroVector, FRotator::ZeroRotator,
		FVector::OneVector, EAttachLocation::Type::KeepRelativeOffset, false,
#if UE_VERSION_OLDER_THAN(4, 24, 0)
		EPSCPoolMethod::None
#else
		ENCPoolMethod::None
#endif
	);
#if WITH_EDITORONLY_DATA
	// Must check for nullptr here because no particle system component is created with running
	// as a unit test without graphics, i.e. with our run_unit_tests script in GitLab CI.
	if (ParticleSystemComponent != nullptr)
	{
		ParticleSystemComponent->bVisualizeComponent = true;
	}
#endif

	return ParticleSystemComponent != nullptr;
}

void AAGX_Terrain::UpdateParticlesArrays()
{
	if (!NativeBarrier.HasNative())
	{
		return;
	}
	if (ParticleSystemComponent == nullptr)
	{
		return;
	}

	// Copy data with holes.
	EParticleDataFlags ToInclude = EParticleDataFlags::Positions | EParticleDataFlags::Rotations |
								   EParticleDataFlags::Radii | EParticleDataFlags::Velocities;
	const FParticleDataById ParticleData =
		bEnableTerrainPaging ? NativeTerrainPagerBarrier.GetParticleDataById(ToInclude)
							 : NativeBarrier.GetParticleDataById(ToInclude);

	const TArray<FVector>& Positions = ParticleData.Positions;
	const TArray<FQuat>& Rotations = ParticleData.Rotations;
	const TArray<float>& Radii = ParticleData.Radii;
	const TArray<bool>& Exists = ParticleData.Exists;
	const TArray<FVector>& Velocities = ParticleData.Velocities;

#if UE_VERSION_OLDER_THAN(5, 3, 0)
	ParticleSystemComponent->SetNiagaraVariableInt("User.Target Particle Count", Exists.Num());
#else
	ParticleSystemComponent->SetVariableInt(FName("User.Target Particle Count"), Exists.Num());
#endif

	const int32 NumParticles = Positions.Num();

	TArray<FVector4> PositionsAndScale;
	PositionsAndScale.SetNum(NumParticles);
	TArray<FVector4> Orientations;
	Orientations.SetNum(NumParticles);

	for (int32 I = 0; I < NumParticles; ++I)
	{
		// The particle size slot in the PositionAndScale buffer is a scale and not the
		// actual size. The scale is relative to a SI unit cube, meaning that a
		// scale of 1.0 should render a particle that is 1x1x1 m large, or
		// 100x100x100 Unreal units. We multiply by 2.0 to convert from radius
		// to full width.
		float UnitCubeScale = (Radii[I] * 2.0f) / 100.0f;
		PositionsAndScale[I] = FVector4(Positions[I], UnitCubeScale);
		Orientations[I] = FVector4(Rotations[I].X, Rotations[I].Y, Rotations[I].Z, Rotations[I].W);
	}

	UNiagaraDataInterfaceArrayFunctionLibrary::SetNiagaraArrayVector4(
		ParticleSystemComponent, "Positions And Scales", PositionsAndScale);
	UNiagaraDataInterfaceArrayFunctionLibrary::SetNiagaraArrayVector4(
		ParticleSystemComponent, "Orientations", Orientations);
	UNiagaraDataInterfaceArrayFunctionLibrary::SetNiagaraArrayBool(
		ParticleSystemComponent, "Exists", Exists);
	UNiagaraDataInterfaceArrayFunctionLibrary::SetNiagaraArrayVector(
		ParticleSystemComponent, TEXT("Velocities"), Velocities);
}

void AAGX_Terrain::UpdateLandscapeMaterialParameters()
{
	if (!IsValid(SourceLandscape) || GetWorld() == nullptr || !GetWorld()->IsGameWorld())
	{
		return;
	}

	// Set scalar material parameters for Landscape size and position.
	// It is the Landscape material's responsibility to declare and implement displacement map
	// sampling and passing on to World Position Offset.

	const auto QuadSideSizeX = SourceLandscape->GetActorScale().X;
	const auto QuadSideSizeY = SourceLandscape->GetActorScale().Y;

	// This assumes that the Terrain and Landscape resolution (quad size) is the same.
	const double TerrainSizeX = static_cast<double>(NumVerticesX - 1) * QuadSideSizeX;
	const double TerrainSizeY = static_cast<double>(NumVerticesY - 1) * QuadSideSizeY;

	const FVector TerrainCenterGlobal = NativeBarrier.GetPosition();

	const FVector TerrainCenterLocal =
		SourceLandscape->GetActorTransform().InverseTransformPositionNoScale(TerrainCenterGlobal);
	const FVector TerrainCornerLocal =
		TerrainCenterLocal - FVector(TerrainSizeX / 2.0, TerrainSizeY / 2.0, 0.0);
	const FVector TerrainCornerGlobal =
		SourceLandscape->GetActorTransform().TransformPositionNoScale(TerrainCornerLocal);

	const double PositionX = TerrainCornerGlobal.X;
	const double PositionY = TerrainCornerGlobal.Y;

	auto SetLandscapeMaterialParameters = [=](ALandscapeProxy& Proxy)
	{
		// Parameter for materials supporting only square Landscape.
		Proxy.SetLandscapeMaterialScalarParameterValue(
			"TerrainSize", static_cast<float>(TerrainSizeX));
		// Parameters for materials supporting rectangular Landscape.
		Proxy.SetLandscapeMaterialScalarParameterValue(
			"TerrainSizeX", static_cast<float>(TerrainSizeX));
		Proxy.SetLandscapeMaterialScalarParameterValue(
			"TerrainSizeY", static_cast<float>(TerrainSizeY));
		// Parameters for Landscape position.
		Proxy.SetLandscapeMaterialScalarParameterValue("TerrainPositionX", PositionX);
		Proxy.SetLandscapeMaterialScalarParameterValue("TerrainPositionY", PositionY);
	};

	SetLandscapeMaterialParameters(*SourceLandscape);

	if (AGX_HeightFieldUtilities::IsOpenWorldLandscape(*SourceLandscape))
	{
		// There might be a better way to get all LandscapeStreamingProxies directly from the
		// SourceLandscape, but I have not found any. This is likely slower than any such methods,
		// but this is not extremely time critical since this function is called only once on Play.
		// If a better way if getting them is found in the future, this can be replaced.
		for (TObjectIterator<ALandscapeStreamingProxy> It; It; ++It)
		{
			if (It->GetLandscapeActor() != SourceLandscape)
				continue;

			SetLandscapeMaterialParameters(**It);
		}
	}
}

void AAGX_Terrain::Serialize(FArchive& Archive)
{
	Super::Serialize(Archive);
	Archive.UsingCustomVersion(FAGX_CustomVersion::GUID);
	if (ShouldUpgradeTo(Archive, FAGX_CustomVersion::HeightFieldUsesBounds))
	{
		TerrainBounds->bInfiniteBounds = true;
	}

	if (SpriteComponent == nullptr && RootComponent == nullptr &&
		ShouldUpgradeTo(Archive, FAGX_CustomVersion::TerrainCGDisablerCMRegistrarViewporIcons))
	{
		SpriteComponent = CreateDefaultSubobject<UAGX_TerrainSpriteComponent>(
			USceneComponent::GetDefaultSceneRootVariableName());
		RootComponent = SpriteComponent;
	}

	if (ShouldUpgradeTo(Archive, FAGX_CustomVersion::TerrainMaterialShapeMaterialSplit) &&
		TerrainMaterial != nullptr && ShapeMaterial == nullptr)
	{
<<<<<<< HEAD
		const FString Msg = FString::Printf(
			TEXT("Important!\n\nIt was detected that the AGX Terrain Actor '%s' references an AGX "
				 "Terrain Material but no Shape Material. The surface properties of a Terrain is "
				 "no longer described by the Terrain Material, but instead is described by a "
				 "separate Shape Material that can be assigned from the Terrain Actor's Details "
				 "Panel.\n\nIt is recommended to open the Terrain Material and use the 'Create "
				 "Shape Material' button to generate a Shape Material containing the Terrain "
				 "surface properties of the Terrain Material and then assign it to the Terrain "
				 "Actor. Note that this also affects all Contact Materials referencing a Terrain "
				 "Material; these should be updated to point to a Shape Material generated from "
				 "the previously pointed to Terrain Material.\n\nThis information is also "
				 "available in the Changelog in the User Manual.\n\nTo disable this warning, "
				 "simply re-save the Level that contains this Terrain Actor."),
			*GetName());
		FAGX_NotificationUtilities::ShowDialogBoxWithWarning(Msg);
=======
		bNeedsShapeMaterialWarning = true;
>>>>>>> 47ec997a
	}
}

#if WITH_EDITOR
void AAGX_Terrain::ShowShapeMaterialWarning() const
{
	const FString Msg = FString::Printf(
		TEXT("Important!\n\nIt was detected that the AGX Terrain Actor '%s' references an AGX "
			 "Terrain Material but no Shape Material. The surface properties of a Terrain is "
			 "no longer described by the Terrain Material, but instead is described by a "
			 "separate Shape Material that can be assigned from the Terrain Actor's Details "
			 "Panel.\n\nIt is recommended to open the Terrain Material and use the 'Create "
			 "Shape Material' button to generate a Shape Material containing the Terrain "
			 "surface properties of the Terrain Material and then assign it to the Terrain "
			 "Actor. Note that this also affects all Contact Materials referencing a Terrain "
			 "Material; these should be updated to point to a Shape Material generated from "
			 "the previously pointed to Terrain Material.\n\nThis information is also "
			 "available in the Changelog in the User Manual.\n\nTo disable this warning, "
			 "simply re-save the Level that contains this Terrain Actor."),
		*GetName());

	FAGX_NotificationUtilities::ShowDialogBoxWithWarningLog(Msg);
}
#endif // WITH_EDITOR

#undef LOCTEXT_NAMESPACE<|MERGE_RESOLUTION|>--- conflicted
+++ resolved
@@ -1851,25 +1851,7 @@
 	if (ShouldUpgradeTo(Archive, FAGX_CustomVersion::TerrainMaterialShapeMaterialSplit) &&
 		TerrainMaterial != nullptr && ShapeMaterial == nullptr)
 	{
-<<<<<<< HEAD
-		const FString Msg = FString::Printf(
-			TEXT("Important!\n\nIt was detected that the AGX Terrain Actor '%s' references an AGX "
-				 "Terrain Material but no Shape Material. The surface properties of a Terrain is "
-				 "no longer described by the Terrain Material, but instead is described by a "
-				 "separate Shape Material that can be assigned from the Terrain Actor's Details "
-				 "Panel.\n\nIt is recommended to open the Terrain Material and use the 'Create "
-				 "Shape Material' button to generate a Shape Material containing the Terrain "
-				 "surface properties of the Terrain Material and then assign it to the Terrain "
-				 "Actor. Note that this also affects all Contact Materials referencing a Terrain "
-				 "Material; these should be updated to point to a Shape Material generated from "
-				 "the previously pointed to Terrain Material.\n\nThis information is also "
-				 "available in the Changelog in the User Manual.\n\nTo disable this warning, "
-				 "simply re-save the Level that contains this Terrain Actor."),
-			*GetName());
-		FAGX_NotificationUtilities::ShowDialogBoxWithWarning(Msg);
-=======
 		bNeedsShapeMaterialWarning = true;
->>>>>>> 47ec997a
 	}
 }
 
