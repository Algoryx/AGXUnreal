--- conflicted
+++ resolved
@@ -1790,7 +1790,6 @@
 		bNeedsShapeMaterialWarning = true;
 	}
 
-<<<<<<< HEAD
 	if (ShouldUpgradeTo(Archive, FAGX_CustomVersion::ShovelComponentAddsSelf) &&
 		bEnableTerrainPaging)
 	{
@@ -1799,12 +1798,12 @@
 			// Terrain Pager still needs to know about the shovels in order to track them.
 			TerrainPagingSettings.TrackedShovels.Add(Shovel);
 		}
-=======
+	}
+	
 	if (ShouldUpgradeTo(Archive, FAGX_CustomVersion::TerrainPropertiesAsset) &&
 		TerrainProperties == nullptr)
 	{
 		TerrainProperties = GetOrCreateTerrainPropertiesForOldTerrain();
->>>>>>> efc130de
 	}
 }
 
