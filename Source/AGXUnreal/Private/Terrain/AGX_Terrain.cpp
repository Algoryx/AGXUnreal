--- conflicted
+++ resolved
@@ -1737,7 +1737,12 @@
 		}
 	}
 
-<<<<<<< HEAD
+	if (ShouldUpgradeTo(Archive, FAGX_CustomVersion::TerrainPropertiesAsset) &&
+		TerrainProperties == nullptr)
+	{
+		TerrainProperties = GetOrCreateTerrainPropertiesForOldTerrain();
+	}
+
 	if (ShouldUpgradeTo(Archive, FAGX_CustomVersion::ParticleRenderingByRenderingComponents))
 	{
 		if (DefaultParticleRenderer != nullptr)
@@ -1746,12 +1751,6 @@
 			if (ParticleSystemAsset_DEPRECATED != nullptr)
 				DefaultParticleRenderer->ParticleSystemAsset = ParticleSystemAsset_DEPRECATED;
 		}
-=======
-	if (ShouldUpgradeTo(Archive, FAGX_CustomVersion::TerrainPropertiesAsset) &&
-		TerrainProperties == nullptr)
-	{
-		TerrainProperties = GetOrCreateTerrainPropertiesForOldTerrain();
->>>>>>> c78572e7
 	}
 }
 
