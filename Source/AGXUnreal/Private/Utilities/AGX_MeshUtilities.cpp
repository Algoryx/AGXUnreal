--- conflicted
+++ resolved
@@ -2069,7 +2069,6 @@
 	return Meshes;
 }
 
-<<<<<<< HEAD
 bool AGX_MeshUtilities::LineTraceMesh(
 	FHitResult& OutHit, FVector Start, FVector Stop, FTransform Transform,
 	const TArray<FVector>& Vertices, const TArray<FTriIndices>& Indices)
@@ -2080,7 +2079,8 @@
 	auto IndicesView = TArrayView<const int32>(IntArrayPtr, NumInts);
 
 	return AGX_MeshUtilities::LineTraceMesh(OutHit, Start, Stop, Transform, Vertices, IndicesView);
-=======
+}
+
 namespace AGX_MeshUtilities_helpers
 {
 	/**
@@ -2980,5 +2980,4 @@
 	}
 
 	return true;
->>>>>>> 1f436eb7
 }