// Copyright 2025, Algoryx Simulation AB.

#include "Utilities/AGX_MeshUtilities.h"

// AGX Dynamics for Unreal includes.
#include "AGX_Check.h"
#include "AGX_LogCategory.h"
#include "Shapes/AGX_SimpleMeshComponent.h"
#include "Shapes/RenderDataBarrier.h"
#include "Shapes/RenderMaterial.h"
#include "Shapes/ShapeBarrier.h"
#include "Utilities/AGX_ObjectUtilities.h"

// Unreal Engine includes.
#include "Engine/StaticMesh.h"
#include "Engine/StaticMeshActor.h"
#include "Materials/Material.h"
#include "Materials/MaterialInstanceDynamic.h"
#include "Math/UnrealMathUtility.h"
#include "Misc/EngineVersionComparison.h"
#include "PhysicsEngine/BodySetup.h"
<<<<<<< HEAD
=======
#if WITH_EDITOR
#include "RawMesh.h"
#endif
>>>>>>> f970a4ea
#include "Rendering/PositionVertexBuffer.h"
#include "RenderingThread.h"
#include "RHIGPUReadback.h"
#include "StaticMeshAttributes.h"
#include "StaticMeshResources.h"
#include "UObject/Package.h"

// Standard library includes.
#include <limits>
#include <algorithm>

#define CONE_SINGULARITY

namespace
{
	// Helper struct for scaling UV coordinates.
	struct UvCoordinateScaler
	{
		UvCoordinateScaler(float InUmin, float InUmax, float InVmin, float InVmax)
		{
			Umin = InUmin;
			Vmin = InVmin;
			Uspan = InUmax - InUmin;
			Vspan = InVmax - InVmin;
		}

		float ScaleU(float U) const
		{
			return U * Uspan + Umin;
		}

		float ScaleV(float V) const
		{
			return V * Vspan + Vmin;
		}

	private:
		float Uspan, Vspan, Umin, Vmin;
	};

	void AppendCylindricalTube(
		TArray<FVector3f>& Vertices, TArray<FVector3f>& Normals, TArray<uint32>& Indices,
		TArray<FVector2f>& TexCoords, float Radius, float Height, uint32 CircleSegments,
		uint32 HeightSegments, const UvCoordinateScaler& UvScaler = {0.f, 1.f, 0.f, 1.f})
	{
		// Arrays may already have data, we only append triangle data in this function.
		const uint32 OrigVertNum = Vertices.Num();
		const uint32 OrigNormNum = Normals.Num();
		const uint32 OrigIndNum = Indices.Num();
		const uint32 OrigTexNum = TexCoords.Num();

		const uint32 VertexRows = HeightSegments + 1;
		const uint32 VertexColumns = CircleSegments + 1;

		// 3 indices per triangle, 2 triangles per quad face.
		Indices.Reserve(OrigIndNum + 2 * CircleSegments * HeightSegments * 3);
		Vertices.Reserve(OrigVertNum + VertexRows * VertexColumns);
		Normals.Reserve(OrigNormNum + VertexRows * VertexColumns); // 1 normal per vertex.
		TexCoords.Reserve(OrigTexNum + VertexRows * VertexColumns); // 1 tex coord per vertex.

		const float SegmentSize = 2.f * PI / static_cast<float>(CircleSegments);
		const float RadiusInv = 1.f / Radius;

		// Vertex position and texture coordinates.
		float X, Y, Z, U, V;

		// Calculate and add vertices, texture coordinates and normals.
		for (uint32 RowIndex = 0; RowIndex < VertexRows; ++RowIndex)
		{
			const float RowHeight =
				Height * static_cast<float>(RowIndex) / static_cast<float>(HeightSegments) -
				Height * 0.5f;

			for (uint32 ColumnIndex = 0; ColumnIndex < VertexColumns; ++ColumnIndex)
			{
				const float ColumnAngle = ColumnIndex * SegmentSize;

				X = Radius * FMath::Cos(ColumnAngle);
				Y = RowHeight;
				Z = Radius * FMath::Sin(ColumnAngle);

				Vertices.Add(FVector3f(X, Y, Z));
				Normals.Add(FVector3f(X * RadiusInv, 0.0f, Z * RadiusInv));

				// Vertex texture coordinates (U, V) range between [0, 1].
				U = UvScaler.ScaleU(
					static_cast<float>(ColumnIndex) / static_cast<float>(CircleSegments));
				V = UvScaler.ScaleV(
					1.f - static_cast<float>(RowIndex) / static_cast<float>(HeightSegments));
				TexCoords.Add(FVector2f(U, V));
			}
		}

		// Calculate and add triangle indices.
		for (uint32 HeightSegIndex = 0; HeightSegIndex < HeightSegments; ++HeightSegIndex)
		{
			// Index of first vertex in lower row.
			uint32 K0 = OrigVertNum + HeightSegIndex * VertexColumns;

			// Index of first vertex one row above.
			uint32 K1 = K0 + VertexColumns;

			for (uint32 CircleSegIndex = 0; CircleSegIndex < CircleSegments; ++CircleSegIndex)
			{
				// First triangle.
				Indices.Add(K0);
				Indices.Add(K0 + 1);
				Indices.Add(K1);

				// Second triangle.
				Indices.Add(K0 + 1);
				Indices.Add(K1 + 1);
				Indices.Add(K1);

				K0++;
				K1++;
			}
		}

		check(Vertices.Num() == OrigVertNum + VertexRows * VertexColumns);
		check(Normals.Num() == OrigNormNum + VertexRows * VertexColumns);
		check(TexCoords.Num() == OrigTexNum + VertexRows * VertexColumns);
		check(Indices.Num() == OrigIndNum + 2 * CircleSegments * HeightSegments * 3);
	}

	void AppendDisk(
		TArray<FVector3f>& Vertices, TArray<FVector3f>& Normals, TArray<uint32>& Indices,
		TArray<FVector2f>& TexCoords, float Radius, uint32 CircleSegments, float Offset,
		bool IsBottom)
	{
		// Arrays may already have data, we only append triangle data in this function.
		const uint32 OrigVertNum = Vertices.Num();
		const uint32 OrigNormNum = Normals.Num();
		const uint32 OrigIndNum = Indices.Num();
		const uint32 OrigTexNum = TexCoords.Num();

		const uint32 VertexColumns = CircleSegments + 1;

		// 3 indices per triangle, 1 triangles per "blade".
		Indices.Reserve(OrigIndNum + (CircleSegments - 2) * 3);
		Vertices.Reserve(OrigVertNum + VertexColumns);
		Normals.Reserve(OrigNormNum + VertexColumns); // 1 normal per vertex.
		TexCoords.Reserve(OrigTexNum + VertexColumns); // 1 tex coord per vertex.

		const float SegmentSize = 2.0 * PI / CircleSegments;
		const float RadiusInv = 1.0f / Radius;
		const FVector3f Normal = IsBottom ? FVector3f(0.f, -1.f, 0.f) : FVector3f(0.f, 1.f, 0.f);

		// Vertex position and texture coordinates.
		float X, Y, Z, U, V;

		// Calculate and add vertex positions and normals.
		for (uint32 ColumnIndex = 0; ColumnIndex < VertexColumns; ++ColumnIndex)
		{
			float ColumnAngle = ColumnIndex * SegmentSize;

			X = Radius * FMath::Cos(ColumnAngle);
			Y = Offset;
			Z = Radius * FMath::Sin(ColumnAngle);

			Vertices.Add(FVector3f(X, Y, Z));
			Normals.Add(Normal);

			// Vertex texture coordinates (U, V) range between [0, 1].
			U = static_cast<float>(1 - (X / (2 * Radius) + 0.5));
			V = static_cast<float>(Z / (2 * Radius) + 0.5);
			TexCoords.Add(FVector2f(U, V));
		}

		// Calculate and add triangle indices.
		uint32 K0 = OrigVertNum;
		uint32 K1 = K0 + 1; // Second vertex.
		uint32 K2 = K1 + 1; // Third vertex.
		for (uint32 seg = 0; seg < CircleSegments - 2; ++seg)
		{
			// 1 triangles per non-centered "blade".

			// Mind the winding direction.
			if (IsBottom)
			{
				// K2 => K1 => K0.
				Indices.Add(K2);
				Indices.Add(K1);
				Indices.Add(K0);
			}
			else
			{
				// K0 => K1 => K2.
				Indices.Add(K0);
				Indices.Add(K1);
				Indices.Add(K2);
			}

			K1++;
			K2++;
		}

		check(Vertices.Num() == OrigVertNum + VertexColumns);
		check(Normals.Num() == OrigNormNum + VertexColumns);
		check(TexCoords.Num() == OrigTexNum + VertexColumns);
		check(Indices.Num() == OrigIndNum + (CircleSegments - 2) * 3);
	}

	void AppendHalfSphere(
		TArray<FVector3f>& Vertices, TArray<FVector3f>& Normals, TArray<uint32>& Indices,
		TArray<FVector2f>& TexCoords, float Radius, float Offset, uint32 NumSegments,
		uint32 NumSlices, bool IsBottom, const UvCoordinateScaler& UvScaler = {0.f, 1.f, 0.f, 1.f},
		bool AlongZ = true)
	{
		if (NumSegments < 4 || NumSlices < 1 || Radius < 1.0e-6)
		{
			return;
		}

		// Arrays may already have data, we only append triangle data in this function.
		const uint32 OrigVertNum = Vertices.Num();
		const uint32 OrigNormNum = Normals.Num();
		const uint32 OrigIndNum = Indices.Num();
		const uint32 OrigTexNum = TexCoords.Num();

		// 3 indices per triangle, 1 triangle per quad face for first slice
		// + 2 triangles per quad face for the other slices.
		const int32 NumIndices = (3 * NumSegments) + (NumSlices - 1) * (2 * 3 * NumSegments);
		const int32 NumVertices = (NumSegments + 1) * (NumSlices + 1);

		Indices.Reserve(OrigIndNum + NumIndices);
		Vertices.Reserve(OrigVertNum + NumVertices);
		Normals.Reserve(OrigNormNum + NumVertices); // 1 normal per vertex.
		TexCoords.Reserve(OrigTexNum + NumVertices); // 1 tex coord per vertex.

		const float SegmentStep = 2.0 * PI / static_cast<float>(NumSegments);
		const float SliceStep = 0.5f * PI / static_cast<float>(NumSlices);

		// Vertex position and texture coordinates.
		float X, Y, Z, U, V;
		const float RadiusInv = 1.0f / Radius;

		for (uint32 SliceIndex = 0; SliceIndex <= NumSlices;
			 ++SliceIndex) // Slice = vertical segment
		{
			// SliceAngle goes from from 0 to PI/2 for top, and PI/2 to PI for bottom.
			const float SliceAngle = IsBottom
										 ? static_cast<float>(SliceIndex) * SliceStep + 0.5f * PI
										 : static_cast<float>(SliceIndex) * SliceStep;
			const float SliceRadius = Radius * FMath::Sin(SliceAngle);
			const float SliceHeight = Radius * FMath::Cos(SliceAngle) + Offset;

			// Add (NumSegments + 1) vertices per Slice. The first and last vertex
			// have same position and normal, but different tex coords.
			for (uint32 SegmentIndex = 0; SegmentIndex <= NumSegments;
				 ++SegmentIndex) // Segment = horizontal segment
			{
				// Starting from 0 to 2pi.
				const float SegmentAngle = static_cast<float>(SegmentIndex) * SegmentStep;

				if (AlongZ)
				{
					X = SliceRadius * FMath::Sin(SegmentAngle);
					Y = SliceRadius * FMath::Cos(SegmentAngle);
					Z = SliceHeight;
				}
				else
				{
					// Along y.
					X = SliceRadius * FMath::Cos(SegmentAngle);
					Y = SliceHeight;
					Z = SliceRadius * FMath::Sin(SegmentAngle);
				}

				Vertices.Add(FVector3f(X, Y, Z));
				Normals.Add(FVector3f(X * RadiusInv, Y * RadiusInv, Z * RadiusInv));

				// Vertex tex coord (u, v) range between [0, 1].
				U = UvScaler.ScaleU(
					static_cast<float>(SegmentIndex) / static_cast<float>(NumSegments));
				V = UvScaler.ScaleV(static_cast<float>(SliceIndex) / static_cast<float>(NumSlices));
				TexCoords.Add(FVector2f(U, V));
			}
		}

		// Generate indices.
		for (uint32 SliceIndex = 0; SliceIndex < NumSlices; ++SliceIndex)
		{
			uint32 K1 = OrigVertNum + SliceIndex * (NumSegments + 1); // Beginning of current Slice.
			uint32 K2 = K1 + NumSegments + 1; // Beginning of next Slice.

			for (uint32 SegmentIndex = 0; SegmentIndex < NumSegments; ++SegmentIndex)
			{
				// 2 triangles per Segment excluding first or last Slices

				if (IsBottom || SliceIndex != 0)
				{
					Indices.Add(K2);
					Indices.Add(K1 + 1);
					Indices.Add(K1);
				}

				if (!IsBottom || SliceIndex != (NumSlices - 1))
				{
					Indices.Add(K2);
					Indices.Add(K2 + 1);
					Indices.Add(K1 + 1);
				}

				K1++;
				K2++;
			}
		}

		check(Vertices.Num() == OrigVertNum + NumVertices);
		check(Normals.Num() == OrigNormNum + NumVertices);
		check(TexCoords.Num() == OrigTexNum + NumVertices);
		check(Indices.Num() == OrigIndNum + NumIndices);
	}
}

void AGX_MeshUtilities::MakeCube(
	TArray<FVector3f>& Positions, TArray<FVector3f>& Normals, TArray<uint32>& Indices,
	TArray<FVector2f>& TexCoords, const FVector3f& HalfSize)
{
	// 8 Corners,
	// 6 Quads,
	// 12 Triangles,
	// 36 Indices,
	// 24 Vertices (6*4)
	// 24 Normals (6*4)

	// clang-format off
	static const TArray<FVector3f> StaticPositions =
	{
		FVector3f(-1.0, -1.0, 1.0),  FVector3f(1.0, -1.0, 1.0),  FVector3f(1.0, 1.0, 1.0),   FVector3f(-1.0, 1.0, 1.0),  // Up
		FVector3f(1.0, 1.0, 1.0),    FVector3f(1.0, 1.0, -1.0),  FVector3f(1.0, -1.0, -1.0), FVector3f(1.0, -1.0, 1.0),  // Forward
		FVector3f(-1.0, -1.0, -1.0), FVector3f(1.0, -1.0, -1.0), FVector3f(1.0, 1.0, -1.0),  FVector3f(-1.0, 1.0, -1.0), // Down
		FVector3f(-1.0, -1.0, -1.0), FVector3f(-1.0, -1.0, 1.0), FVector3f(-1.0, 1.0, 1.0),  FVector3f(-1.0, 1.0, -1.0), // Backward
		FVector3f(1.0, 1.0, 1.0),    FVector3f(-1.0, 1.0, 1.0),  FVector3f(-1.0, 1.0, -1.0), FVector3f(1.0, 1.0, -1.0),  // Right
		FVector3f(-1.0, -1.0, -1.0), FVector3f(1.0, -1.0, -1.0), FVector3f(1.0, -1.0, 1.0),  FVector3f(-1.0, -1.0, 1.0)  // Left
	};

	static const TArray<FVector3f> StaticNormals =
	{
		FVector3f(0.0, 0.0, 1.0),  FVector3f(0.0, 0.0, 1.0),  FVector3f(0.0, 0.0, 1.0),  FVector3f(0.0, 0.0, 1.0),  // Up
		FVector3f(1.0, 0.0, 0.0),  FVector3f(1.0, 0.0, 0.0),  FVector3f(1.0, 0.0, 0.0),  FVector3f(1.0, 0.0, 0.0),  // Forward
		FVector3f(0.0, 0.0, -1.0), FVector3f(0.0, 0.0, -1.0), FVector3f(0.0, 0.0, -1.0), FVector3f(0.0, 0.0, -1.0), // Down
		FVector3f(-1.0, 0.0, 0.0), FVector3f(-1.0, 0.0, 0.0), FVector3f(-1.0, 0.0, 0.0), FVector3f(-1.0, 0.0, 0.0), // Backward
		FVector3f(0.0, 1.0, 0.0),  FVector3f(0.0, 1.0, 0.0),  FVector3f(0.0, 1.0, 0.0),  FVector3f(0.0, 1.0, 0.0),  // Right
		FVector3f(0.0, -1.0, 0.0), FVector3f(0.0, -1.0, 0.0), FVector3f(0.0, -1.0, 0.0), FVector3f(0.0, -1.0, 0.0)  // Left
	};

	static const TArray<uint32> StaticIndices =
	{
		0, 2, 1, 0, 3, 2,		// Up
		4, 5, 6, 4, 6, 7,		// Forward
		8, 9, 10, 8, 10, 11,	// Down
		12, 14, 13, 12, 15, 14,	// Backward
		16, 17, 18, 16, 18, 19,	// Right
		20, 22, 21, 20, 23, 22	// Left
	};

	// This maps the texture the same way as an Unreal Cube.
	static const TArray<FVector2f> StaticTexCoords =
	{
		FVector2f(0,0),		FVector2f(1,0),		FVector2f(1,1),		FVector2f(0,1), //Up
		FVector2f(0,0),		FVector2f(0,1),		FVector2f(1,1),		FVector2f(1,0), //Forward
		FVector2f(1,0),		FVector2f(0,0),		FVector2f(0,1),		FVector2f(1,1), //Down
		FVector2f(0,1),		FVector2f(0,0),		FVector2f(1,0),		FVector2f(1,1), //Backward
		FVector2f(1,0),		FVector2f(0,0),		FVector2f(0,1),		FVector2f(1,1), //Right
		FVector2f(1,1),		FVector2f(0,1),		FVector2f(0,0),		FVector2f(1,0)  //Left
	};
	// clang-format on

	Positions = StaticPositions;
	Normals = StaticNormals;
	Indices = StaticIndices;
	TexCoords = StaticTexCoords;

	for (FVector3f& Position : Positions)
	{
		Position *= HalfSize;
	}

	check(Indices.Num() == 36);
	check(Positions.Num() == 24);
	check(Normals.Num() == 24);
}

AGX_MeshUtilities::SphereConstructionData::SphereConstructionData(
	float InRadius, uint32 InNumSegments)
	: Radius(InRadius)
	, Segments(InNumSegments)
	, Stacks(InNumSegments)
	, Sectors(InNumSegments)
	, Vertices((Stacks + 1) * (Sectors + 1))
	, Indices(Sectors * (6 * Stacks - 6))
{
}

void AGX_MeshUtilities::SphereConstructionData::AppendBufferSizes(
	uint32& InOutNumVertices, uint32& InOutNumIndices) const
{
	InOutNumVertices += Vertices;
	InOutNumIndices += Indices;
}

void AGX_MeshUtilities::MakeSphere(
	TArray<FVector3f>& Positions, TArray<FVector3f>& Normals, TArray<uint32>& Indices,
	TArray<FVector2f>& TexCoords, float Radius, uint32 NumSegments)
{
	if (NumSegments < 4 || Radius < 1.0e-6)
		return;

	Positions.Empty();
	Normals.Empty();
	Indices.Empty();
	TexCoords.Empty();

	// Top half.
	AppendHalfSphere(
		Positions, Normals, Indices, TexCoords, Radius, 0.f, NumSegments, NumSegments / 2, false,
		UvCoordinateScaler(0.f, 1.f, 0.f, 0.5f));

	// Bottom half.
	AppendHalfSphere(
		Positions, Normals, Indices, TexCoords, Radius, 0.f, NumSegments, NumSegments / 2, true,
		UvCoordinateScaler(0.f, 1.f, 0.5f, 1.0f));
}

void AGX_MeshUtilities::MakeSphere(
	FStaticMeshVertexBuffers& VertexBuffers, FDynamicMeshIndexBuffer32& IndexBuffer,
	uint32& NextFreeVertex, uint32& NextFreeIndex, const SphereConstructionData& Data)
{
	check(Data.Segments >= 4);
	check(Data.Segments <= uint32(TNumericLimits<uint16>::Max()));
	check(Data.Radius >= 1.0e-6);

	check(NextFreeVertex + Data.Vertices <= VertexBuffers.PositionVertexBuffer.GetNumVertices());
	check(NextFreeVertex + Data.Vertices <= VertexBuffers.StaticMeshVertexBuffer.GetNumVertices());
	check(NextFreeVertex + Data.Vertices <= VertexBuffers.ColorVertexBuffer.GetNumVertices());
	check(NextFreeIndex + Data.Indices <= static_cast<uint32>(IndexBuffer.Indices.Num()));

	const uint32 FirstVertex = NextFreeVertex;
	const uint32 FirstIndex = NextFreeIndex;

	const float SectorStep = 2.0 * PI / Data.Sectors;
	const float StackStep = PI / Data.Stacks;
	const float RadiusInv = 1.0f / Data.Radius;

	FVector3f Position, TangentX, TangentY, TangentZ;
	FColor Color = FColor::White; /// \todo Make configurable!
	FVector2f TexCoord;

	float SectorAngle;
	float StackAngle, StackRadius, StackHeight;

	// TODO: Change terminology from stack to vertical slice, and numbers accordingly!

	for (uint32 StackIndex = 0; StackIndex <= Data.Stacks; ++StackIndex) // stack = vertical segment
	{
		StackAngle = PI / 2.0 - StackIndex * StackStep; // starting from pi/2 to -pi/2
		StackRadius = Data.Radius * FMath::Cos(StackAngle);
		StackHeight = Data.Radius * FMath::Sin(StackAngle);

		// Add (NumSectors + 1) vertices per stack. The first and last vertex
		// have same position and normal, but different tex coords.
		for (uint32 SectorIndex = 0; SectorIndex <= Data.Sectors;
			 ++SectorIndex) // sector = horizontal segment
		{
			SectorAngle = SectorIndex * SectorStep; // starting from 0 to 2pi

			Position.X = StackRadius * FMath::Cos(SectorAngle);
			Position.Y = StackRadius * FMath::Sin(SectorAngle);
			Position.Z = StackHeight;

			TangentZ =
				FVector3f(Position.X * RadiusInv, Position.Y * RadiusInv, Position.Z * RadiusInv);

			// vertex tex coord (u, v) range between [0, 1]
			TexCoord.X = (float) SectorIndex / Data.Sectors;
			TexCoord.Y = (float) StackIndex / Data.Stacks;

			/// \todo Compute correctly based on texcoords!
			TangentX = FVector3f::ZeroVector;
			TangentY = FVector3f::ZeroVector;

			// Fill actual buffers
			VertexBuffers.PositionVertexBuffer.VertexPosition(NextFreeVertex) = Position;
			VertexBuffers.ColorVertexBuffer.VertexColor(NextFreeVertex) = Color;
#if UE_VERSION_OLDER_THAN(5, 0, 0)
			VertexBuffers.StaticMeshVertexBuffer.SetVertexUV(NextFreeVertex, 0, TexCoord);
#else
			VertexBuffers.StaticMeshVertexBuffer.SetVertexUV(
				NextFreeVertex, 0, {(float) TexCoord.X, (float) TexCoord.Y});
#endif
			VertexBuffers.StaticMeshVertexBuffer.SetVertexTangents(
				NextFreeVertex, TangentX, TangentY, TangentZ);

			NextFreeVertex++;
		}
	}

	// Generate index list of sphere triangles
	int K1, K2;
	for (uint32 StackIndex = 0; StackIndex < Data.Stacks; ++StackIndex)
	{
		K1 = FirstVertex + StackIndex * (Data.Sectors + 1); // beginning of current stack
		K2 = K1 + Data.Sectors + 1; // beginning of next stack

		for (uint32 SectorIndex = 0; SectorIndex < Data.Sectors; ++SectorIndex, ++K1, ++K2)
		{
			// 2 triangles per sector excluding first and last stacks
			// K1 => K2 => K1+1
			if (StackIndex != 0)
			{
				IndexBuffer.Indices[NextFreeIndex++] = K1;
				IndexBuffer.Indices[NextFreeIndex++] = K1 + 1;
				IndexBuffer.Indices[NextFreeIndex++] = K2;
			}

			// K1+1 => K2 => K2+1
			if (StackIndex != (Data.Stacks - 1))
			{
				IndexBuffer.Indices[NextFreeIndex++] = K1 + 1;
				IndexBuffer.Indices[NextFreeIndex++] = K2 + 1;
				IndexBuffer.Indices[NextFreeIndex++] = K2;
			}
		}
	}

	check(NextFreeVertex - FirstVertex == Data.Vertices);
	check(NextFreeIndex - FirstIndex == Data.Indices);
}

AGX_MeshUtilities::CylinderConstructionData::CylinderConstructionData(
	float InRadius, float InHeight, uint32 InNumCircleSegments, uint32 InNumHeightSegments,
	const FLinearColor& InMiddleColor, const FLinearColor& InOuterColor)
	: Radius(InRadius)
	, Height(InHeight)
	, CircleSegments(InNumCircleSegments)
	, HeightSegments(InNumHeightSegments)
	, MiddleColor(InMiddleColor)
	, OuterColor(InOuterColor)
	, VertexRows(HeightSegments + 1)
	, VertexColumns(CircleSegments + 1)
	, Caps(2)
	, VertexRowsAndCaps(VertexRows + 2)
	, Vertices(VertexRowsAndCaps * VertexColumns)
	, Indices(HeightSegments * CircleSegments * 6 + Caps * (CircleSegments - 2) * 3)
{
}

void AGX_MeshUtilities::CylinderConstructionData::AppendBufferSizes(
	uint32& InOutNumVertices, uint32& InOutNumIndices) const
{
	InOutNumVertices += Vertices;
	InOutNumIndices += Indices;
}

void AGX_MeshUtilities::MakeCylinder(
	TArray<FVector3f>& Positions, TArray<FVector3f>& Normals, TArray<uint32>& Indices,
	TArray<FVector2f>& TexCoords, const CylinderConstructionData& Data)
{
	auto LogConstructionError = [](const FString& Msg)
	{
		UE_LOG(
			LogAGX, Error,
			TEXT("AGX_MeshUtilities::MakeCylinder(): Invalid CylinderConstructionData: %s."), *Msg);
	};

	const uint32 MaxUint16 = uint32(TNumericLimits<uint16>::Max());

	if (Data.CircleSegments < 4 || Data.CircleSegments > MaxUint16)
	{
		LogConstructionError(
			"CircleSegments must be at least 4 and at most " + FString::FromInt(MaxUint16));
		return;
	}

	if (Data.HeightSegments < 1 || Data.HeightSegments > MaxUint16)
	{
		LogConstructionError(
			"HeightSegments must be at least 1 and at most " + FString::FromInt(MaxUint16));
		return;
	}

	if (Data.Radius < KINDA_SMALL_NUMBER)
	{
		LogConstructionError(
			"Radius must be at least " + FString::SanitizeFloat(KINDA_SMALL_NUMBER));
		return;
	}

	if (Data.Height < KINDA_SMALL_NUMBER)
	{
		LogConstructionError(
			"Height must be at least " + FString::SanitizeFloat(KINDA_SMALL_NUMBER));
		return;
	}

	Positions.Empty();
	Normals.Empty();
	Indices.Empty();
	TexCoords.Empty();

	// Make cylinder tube body.
	AppendCylindricalTube(
		Positions, Normals, Indices, TexCoords, Data.Radius, Data.Height, Data.CircleSegments,
		Data.HeightSegments);

	// Make bottom disk.
	AppendDisk(
		Positions, Normals, Indices, TexCoords, Data.Radius, Data.CircleSegments,
		-Data.Height / 2.f, true);

	// Make top disk.
	AppendDisk(
		Positions, Normals, Indices, TexCoords, Data.Radius, Data.CircleSegments, Data.Height / 2.f,
		false);
}

void AGX_MeshUtilities::MakeCylinder(
	FStaticMeshVertexBuffers& VertexBuffers, FDynamicMeshIndexBuffer32& IndexBuffer,
	uint32& NextFreeVertex, uint32& NextFreeIndex, const CylinderConstructionData& Data)
{
	check(Data.CircleSegments >= 4);
	check(Data.CircleSegments <= uint32(TNumericLimits<uint16>::Max()));
	check(Data.HeightSegments >= 1);
	check(Data.HeightSegments <= uint32(TNumericLimits<uint16>::Max()));
	check(Data.Radius >= 1.0e-6);
	check(Data.Height >= 1.0e-6);

	check(NextFreeVertex + Data.Vertices <= VertexBuffers.PositionVertexBuffer.GetNumVertices());
	check(NextFreeVertex + Data.Vertices <= VertexBuffers.StaticMeshVertexBuffer.GetNumVertices());
	check(NextFreeVertex + Data.Vertices <= VertexBuffers.ColorVertexBuffer.GetNumVertices());
	check(NextFreeIndex + Data.Indices <= static_cast<uint32>(IndexBuffer.Indices.Num()));

	const uint32 FirstVertex = NextFreeVertex;
	const uint32 FirstIndex = NextFreeIndex;

	const float SegmentSize = 2.0 * PI / Data.CircleSegments;
	const float RadiusInv = 1.0f / Data.Radius;

	FVector3f Position, TangentX, TangentY, TangentZ;
	FLinearColor Color; /// \todo Set vertex color to something.
	FVector2f TexCoord;

	// Generate vertex attributes.

	// Add vertices per horizontal row on the cylinder, with bottom and top vertex rows
	// duplicated for the caps, because they need different normals and tex coords.
	// The sequence of vertices are as follow:
	// Bottom Cap, Bottom Row, Bottom Row + 1, ..., Top Row - 1, Top Row, Top Cap
	for (uint32 CapsAndRowIndex = 0; CapsAndRowIndex < Data.VertexRowsAndCaps; ++CapsAndRowIndex)
	{
		const int32 CapIndex =
			CapsAndRowIndex == 0 ? 0 : (CapsAndRowIndex == Data.VertexRows + 1 ? 1 : -1);
		const bool IsCap = CapIndex != -1;
		const uint32 RowIndex = FMath::Clamp<int32>(CapsAndRowIndex - 1, 0, Data.VertexRows - 1);
		const float RowHeight = Data.Height * RowIndex / (Data.VertexRows - 1) - Data.Height * 0.5f;

		Color = FMath::Lerp(
			Data.MiddleColor, Data.OuterColor,
			FMath::Abs((static_cast<float>(RowIndex) / Data.HeightSegments) - 0.5f) * 2.0f);

		// Add Data.VertexColumns num vertices in a circle per vertex row. The first and last vertex
		// in the same row have same position and normal, but different tex coords.
		for (uint32 ColumnIndex = 0; ColumnIndex < Data.VertexColumns; ++ColumnIndex)
		{
			float ColumnAngle = ColumnIndex * SegmentSize;

			// Vertex Position
			Position.X = Data.Radius * FMath::Cos(ColumnAngle);
			Position.Y = Data.Radius * FMath::Sin(ColumnAngle);
			Position.Z = RowHeight;

			// Vertex Texture Coordinates, range between [0, 1]
			TexCoord.X = IsCap ? Position.X : ((float) ColumnIndex / Data.CircleSegments);
			TexCoord.Y = IsCap ? Position.Y : ((float) RowIndex / (Data.VertexRows - 1));

			// Vertex Normal, Tangent, and Binormal
			switch (CapIndex)
			{
				case 0: // bottom cap
					TangentZ = FVector3f(0.0f, 0.0f, -1.0f);
					break;
				case 1: // top cap
					TangentZ = FVector3f(0.0f, 0.0f, 1.0f);
					break;
				default: // normal row
					TangentZ = FVector3f(Position.X * RadiusInv, Position.Y * RadiusInv, 0.0f);
					break;
			}

			/// \todo Compute correctly based on texcoords!
			TangentX = FVector3f::ZeroVector;
			TangentY = FVector3f::ZeroVector;

			// Fill actual buffers
			VertexBuffers.PositionVertexBuffer.VertexPosition(NextFreeVertex) = Position;
			VertexBuffers.ColorVertexBuffer.VertexColor(NextFreeVertex) = Color.ToFColor(false);
#if UE_VERSION_OLDER_THAN(5, 0, 0)
			VertexBuffers.StaticMeshVertexBuffer.SetVertexUV(NextFreeVertex, 0, TexCoord);
#else
			VertexBuffers.StaticMeshVertexBuffer.SetVertexUV(
				NextFreeVertex, 0, {(float) TexCoord.X, (float) TexCoord.Y});
#endif
			VertexBuffers.StaticMeshVertexBuffer.SetVertexTangents(
				NextFreeVertex, TangentX, TangentY, TangentZ);

			NextFreeVertex++;
		}
	}

	// Generate triangle indexes for the side segments of the cylinder.
	uint32 K0, K1;
	for (uint32 HeightSegmentIndex = 0; HeightSegmentIndex < Data.HeightSegments;
		 ++HeightSegmentIndex)
	{
		K0 = FirstVertex + Data.VertexColumns +
			 HeightSegmentIndex * Data.VertexColumns; // first vertex in bottom vertex row of height
													  // segment (offset by cap)
		K1 = K0 + Data.VertexColumns; // first vertex in next row

		for (uint32 CircleSegmentIndex = 0; CircleSegmentIndex < Data.CircleSegments;
			 ++CircleSegmentIndex, ++K0, ++K1)
		{
			// 2 triangles per segment (i.e. quad)

			IndexBuffer.Indices[NextFreeIndex++] = K0 + 1;
			IndexBuffer.Indices[NextFreeIndex++] = K0;
			IndexBuffer.Indices[NextFreeIndex++] = K1;

			IndexBuffer.Indices[NextFreeIndex++] = K1;
			IndexBuffer.Indices[NextFreeIndex++] = K1 + 1;
			IndexBuffer.Indices[NextFreeIndex++] = K0 + 1;
		}
	}

	// Generate triangle indexes for the caps, with triangle fan pattern.
	uint32 K2;
	for (uint32 CapIndex = 0; CapIndex < Data.Caps; ++CapIndex)
	{
		K0 = FirstVertex + CapIndex * (Data.VertexRowsAndCaps - 1) *
							   Data.VertexColumns; // first vertex in cap row
		K1 = K0 + 1; // second vertex in cap row
		K2 = K1 + 1; // third vertex in cap row

		for (uint32 CircleSegmentIndex = 1; CircleSegmentIndex < Data.CircleSegments - 1;
			 ++CircleSegmentIndex, ++K1, ++K2)
		{
			// 1 triangles per segment (except for first and last segment)

			if (CapIndex == 0)
			{
				IndexBuffer.Indices[NextFreeIndex++] = K0;
				IndexBuffer.Indices[NextFreeIndex++] = K1;
				IndexBuffer.Indices[NextFreeIndex++] = K2;
			}
			else
			{
				IndexBuffer.Indices[NextFreeIndex++] = K2;
				IndexBuffer.Indices[NextFreeIndex++] = K1;
				IndexBuffer.Indices[NextFreeIndex++] = K0;
			}
		}
	}

	check(NextFreeVertex - FirstVertex == Data.Vertices);
	check(NextFreeIndex - FirstIndex == Data.Indices);
}

void AGX_MeshUtilities::MakeCylinder(
	const FVector3f& Base, const FVector3f& XAxis, const FVector3f& YAxis, const FVector3f& ZAxis,
	float Radius, float HalfHeight, uint32 Sides, TArray<FDynamicMeshVertex>& OutVerts,
	TArray<uint32>& OutIndices)
{
	const float AngleDelta = 2.0f * PI / Sides;
	FVector3f LastVertex = Base + XAxis * Radius;

	FVector2f TC = FVector2f(0.0f, 0.0f);
	float TCStep = 1.0f / Sides;

	FVector3f TopOffset = HalfHeight * ZAxis;

	int32 BaseVertIndex = OutVerts.Num();

	// Compute vertices for base circle.
	for (uint32 SideIndex = 0; SideIndex < Sides; SideIndex++)
	{
		const FVector3f Vertex = Base + (XAxis * FMath::Cos(AngleDelta * (SideIndex + 1)) +
										 YAxis * FMath::Sin(AngleDelta * (SideIndex + 1))) *
											Radius;
		FVector3f Normal = Vertex - Base;
		Normal.Normalize();

		FDynamicMeshVertex MeshVertex;

		MeshVertex.Position = Vertex - TopOffset;
#if UE_VERSION_OLDER_THAN(5, 0, 0)
		MeshVertex.TextureCoordinate[0] = TC;
#else
		MeshVertex.TextureCoordinate[0] = {(float) TC.X, (float) TC.Y};
#endif
		MeshVertex.SetTangents(-ZAxis, (-ZAxis) ^ Normal, Normal);

		OutVerts.Add(MeshVertex); // Add bottom vertex

		LastVertex = Vertex;
		TC.X += TCStep;
	}

	LastVertex = Base + XAxis * Radius;
	TC = FVector2f(0.0f, 1.0f);

	// Compute vertices for the top circle
	for (uint32 SideIndex = 0; SideIndex < Sides; SideIndex++)
	{
		const FVector3f Vertex = Base + (XAxis * FMath::Cos(AngleDelta * (SideIndex + 1)) +
										 YAxis * FMath::Sin(AngleDelta * (SideIndex + 1))) *
											Radius;
		FVector3f Normal = Vertex - Base;
		Normal.Normalize();

		FDynamicMeshVertex MeshVertex;

		MeshVertex.Position = Vertex + TopOffset;
#if UE_VERSION_OLDER_THAN(5, 0, 0)
		MeshVertex.TextureCoordinate[0] = TC;
#else
		MeshVertex.TextureCoordinate[0] = {(float) TC.X, (float) TC.Y};
#endif

		MeshVertex.SetTangents(-ZAxis, (-ZAxis) ^ Normal, Normal);

		OutVerts.Add(MeshVertex); // Add top vertex

		LastVertex = Vertex;
		TC.X += TCStep;
	}

	// Add top/bottom triangles, in the style of a fan.
	// Note if we wanted nice rendering of the caps then we need to duplicate the vertices and
	// modify texture/tangent coordinates.
	for (uint32 SideIndex = 1; SideIndex < Sides; SideIndex++)
	{
		int32 V0 = BaseVertIndex;
		int32 V1 = BaseVertIndex + SideIndex;
		int32 V2 = BaseVertIndex + ((SideIndex + 1) % Sides);

		// bottom
		OutIndices.Add(V0);
		OutIndices.Add(V1);
		OutIndices.Add(V2);

		// top
		OutIndices.Add(Sides + V2);
		OutIndices.Add(Sides + V1);
		OutIndices.Add(Sides + V0);
	}

	// Add sides.

	for (uint32 SideIndex = 0; SideIndex < Sides; SideIndex++)
	{
		int32 V0 = BaseVertIndex + SideIndex;
		int32 V1 = BaseVertIndex + ((SideIndex + 1) % Sides);
		int32 V2 = V0 + Sides;
		int32 V3 = V1 + Sides;

		OutIndices.Add(V0);
		OutIndices.Add(V2);
		OutIndices.Add(V1);

		OutIndices.Add(V2);
		OutIndices.Add(V3);
		OutIndices.Add(V1);
	}
}

AGX_MeshUtilities::CapsuleConstructionData::CapsuleConstructionData(
	float InRadius, float InHeight, uint32 InNumCircleSegments, uint32 InNumHeightSegments)
	: Radius(InRadius)
	, Height(InHeight)
	, CircleSegments(InNumCircleSegments)
	, HeightSegments(InNumHeightSegments)
{
}

void AGX_MeshUtilities::MakeCapsule(
	TArray<FVector3f>& Positions, TArray<FVector3f>& Normals, TArray<uint32>& Indices,
	TArray<FVector2f>& TexCoords, const CapsuleConstructionData& Data)
{
	auto LogConstructionError = [](const FString& Msg)
	{
		UE_LOG(
			LogAGX, Error,
			TEXT("AGX_MeshUtilities::MakeCapsule(): Invalid CapsuleConstructionData: %s."), *Msg);
	};

	const uint32 MaxUint16 = uint32(TNumericLimits<uint16>::Max());

	if (Data.CircleSegments < 4 || Data.CircleSegments > MaxUint16)
	{
		LogConstructionError(
			"CircleSegments must be at least 4 and at most " + FString::FromInt(MaxUint16));
		return;
	}

	if (Data.HeightSegments < 1 || Data.HeightSegments > MaxUint16)
	{
		LogConstructionError(
			"HeightSegments must be at least 1 and at most " + FString::FromInt(MaxUint16));
		return;
	}

	if (Data.Radius < KINDA_SMALL_NUMBER)
	{
		LogConstructionError(
			"Radius must be at least " + FString::SanitizeFloat(KINDA_SMALL_NUMBER));
		return;
	}

	if (Data.Height < KINDA_SMALL_NUMBER)
	{
		LogConstructionError(
			"Height must be at least " + FString::SanitizeFloat(KINDA_SMALL_NUMBER));
		return;
	}

	Positions.Empty();
	Normals.Empty();
	Indices.Empty();
	TexCoords.Empty();

	// Scale the V of the texture coordinates to make the capsule look like one single unit.
	const float TotalHeight = 2 * Data.Radius + Data.Height;
	const float VspanHalfSphere = Data.Radius / TotalHeight;
	const float VspanTube = Data.Height / TotalHeight;

	// Top sphere.
	AppendHalfSphere(
		Positions, Normals, Indices, TexCoords, Data.Radius, Data.Height / 2, Data.CircleSegments,
		Data.CircleSegments / 2, false, UvCoordinateScaler(0.f, 1.f, 0.f, VspanHalfSphere), false);

	AppendCylindricalTube(
		Positions, Normals, Indices, TexCoords, Data.Radius, Data.Height, Data.CircleSegments,
		Data.HeightSegments,
		UvCoordinateScaler(0.f, 1.f, VspanHalfSphere, VspanHalfSphere + VspanTube));

	// Bottom sphere.
	AppendHalfSphere(
		Positions, Normals, Indices, TexCoords, Data.Radius, -Data.Height / 2, Data.CircleSegments,
		Data.CircleSegments / 2, true,
		UvCoordinateScaler(0.f, 1.f, VspanHalfSphere + VspanTube, 1.f), false);
}

namespace AGX_Cone_Helpers
{
	/// @note This function can be completely replaced by the built in CalcConeVert located in
	/// SceneManagement.h when Engine version 4.25 is no longer supported by the plugin. The
	/// CalcConeVert can be accessed in Engine versions newer than 4.25.
	FVector3f CalcConeVert(float Angle1, float Angle2, float AzimuthAngle)
	{
		float ang1 = FMath::Clamp<float>(Angle1, 0.01f, (float) PI - 0.01f);
		float ang2 = FMath::Clamp<float>(Angle2, 0.01f, (float) PI - 0.01f);

		float sinX_2 = FMath::Sin(0.5f * ang1);
		float sinY_2 = FMath::Sin(0.5f * ang2);

		float sinSqX_2 = sinX_2 * sinX_2;
		float sinSqY_2 = sinY_2 * sinY_2;

		float tanX_2 = FMath::Tan(0.5f * ang1);
		float tanY_2 = FMath::Tan(0.5f * ang2);

		float phi =
			FMath::Atan2(FMath::Sin(AzimuthAngle) * sinY_2, FMath::Cos(AzimuthAngle) * sinX_2);
		float sinPhi = FMath::Sin(phi);
		float cosPhi = FMath::Cos(phi);
		float sinSqPhi = sinPhi * sinPhi;
		float cosSqPhi = cosPhi * cosPhi;

		float rSq, r, Sqr, alpha, beta;

		rSq = sinSqX_2 * sinSqY_2 / (sinSqX_2 * sinSqPhi + sinSqY_2 * cosSqPhi);
		r = FMath::Sqrt(rSq);
		Sqr = FMath::Sqrt(1 - rSq);
		alpha = r * cosPhi;
		beta = r * sinPhi;

		FVector3f ConeVert;

		ConeVert.X = (1 - 2 * rSq);
		ConeVert.Y = 2 * Sqr * alpha;
		ConeVert.Z = 2 * Sqr * beta;

		return ConeVert;
	}
}

void AGX_MeshUtilities::MakeCone(
	float Angle1, float Angle2, float Scale, float XOffset, uint32 NumSides,
	TArray<FDynamicMeshVertex>& OutVerts, TArray<uint32>& OutIndices)
{
	TArray<FVector3f> ConeVerts;
	ConeVerts.AddUninitialized(NumSides);

	for (uint32 i = 0; i < NumSides; i++)
	{
		float Fraction = (float) i / (float) (NumSides);
		float Azi = 2.f * PI * Fraction;
		ConeVerts[i] = (AGX_Cone_Helpers::CalcConeVert(Angle1, Angle2, Azi) * Scale) +
					   FVector3f(XOffset, 0, 0);
	}

	for (uint32 i = 0; i < NumSides; i++)
	{
		// Normal of the current face
		FVector3f TriTangentZ = ConeVerts[(i + 1) % NumSides] ^ ConeVerts[i]; // aka triangle normal
		FVector3f TriTangentY = ConeVerts[i];
		FVector3f TriTangentX = TriTangentZ ^ TriTangentY;

		FDynamicMeshVertex V0, V1, V2;

		V0.Position = FVector3f(0) + FVector3f(XOffset, 0, 0);
		V0.TextureCoordinate[0].X = 0.0f;
		V0.TextureCoordinate[0].Y = (float) i / NumSides;
		V0.SetTangents(TriTangentX, TriTangentY, FVector3f(-1, 0, 0));
		int32 I0 = OutVerts.Add(V0);

		V1.Position = ConeVerts[i];
		V1.TextureCoordinate[0].X = 1.0f;
		V1.TextureCoordinate[0].Y = (float) i / NumSides;
		FVector3f TriTangentZPrev =
			ConeVerts[i] ^ ConeVerts[i == 0 ? NumSides - 1 : i - 1]; // Normal of the previous face
																	 // connected to this face
		V1.SetTangents(TriTangentX, TriTangentY, (TriTangentZPrev + TriTangentZ).GetSafeNormal());
		int32 I1 = OutVerts.Add(V1);

		V2.Position = ConeVerts[(i + 1) % NumSides];
		V2.TextureCoordinate[0].X = 1.0f;
		V2.TextureCoordinate[0].Y = (float) ((i + 1) % NumSides) / NumSides;
		FVector3f TriTangentZNext =
			ConeVerts[(i + 2) % NumSides] ^
			ConeVerts[(i + 1) % NumSides]; // Normal of the next face connected to this face
		V2.SetTangents(TriTangentX, TriTangentY, (TriTangentZNext + TriTangentZ).GetSafeNormal());
		int32 I2 = OutVerts.Add(V2);

		// Flip winding for negative scale
		if (Scale >= 0.f)
		{
			OutIndices.Add(I0);
			OutIndices.Add(I1);
			OutIndices.Add(I2);
		}
		else
		{
			OutIndices.Add(I0);
			OutIndices.Add(I2);
			OutIndices.Add(I1);
		}
	}
}

AGX_MeshUtilities::CylindricalArrowConstructionData::CylindricalArrowConstructionData(
	float InCylinderRadius, float InCylinderHeight, float InConeRadius, float InConeHeight,
	bool bInBottomCap, uint32 InNumCircleSegments, const FLinearColor& InBaseColor,
	const FLinearColor& InTopColor)
	: CylinderRadius(InCylinderRadius)
	, CylinderHeight(InCylinderHeight)
	, ConeRadius(InConeRadius)
	, ConeHeight(InConeHeight)
	, bBottomCap(bInBottomCap)
	, CircleSegments(InNumCircleSegments)
	, BaseColor(InBaseColor)
	, TopColor(InTopColor)
	, VertexRows(bBottomCap ? 7 : 6)
	, VertexColumns(CircleSegments + 1)
	, Vertices(VertexRows * VertexColumns)
	,
#ifdef CONE_SINGULARITY
	Indices(CircleSegments * (2 * 6 + 1 * 3) + (bBottomCap ? (CircleSegments - 2) * 3 : 0))
#else
	Indices(3 * CircleSegments * 6 + (bBottomCap ? (CircleSegments - 2) * 3 : 0))
#endif
{
}

void AGX_MeshUtilities::CylindricalArrowConstructionData::AppendBufferSizes(
	uint32& InOutNumVertices, uint32& InOutNumIndices) const
{
	InOutNumVertices += Vertices;
	InOutNumIndices += Indices;
};

void AGX_MeshUtilities::MakeCylindricalArrow(
	FStaticMeshVertexBuffers& VertexBuffers, FDynamicMeshIndexBuffer32& IndexBuffer,
	uint32& NextFreeVertex, uint32& NextFreeIndex, const CylindricalArrowConstructionData& Data)
{
	check(Data.CircleSegments >= 4);
	check(Data.CircleSegments <= uint32(TNumericLimits<uint16>::Max()));
	check(Data.CylinderRadius >= 1.0e-6);
	check(Data.CylinderHeight >= 1.0e-6);
	check(Data.ConeRadius >= 1.0e-6);
	check(Data.ConeHeight >= 1.0e-6);

	check(NextFreeVertex + Data.Vertices <= VertexBuffers.PositionVertexBuffer.GetNumVertices());
	check(NextFreeVertex + Data.Vertices <= VertexBuffers.StaticMeshVertexBuffer.GetNumVertices());
	check(NextFreeVertex + Data.Vertices <= VertexBuffers.ColorVertexBuffer.GetNumVertices());
	check(NextFreeIndex + Data.Indices <= static_cast<uint32>(IndexBuffer.Indices.Num()));

	const uint32 FirstVertex = NextFreeVertex;
	const uint32 FirstIndex = NextFreeIndex;

	const float SegmentSize = 2.0f * PI / Data.CircleSegments;
	const float CylinderRadiusInv = 1.0f / Data.CylinderRadius;
	const float ConeRadiusInv = 1.0f / Data.ConeRadius;
	const float ConeFlankLength =
		FMath::Sqrt(Data.ConeRadius * Data.ConeRadius + Data.ConeHeight * Data.ConeHeight);
	const float ConeFlankLengthOverHeight = ConeFlankLength / Data.ConeHeight;
	const float ConeRadiusOverFlankLength = Data.ConeRadius / ConeFlankLength;
	// const float ConeHeightOverRadius = Data.ConeHeight / Data.ConeRadius;
	// const float ConeRadiusOverHeight = Data.ConeRadius / Data.ConeHeight;
	const float TotalHeight = Data.CylinderHeight + Data.ConeHeight;

	FVector3f Position, TangentX, TangentY;
	FVector3f TangentZ {FVector3f::ZeroVector};
	FLinearColor Color; /// \todo Set vertex color to something.
	FVector2f TexCoord;

	// Generate vertex attributes.

	// Vertex rows needs to be duplicated for hard edges. Building following layout:
	//
	// At height == 0:
	//   1 vertex row for the cap ring (optional)
	//   1 vertex row for bottom of cylinder
	//
	// At height == cylinder height:
	//   1 vertex row for top of cylinder
	//   1 vertex row for inner base ring of cone (i.e. for a hole where cone intersects top of
	//   cylinder) 1 vertex row for outer base ring of cone
	//
	// At height == cylinder height + cone height:
	//   1 vertex row for outer base ring of cone
	//   1 vertex row for top of cone
	//
	for (uint32 RowIndex = 0; RowIndex < Data.VertexRows; ++RowIndex)
	{
		const bool IsCap = Data.bBottomCap && RowIndex == 0;
		const bool IsTopRow = RowIndex + 1 == Data.VertexRows;

		const uint32 HeightIndex =
			static_cast<uint32>(
				RowIndex >=
				static_cast<uint32>(Data.bBottomCap ? 2 : 1)) + // at or above cylinder top?
			static_cast<uint32>(
				RowIndex >= static_cast<uint32>(Data.bBottomCap ? 6 : 5)); // at cone top?

		const uint32 NormalIndex =
			static_cast<uint32>(
				RowIndex >=
				static_cast<uint32>(
					Data.bBottomCap ? 1 : 0)) + // at or above cylinder shell (pointing out)?
			static_cast<uint32>(
				RowIndex >=
				static_cast<uint32>(
					Data.bBottomCap ? 3 : 2)) + // at or above cone base (pointing down)?
			static_cast<uint32>(
				RowIndex >= static_cast<uint32>(
								Data.bBottomCap ? 5 : 4)); // at cone shell (pointing upwards-out)?

		const uint32 RadiusIndex =
			static_cast<uint32>(
				RowIndex >=
				static_cast<uint32>(Data.bBottomCap ? 4 : 3)) + // at or above cone outer base ring?
			static_cast<uint32>(
				RowIndex >= static_cast<uint32>(Data.bBottomCap ? 6 : 5)); // at cone top?

		const float RowHeight =
			(HeightIndex == 1 ? Data.CylinderHeight : (HeightIndex == 2 ? TotalHeight : 0.0f)) -
			0.5f * TotalHeight;
#ifdef CONE_SINGULARITY
		const float RowRadius =
			RadiusIndex == 0 ? Data.CylinderRadius : (RadiusIndex == 1 ? Data.ConeRadius : 0.0f);
#else
		const float RowRadius =
			RadiusIndex == 0 ? Data.CylinderRadius : (RadiusIndex == 1 ? Data.ConeRadius : 0.01f);
#endif

		Color =
			FMath::Lerp(Data.BaseColor, Data.TopColor, (float) RowIndex / (Data.VertexRows - 1));

		// Add Data.VertexColumns num vertices in a circle per vertex row. The first and last vertex
		// in the same row have same position and normal, but different tex coords.
		for (uint32 ColumnIndex = 0; ColumnIndex < Data.VertexColumns; ++ColumnIndex)
		{
#ifdef CONE_SINGULARITY
			const float ColumnAngle =
				float(ColumnIndex) * SegmentSize + (IsTopRow ? SegmentSize * 0.5f : 0.0f);
#else
			const float ColumnAngle = ColumnIndex * SegmentSize;
#endif
			// Vertex Position
			Position.X = RowRadius * FMath::Cos(ColumnAngle);
			Position.Y = RowRadius * FMath::Sin(ColumnAngle);
			Position.Z = RowHeight;

			// Vertex Texture Coordinates, range between [0, 1]
			TexCoord.X = IsCap ? Position.X : ((float) ColumnIndex / Data.CircleSegments);
			TexCoord.Y = IsCap ? Position.Y : ((float) RowIndex / (Data.VertexRows - 1));

			/// \todo Normals and TexCoords needs to be fixed for top ring!! Because Quads becomes
			/// Triangles!?

			// Vertex Normal, Tangent, and Binormal
			switch (NormalIndex)
			{
				case 0: // bottom cap
					TangentZ = FVector3f(0.0f, 0.0f, -1.0f);
					break;
				case 1: // cylinder shell
					TangentZ = FVector3f(
						Position.X * CylinderRadiusInv, Position.Y * CylinderRadiusInv, 0.0f);
					break;
				case 2: // cone base
					TangentZ = FVector3f(0.0f, 0.0f, -1.0f);
					break;
				case 3: // cone shell
						/// \todo This normal is not perfect! Fix for fact that quads becomes
						/// triangles on cone!
#ifdef CONE_SINGULARITY
					if (IsTopRow)
						TangentZ = FVector3f(0.0f, 0.0f, 1.0f);
					else
#endif
						TangentZ = FVector3f(
							FMath::Cos(ColumnAngle) * ConeFlankLengthOverHeight,
							FMath::Sin(ColumnAngle) * ConeFlankLengthOverHeight,
							ConeRadiusOverFlankLength);
					TangentZ.Normalize(); /// \todo Should not be needed. But normal is a bit too
										  /// long without it. Investigate!
					// TangentZ = FVector3f(Position.X * ConeRadiusInv * ConeHeightOverRadius,
					// Position.Y * ConeRadiusInv
					// * ConeHeightOverRadius, ConeRadiusOverHeight); break;
					break;
				default:
					check(!"AGX_MeshUtilities::MakeCylindricalArrow reached invalid NormalIndex");
					break;
			}

			/// \todo Compute correctly based on texcoords!
			TangentX = FVector3f::ZeroVector;
			TangentY = FVector3f::ZeroVector;

			// Fill actual buffers
			VertexBuffers.PositionVertexBuffer.VertexPosition(NextFreeVertex) = Position;
			VertexBuffers.ColorVertexBuffer.VertexColor(NextFreeVertex) = Color.ToFColor(false);
#if UE_VERSION_OLDER_THAN(5, 0, 0)
			VertexBuffers.StaticMeshVertexBuffer.SetVertexUV(NextFreeVertex, 0, TexCoord);
#else
			VertexBuffers.StaticMeshVertexBuffer.SetVertexUV(
				NextFreeVertex, 0, {(float) TexCoord.X, (float) TexCoord.Y});
#endif
			VertexBuffers.StaticMeshVertexBuffer.SetVertexTangents(
				NextFreeVertex, TangentX, TangentY, TangentZ);

			NextFreeVertex++;
		}
	}

	// Generate triangle indexes for the bottom cap, with triangle fan pattern.
	uint32 K0, K1, K2;
	if (Data.bBottomCap)
	{
		K0 = FirstVertex; // first vertex in cap row
		K1 = K0 + 1; // second vertex in cap row
		K2 = K1 + 1; // third vertex in cap row

		for (uint32 CircleSegmentIndex = 1; CircleSegmentIndex < Data.CircleSegments - 1;
			 ++CircleSegmentIndex, ++K1, ++K2)
		{
			// 1 triangles per segment (except for first and last segment)

			IndexBuffer.Indices[NextFreeIndex++] = K0;
			IndexBuffer.Indices[NextFreeIndex++] = K1;
			IndexBuffer.Indices[NextFreeIndex++] = K2;
		}
	}

	// Generate triangle indexes for the side segments of the arrow (can be thought of a cylinder
	// with many segments, where each segment has its own unique vertices)
	const uint32 OffsetByCapVertices = Data.bBottomCap ? Data.VertexColumns : 0;
	const uint32 NumHeightSegments = 3;
	for (uint32 HeightSegmentIndex = 0; HeightSegmentIndex < 3; ++HeightSegmentIndex)
	{
		K0 = FirstVertex + OffsetByCapVertices + HeightSegmentIndex * 2 * Data.VertexColumns;
		K1 = K0 + Data.VertexColumns; // first vertex in next row

		for (uint32 CircleSegmentIndex = 0; CircleSegmentIndex < Data.CircleSegments;
			 ++CircleSegmentIndex, ++K0, ++K1)
		{
			// 2 triangles per segment (i.e. quad), except for at top of cone (because quads turns
			// to triangles at top)

			IndexBuffer.Indices[NextFreeIndex++] = K0 + 1;
			IndexBuffer.Indices[NextFreeIndex++] = K0;
			IndexBuffer.Indices[NextFreeIndex++] = K1;

#ifdef CONE_SINGULARITY
			if (HeightSegmentIndex + 1 < NumHeightSegments)
#endif
			{
				IndexBuffer.Indices[NextFreeIndex++] = K1;
				IndexBuffer.Indices[NextFreeIndex++] = K1 + 1;
				IndexBuffer.Indices[NextFreeIndex++] = K0 + 1;
			}
		}
	}

	check(NextFreeVertex - FirstVertex == Data.Vertices);
	check(NextFreeIndex - FirstIndex == Data.Indices);
}

#undef CONE_SINGULARITY

AGX_MeshUtilities::BendableArrowConstructionData::BendableArrowConstructionData(
	float InRectangleWidth, float InRectangleLength, float InTriangleWidth, float InTriangleLength,
	float InBendAngle, uint32 InNumSegments, const FLinearColor& InBaseColor,
	const FLinearColor& InTopColor)
	: RectangleWidth(InRectangleWidth)
	, RectangleLength(InRectangleLength)
	, TriangleWidth(InTriangleWidth)
	, TriangleLength(InTriangleLength)
	, BendAngle(InBendAngle)
	, Segments(InNumSegments)
	, BaseColor(InBaseColor)
	, TopColor(InTopColor)
	, RectangleSegments(std::max<uint32>(
		  1, std::min<uint32>(
				 InNumSegments - 1, InNumSegments * InRectangleLength /
										static_cast<float>(InRectangleLength + InTriangleLength))))
	, TriangleSegments(std::max<uint32>(1, InNumSegments - RectangleSegments))
	, RectangleVertexRows(RectangleSegments + 1)
	, TriangleVertexRows(TriangleSegments + 1)
	, Vertices(2 * (RectangleVertexRows + TriangleVertexRows))
	, Indices(6 * (RectangleSegments + TriangleSegments))
{
}

void AGX_MeshUtilities::BendableArrowConstructionData::AppendBufferSizes(
	uint32& InOutNumVertices, uint32& InOutNumIndices) const
{
	InOutNumVertices += Vertices;
	InOutNumIndices += Indices;
}

void AGX_MeshUtilities::MakeBendableArrow(
	FStaticMeshVertexBuffers& VertexBuffers, FDynamicMeshIndexBuffer32& IndexBuffer,
	uint32& NextFreeVertex, uint32& NextFreeIndex, const BendableArrowConstructionData& Data)
{
	check(Data.Segments >= 2);
	check(Data.RectangleSegments >= 1);
	check(Data.TriangleSegments >= 1);
	check(Data.Segments == Data.TriangleSegments + Data.RectangleSegments);
	check(Data.RectangleWidth >= 1.0e-6);
	check(Data.RectangleLength >= 1.0e-6);
	check(Data.TriangleWidth >= 1.0e-6);
	check(Data.TriangleLength >= 1.0e-6);
	check(Data.BendAngle >= 0.0f);

	check(NextFreeVertex + Data.Vertices <= VertexBuffers.PositionVertexBuffer.GetNumVertices());
	check(NextFreeVertex + Data.Vertices <= VertexBuffers.StaticMeshVertexBuffer.GetNumVertices());
	check(NextFreeVertex + Data.Vertices <= VertexBuffers.ColorVertexBuffer.GetNumVertices());
	check(NextFreeIndex + Data.Indices <= static_cast<uint32>(IndexBuffer.Indices.Num()));

	const uint32 FirstVertex = NextFreeVertex;
	const uint32 FirstIndex = NextFreeIndex;

	const uint32 NumTotalRows = Data.RectangleVertexRows + Data.TriangleVertexRows;
	const uint32 NumTotalSegments = Data.RectangleSegments + Data.TriangleSegments;
	const float TotalLength = Data.RectangleLength + Data.TriangleLength;
	const bool IsBending = Data.BendAngle > 1.0e-6;
	const float BendRadius = IsBending ? TotalLength / Data.BendAngle : 0.0f;

	FVector3f Position, TangentX, TangentY, TangentZ;
	FLinearColor Color; /// \todo Set vertex color to something.
	FVector2f TexCoord;

	// Generate vertex attributes.
	for (uint32 RowIndex = 0; RowIndex < NumTotalRows; ++RowIndex)
	{
		const bool IsRectangle = RowIndex < Data.RectangleVertexRows;
		const uint32 RectangleRowIndexClamped =
			FMath::Clamp<int32>(RowIndex, 0, Data.RectangleVertexRows - 1);
		const uint32 TriangleRowIndexClamped = FMath::Clamp<int32>(
			RowIndex - Data.RectangleVertexRows, 0, Data.TriangleVertexRows - 1);

		const float RowDistance =
			Data.RectangleLength * RectangleRowIndexClamped / Data.RectangleSegments +
			Data.TriangleLength * TriangleRowIndexClamped / Data.TriangleSegments;

		const float RowNormalizedDistance = RowDistance / TotalLength;
		const float RowAngularDistance = IsBending ? RowNormalizedDistance * Data.BendAngle : 0.0f;

		const float CurrentWidth =
			IsRectangle
				? Data.RectangleWidth
				: FMath::Lerp(
					  Data.TriangleWidth, 0.01f,
					  TriangleRowIndexClamped / static_cast<float>(Data.TriangleVertexRows - 1));

		Color = FMath::Lerp(Data.BaseColor, Data.TopColor, RowNormalizedDistance);

		for (uint32 VertexIndexInRow = 0; VertexIndexInRow < 2; ++VertexIndexInRow)
		{
			const float RowExtentFactor = VertexIndexInRow == 0 ? -0.5f : 0.5f;

			// Vertex Position
			Position.X = IsBending ? FMath::Sin(-RowAngularDistance) * BendRadius : 0.0f;
			Position.Y = CurrentWidth * RowExtentFactor;
			Position.Z = IsBending ? FMath::Cos(RowAngularDistance) * BendRadius : RowDistance;

			// Vertex Texture Coordinates
			TexCoord.X = Position.Y;
			TexCoord.Y = RowDistance;

			// Vertex Normal, Tangent, and Binormal
			if (IsBending)
			{
				TangentZ = FVector3f(Position.X / BendRadius, 0.0f, Position.Z / BendRadius);
			}
			else
			{
				TangentZ = FVector3f(-1.0f, 0.0f, 0.0f);
			}

			/// \todo Compute correctly based on texcoords!
			TangentX = FVector3f::ZeroVector;
			TangentY = FVector3f::ZeroVector;

			// Fill actual buffers
			VertexBuffers.PositionVertexBuffer.VertexPosition(NextFreeVertex) = Position;
			VertexBuffers.ColorVertexBuffer.VertexColor(NextFreeVertex) = Color.ToFColor(false);
#if UE_VERSION_OLDER_THAN(5, 0, 0)
			VertexBuffers.StaticMeshVertexBuffer.SetVertexUV(NextFreeVertex, 0, TexCoord);
#else
			VertexBuffers.StaticMeshVertexBuffer.SetVertexUV(
				NextFreeVertex, 0, {(float) TexCoord.X, (float) TexCoord.Y});
#endif
			VertexBuffers.StaticMeshVertexBuffer.SetVertexTangents(
				NextFreeVertex, TangentX, TangentY, TangentZ);

			NextFreeVertex++;
		}
	}

	// Generate triangle indexes.
	for (uint32 SegmentIndex = 0, V0 = FirstVertex; SegmentIndex < NumTotalSegments;
		 ++SegmentIndex, V0 += 2)
	{
		if (SegmentIndex == Data.RectangleSegments)
		{
			V0 += 2; // Do not use last row of arrow's rectangle part for first quad in the arrow's
					 // triangle part.
		}

		// 2 triangles per segment (i.e. quad)

		IndexBuffer.Indices[NextFreeIndex++] = V0;
		IndexBuffer.Indices[NextFreeIndex++] = V0 + 3;
		IndexBuffer.Indices[NextFreeIndex++] = V0 + 1;

		IndexBuffer.Indices[NextFreeIndex++] = V0;
		IndexBuffer.Indices[NextFreeIndex++] = V0 + 2;
		IndexBuffer.Indices[NextFreeIndex++] = V0 + 3;
	}

	check(NextFreeVertex - FirstVertex == Data.Vertices);
	check(NextFreeIndex - FirstIndex == Data.Indices);
}

void AGX_MeshUtilities::PrintMeshToLog(
	const FStaticMeshVertexBuffers& VertexBuffers, const FDynamicMeshIndexBuffer32& IndexBuffer)
{
	const uint32 NumVertices = VertexBuffers.PositionVertexBuffer.GetNumVertices();
	const uint32 NumIndices = static_cast<uint32>(IndexBuffer.Indices.Num());

	UE_LOG(LogAGX, Log, TEXT("AGX_MeshUtilities::PrintMeshToLog() : Begin printing mesh data."));

	UE_LOG(LogAGX, Log, TEXT("      ----- Vertex Buffer -----"));
	for (uint32 VertexIndex = 0; VertexIndex < NumVertices; ++VertexIndex)
	{
		UE_LOG(
			LogAGX, Log, TEXT("  Vertex[%d] Position = <%s>, Normal = <%s>"), VertexIndex,
			*VertexBuffers.PositionVertexBuffer.VertexPosition(VertexIndex).ToString(),
			*VertexBuffers.StaticMeshVertexBuffer.VertexTangentZ(VertexIndex).ToString());
	}

	UE_LOG(LogAGX, Log, TEXT("      ----- Index Buffer -----"));
	for (uint32 Index = 0; Index < NumIndices; ++Index)
	{
		UE_LOG(
			LogAGX, Log, TEXT("  Index[%d] = %d \t(Position = <%s>, Normal = <%s>)"), Index,
			IndexBuffer.Indices[Index],
			*VertexBuffers.PositionVertexBuffer.VertexPosition(IndexBuffer.Indices[Index])
				 .ToString(),
			*VertexBuffers.StaticMeshVertexBuffer.VertexTangentZ(IndexBuffer.Indices[Index])
				 .ToString());
	}

	UE_LOG(LogAGX, Log, TEXT("AGX_MeshUtilities::PrintMeshToLog() : Finished printing mesh data."));
}

AGX_MeshUtilities::DiskArrayConstructionData::DiskArrayConstructionData(
	float InRadius, uint32 InNumCircleSegments, float InSpacing, uint32 InDisks, bool bInTwoSided,
	const FLinearColor InMiddleDiskColor, const FLinearColor InOuterDiskColor,
	TArray<FTransform3f> InSpacingsOverride)
	: Radius(InRadius)
	, CircleSegments(InNumCircleSegments)
	, Spacing(InSpacing)
	, Disks(InDisks)
	, bTwoSided(bInTwoSided)
	, MiddleDiskColor(InMiddleDiskColor)
	, OuterDiskColor(InOuterDiskColor)
	, SpacingsOverride(InSpacingsOverride)
	, SidesPerDisk(bInTwoSided ? 2 : 1)
	, VerticesPerSide(CircleSegments)
	, VerticesPerDisk(VerticesPerSide * SidesPerDisk)
	, Vertices(Disks * VerticesPerDisk)
	, Indices(Disks * 3 * (CircleSegments - 2) * SidesPerDisk)
{
}

void AGX_MeshUtilities::DiskArrayConstructionData::AppendBufferSizes(
	uint32& InOutNumVertices, uint32& InOutNumIndices) const
{
	InOutNumVertices += Vertices;
	InOutNumIndices += Indices;
}

void AGX_MeshUtilities::MakeDiskArray(
	FStaticMeshVertexBuffers& VertexBuffers, FDynamicMeshIndexBuffer32& IndexBuffer,
	uint32& NextFreeVertex, uint32& NextFreeIndex, const DiskArrayConstructionData& Data)
{
	check(Data.CircleSegments >= 4);
	check(Data.CircleSegments <= uint32(TNumericLimits<uint16>::Max()));
	check(Data.Disks >= 1);
	check(Data.Disks <= uint32(TNumericLimits<uint16>::Max()));
	check(Data.Radius >= 1.0e-6);

	check(NextFreeVertex + Data.Vertices <= VertexBuffers.PositionVertexBuffer.GetNumVertices());
	check(NextFreeVertex + Data.Vertices <= VertexBuffers.StaticMeshVertexBuffer.GetNumVertices());
	check(NextFreeVertex + Data.Vertices <= VertexBuffers.ColorVertexBuffer.GetNumVertices());
	check(NextFreeIndex + Data.Indices <= static_cast<uint32>(IndexBuffer.Indices.Num()));

	const uint32 FirstVertex = NextFreeVertex;
	const uint32 FirstIndex = NextFreeIndex;

	const float SegmentSize = 2.0 * PI / Data.CircleSegments;
	const float RadiusInv = 1.0f / Data.Radius;
	const float TotalHeight = Data.Spacing * Data.Disks;

	FVector3f Position, TangentX, TangentY, TangentZ;
	FLinearColor Color; /// \todo Set vertex color to something.
	FVector2f TexCoord;

	// Generate vertex attributes.
	for (uint32 DiskIndex = 0; DiskIndex < Data.Disks; ++DiskIndex)
	{
		const float NormalizedDiskIndex =
			DiskIndex / static_cast<float>(Data.Disks > 1 ? Data.Disks - 1 : 1);
		const float DiskHeight = TotalHeight * 0.5f - NormalizedDiskIndex * TotalHeight;

		Color = FMath::Lerp(
			Data.MiddleDiskColor, Data.OuterDiskColor,
			FMath::Abs(NormalizedDiskIndex - 0.5f) * 2.0f);

		for (uint32 SideIndex = 0; SideIndex < Data.SidesPerDisk; ++SideIndex)
		{
			for (uint32 CircleVertexIndex = 0; CircleVertexIndex < Data.CircleSegments;
				 ++CircleVertexIndex)
			{
				float CircleVertexAngle = CircleVertexIndex * SegmentSize;

				// Vertex Position
				Position.X = Data.Radius * FMath::Cos(CircleVertexAngle);
				Position.Y = Data.Radius * FMath::Sin(CircleVertexAngle);
				Position.Z = DiskHeight;

				// Vertex Texture Coordinates, range between [0, 1]
				TexCoord.X = Position.X;
				TexCoord.Y = Position.Y;

				// Vertex Normal, Tangent, and Binormal
				switch (SideIndex)
				{
					case 0: // up side
						TangentZ = FVector3f(0.0f, 0.0f, 1.0f);
						break;
					case 1: // down cap
					default:
						TangentZ = FVector3f(0.0f, 0.0f, -1.0f);
						break;
				}

				if (DiskIndex < static_cast<uint32>(Data.SpacingsOverride.Num()))
				{
					// Remove spacing and use the spacing defined in the array instead. May include
					// rotation as well.
					Position.Z = 0.0f;
					Position = Data.SpacingsOverride[DiskIndex].TransformPosition(Position);
					TangentZ = Data.SpacingsOverride[DiskIndex].TransformVector(TangentZ);
				}

				/// \todo Compute correctly based on texcoords!
				TangentX = FVector3f::ZeroVector;
				TangentY = FVector3f::ZeroVector;

				// Fill actual buffers
				VertexBuffers.PositionVertexBuffer.VertexPosition(NextFreeVertex) = Position;
				VertexBuffers.ColorVertexBuffer.VertexColor(NextFreeVertex) = Color.ToFColor(false);
#if UE_VERSION_OLDER_THAN(5, 0, 0)
				VertexBuffers.StaticMeshVertexBuffer.SetVertexUV(NextFreeVertex, 0, TexCoord);
#else
				VertexBuffers.StaticMeshVertexBuffer.SetVertexUV(
					NextFreeVertex, 0, {(float) TexCoord.X, (float) TexCoord.Y});
#endif
				VertexBuffers.StaticMeshVertexBuffer.SetVertexTangents(
					NextFreeVertex, TangentX, TangentY, TangentZ);

				NextFreeVertex++;
			}
		}
	}

	// Generate triangle indexes for each disk (and each side), with triangle fan pattern.
	uint32 V0, V1, V2;
	for (uint32 DiskIndex = 0; DiskIndex < Data.Disks; ++DiskIndex)
	{
		for (uint32 SideIndex = 0; SideIndex < Data.SidesPerDisk; ++SideIndex)
		{
			V0 = FirstVertex + SideIndex * Data.VerticesPerSide + DiskIndex * Data.VerticesPerDisk;

			// 1 triangle per segment except for first and last.
			for (uint32 CircleSegmentIndex = 1; CircleSegmentIndex < Data.CircleSegments - 1;
				 ++CircleSegmentIndex)
			{
				V1 = V0 + CircleSegmentIndex;
				V2 = V0 + ((CircleSegmentIndex + 1) % Data.CircleSegments);

				if (SideIndex == 0)
				{
					IndexBuffer.Indices[NextFreeIndex++] = V2;
					IndexBuffer.Indices[NextFreeIndex++] = V1;
					IndexBuffer.Indices[NextFreeIndex++] = V0;
				}
				else
				{
					IndexBuffer.Indices[NextFreeIndex++] = V0;
					IndexBuffer.Indices[NextFreeIndex++] = V1;
					IndexBuffer.Indices[NextFreeIndex++] = V2;
				}
			}
		}
	}

	check(NextFreeVertex - FirstVertex == Data.Vertices);
	check(NextFreeIndex - FirstIndex == Data.Indices);
}

FAGX_MeshWithTransform AGX_MeshUtilities::FindFirstChildMesh(const USceneComponent& Component)
{
	TArray<USceneComponent*> Children;
	Component.GetChildrenComponents(/*bIncludeAllDescendants*/ false, Children);

	for (USceneComponent* Child : Children)
	{
		if (UStaticMeshComponent* MeshComponent = Cast<UStaticMeshComponent>(Child))
		{
			return FAGX_MeshWithTransform(
				MeshComponent->GetStaticMesh(), MeshComponent->GetComponentTransform());
		}
	}

	return FAGX_MeshWithTransform();
}

TArray<FAGX_MeshWithTransform> AGX_MeshUtilities::FindChildrenMeshes(
	const USceneComponent& Component, bool Recursive)
{
	TArray<UStaticMeshComponent*> MeshComponents = FindChildrenMeshComponents(Component, Recursive);
	TArray<FAGX_MeshWithTransform> Meshes;

	for (UStaticMeshComponent* Comp : MeshComponents)
	{
		if (UStaticMesh* S = Comp->GetStaticMesh())
		{
			Meshes.Add(FAGX_MeshWithTransform(S, Comp->GetComponentTransform()));
		}
	}

	return Meshes;
}

TArray<UStaticMeshComponent*> AGX_MeshUtilities::FindChildrenMeshComponents(
	const USceneComponent& Component, bool Recursive)
{
	TArray<USceneComponent*> Children;
	TArray<UStaticMeshComponent*> Meshes;
	Component.GetChildrenComponents(Recursive, Children);

	for (USceneComponent* Child : Children)
	{
		if (UStaticMeshComponent* MeshComponent = Cast<UStaticMeshComponent>(Child))
		{
			Meshes.Add(MeshComponent);
		}
	}

	return Meshes;
}

FAGX_MeshWithTransform AGX_MeshUtilities::FindFirstParentMesh(const USceneComponent& Component)
{
	TArray<USceneComponent*> Ancestors;
	Component.GetParentComponents(Ancestors);

	for (USceneComponent* Ancestor : Ancestors)
	{
		if (UStaticMeshComponent* MeshComponent = Cast<UStaticMeshComponent>(Ancestor))
		{
			return FAGX_MeshWithTransform(
				MeshComponent->GetStaticMesh(), MeshComponent->GetComponentTransform());
		}
	}

	return FAGX_MeshWithTransform();
}

namespace AGX_MeshUtilities_helpers
{
	/**
	 * Read triangle mesh data directly from the Static Mesh asset.
	 *
	 * This works for Play In Editor sessions and for meshes that has the Allow CPU Access flag set.
	 * It does not work for meshes without the Allow CPU Access flag set in cooked builds. In this
	 * case use CopyMeshBuffersFromGPUMemory instead.
	 *
	 * @param Mesh The mesh to read triangles from.
	 * @param OutPositions Array to which the vertex locations are written.
	 * @param OutIndices Array to which the vertex indices are written.
	 */
	void CopyMeshBuffersFromCPUMemory(
		const FStaticMeshLODResources& Mesh, TArray<FVector3f>& OutPositions,
		TArray<uint32>& OutIndices)
	{
		// Copy positions.
		const FPositionVertexBuffer& MeshPositions = Mesh.VertexBuffers.PositionVertexBuffer;
		const uint32 NumPositions = static_cast<uint32>(MeshPositions.GetNumVertices());
		OutPositions.Reserve(NumPositions);
		for (uint32 I = 0; I < NumPositions; ++I)
		{
			OutPositions.Add(MeshPositions.VertexPosition(I));
		}

		// Copy indices.
		const FIndexArrayView MeshIndices = Mesh.IndexBuffer.GetArrayView();
		const int32 NumIndices = MeshIndices.Num();
		check(MeshIndices.Num() == Mesh.IndexBuffer.GetNumIndices()); /// \todo Remove this line.
		OutIndices.Reserve(NumIndices);
		for (int32 I = 0; I < NumIndices; ++I)
		{
			check(MeshIndices[I] < NumPositions);
			OutIndices.Add(MeshIndices[I]);
		}
	}

	/**
	 * Enqueue, and wait for the completion of, a render command to copy the triangle mesh data from
	 * GPU memory to CPU memory.
	 *
	 * This approach is required for cooked builds unless the Static Mesh asset has the Allow CPU
	 * Access flag set.
	 *
	 * @param Mesh The mesh to read triangle mesh data from.
	 * @param OutPositions Array to which the vertex positions are written.
	 * @param OutIndices Array to which the vertex indices are written.
	 */
	void CopyMeshBuffersFromGPUMemory(
		const FStaticMeshLODResources& Mesh, TArray<FVector3f>& OutPositions,
		TArray<uint32>& OutIndices)
	{
		const uint32 NumIndices = static_cast<uint32>(Mesh.IndexBuffer.GetNumIndices());
		OutIndices.Reserve(NumIndices);

		const uint32 NumPositions = Mesh.VertexBuffers.PositionVertexBuffer.GetNumVertices();
		OutPositions.Reserve(NumPositions);

		ENQUEUE_RENDER_COMMAND(FCopyMeshBuffers)
		(
			[&](FRHICommandListImmediate& RHICmdList)
			{
				// Copy vertex buffer.
				{
					const FBufferRHIRef& Buffer =
						Mesh.VertexBuffers.PositionVertexBuffer.VertexBufferRHI;
					const uint32 NumBytes = Buffer->GetSize();
					FRHIGPUBufferReadback Readback(TEXT("BufferReadback: Positions"));
					Readback.EnqueueCopy(RHICmdList, Buffer);
					RHICmdList.BlockUntilGPUIdle();
					FVector3f* Data = static_cast<FVector3f*>(Readback.Lock(NumBytes));
					for (uint32 I = 0; I < NumPositions; I++)
					{
						OutPositions.Add(Data[I]);
					}
					Readback.Unlock();
				}

				// Copy index buffer.
				{
					const FBufferRHIRef& Buffer = Mesh.IndexBuffer.IndexBufferRHI;
					const uint32 NumBytes = Buffer->GetSize();
					FRHIGPUBufferReadback Readback(TEXT("BufferReadback: Indices"));
					Readback.EnqueueCopy(RHICmdList, Buffer);
					RHICmdList.BlockUntilGPUIdle();
					void* Data = Readback.Lock(NumBytes);
					switch (Buffer->GetStride())
					{
						case 2:
						{
							const uint16* const IndexData = static_cast<uint16*>(Data);
							for (uint32 I = 0; I < NumIndices; I++)
							{
								check(IndexData[I] < NumPositions);
								OutIndices.Add(static_cast<uint32>(IndexData[I]));
							}

							break;
						}
						case 4:
						{
							const uint32* const IndexData = static_cast<uint32*>(Data);
							for (uint32 I = 0; I < NumIndices; ++I)
							{
								check(IndexData[I] < NumPositions);
								OutIndices.Add(static_cast<uint32>(IndexData[I]));
							}
							break;
						}
						default:
							UE_LOG(
								LogAGX, Error,
								TEXT("Unexpected index size %d, cannot read Static Mesh data."),
								Buffer->GetStride());
					}
					Readback.Unlock();
				}
			});

		// Wait for rendering thread to finish.
		FlushRenderingCommands();
	}

	static int32 AddCollisionVertex(
		const FVector3f& VertexPosition, const FTransform& Transform,
		TArray<FVector>& CollisionVertices, TMap<FVector3f, int32>& MeshToCollisionVertexIndices)
	{
		if (int32* CollisionVertexIndexPtr = MeshToCollisionVertexIndices.Find(VertexPosition))
		{
			// Already been added once, so just return the index.
			return *CollisionVertexIndexPtr;
		}
		else
		{
			// Copy position from mesh to collision data.
			int CollisionVertexIndex =
				CollisionVertices.Add(Transform.TransformPosition(FromMeshVector(VertexPosition)));

			// Add collision index to map.
			MeshToCollisionVertexIndices.Add(VertexPosition, CollisionVertexIndex);

			return CollisionVertexIndex;
		}
	}

#if WITH_EDITOR
	UStaticMesh* CreateStaticMeshFromRawMesh(
		FRawMesh&& RawMesh, const FString& Name, UObject& Outer, UMaterialInterface* Material)
	{
		UStaticMesh* StaticMesh =
			NewObject<UStaticMesh>(&Outer, FName(*Name), RF_Public | RF_Standalone);

		FStaticMeshSourceModel& SourceModel = StaticMesh->AddSourceModel();
		SourceModel.SaveRawMesh(RawMesh);

		StaticMesh->ImportVersion = EImportStaticMeshVersion::LastVersion;
		StaticMesh->bAllowCPUAccess = true;

		if (Material)
			StaticMesh->AddMaterial(Material);

		return StaticMesh;
	}
#endif // WITH_EDITOR
}

bool AGX_MeshUtilities::GetStaticMeshCollisionData(
	const FAGX_MeshWithTransform& InMesh, const FTransform& RelativeTo,
	TArray<FVector>& OutVertices, TArray<FTriIndices>& OutIndices, const uint32* LodIndexOverride)
{
	if (!InMesh.IsValid())
	{
		return false;
	}

	// NOTE: Code below is very similar to UStaticMesh::GetPhysicsTriMeshData,
	// only with some simplifications, so one can check that implementation for reference.
	// One important difference is that we hash on vertex position instead of index because we
	// want to re-merge vertices that has been split in the rendering data.

	// Final vertex positions will be given relative to RelativeTo,
	// and any scale needs to be baked into the positions, because AGX
	// does not support scale.
	const FTransform RelativeTransform = InMesh.Transform.GetRelativeTransform(RelativeTo);
	const UStaticMesh& StaticMesh = *InMesh.Mesh.Get();

	const uint32 LodIndex = FMath::Clamp<int32>(
		LodIndexOverride != nullptr ? *LodIndexOverride : StaticMesh.LODForCollision, 0,
		StaticMesh.GetNumLODs() - 1);

	if (!StaticMesh.HasValidRenderData(/*bCheckLODForVerts*/ true, LodIndex))
		return false;

	const FStaticMeshLODResources& Mesh = StaticMesh.GetLODForExport(LodIndex);
	TMap<FVector3f, int32> MeshToCollisionVertexIndices;

	// Copy the Index and Vertex buffers from the mesh.
	TArray<uint32> IndexBuffer;
	TArray<FVector3f> VertexBuffer;

	// Depending on if the triangle data is available in CPU memory or not, either directly copy
	// from CPU memory with the current thread, assumed to be the game thread, or use the render
	// thread to copy from GPU memory to CPU memory.
	//
	// We expect that Allow CPU Access will be false most of the time, and we don't want to require
	// the user to tick the checkbox on every mesh they want to create a Trimesh from. Should
	// the Trimesh set the flag on the Static Mesh asset? Can it? Doing it here is too late since
	// we're now in Begin Play, we need to set the flag on the Editor instance, not the Play
	// instance. The state handling of the flag will be complicated since we don't want to leave
	// them checked on Static Mesh assets that are no longer used by any Trimesh, and we don't want
	// to disable it on a Static Mesh asset on which the end-user enabled it on themselves.
	if (StaticMesh.bAllowCPUAccess)
	{
		AGX_MeshUtilities_helpers::CopyMeshBuffersFromCPUMemory(Mesh, VertexBuffer, IndexBuffer);
	}
	else
	{
#if WITH_EDITOR
		// Edito builds keep the mesh data in CPU memory regardless of whether the Allow CPU Access
		// flag has been set or not.
		AGX_MeshUtilities_helpers::CopyMeshBuffersFromCPUMemory(Mesh, VertexBuffer, IndexBuffer);
#else
		AGX_MeshUtilities_helpers::CopyMeshBuffersFromGPUMemory(Mesh, VertexBuffer, IndexBuffer);
#endif
	}

	if (IndexBuffer.Num() == 0 || VertexBuffer.Num() == 0)
	{
		return false;
	}

	check(Mesh.IndexBuffer.GetNumIndices() == IndexBuffer.Num());
	check(Mesh.VertexBuffers.PositionVertexBuffer.GetNumVertices() == VertexBuffer.Num());

	// Merge vertices at the same location.
	const uint32 NumIndices = static_cast<uint32>(IndexBuffer.Num());
	for (int32 SectionIndex = 0; SectionIndex < Mesh.Sections.Num(); ++SectionIndex)
	{
		const FStaticMeshSection& Section = Mesh.Sections[SectionIndex];
		const uint32 OnePastLastIndex = Section.FirstIndex + Section.NumTriangles * 3;

		for (uint32 Index = Section.FirstIndex; Index < OnePastLastIndex; Index += 3)
		{
			if (Index + 2 >= NumIndices)
			{
				break;
			}

			const uint32 IndexFirst = IndexBuffer[Index];
			const uint32 IndexSecond = IndexBuffer[Index + 1];
			const uint32 IndexThird = IndexBuffer[Index + 2];
			FTriIndices Triangle;

			Triangle.v0 = AGX_MeshUtilities_helpers::AddCollisionVertex(
				VertexBuffer[IndexFirst], RelativeTransform, OutVertices,
				MeshToCollisionVertexIndices);
			Triangle.v1 = AGX_MeshUtilities_helpers::AddCollisionVertex(
				VertexBuffer[IndexSecond], RelativeTransform, OutVertices,
				MeshToCollisionVertexIndices);
			Triangle.v2 = AGX_MeshUtilities_helpers::AddCollisionVertex(
				VertexBuffer[IndexThird], RelativeTransform, OutVertices,
				MeshToCollisionVertexIndices);

			OutIndices.Add(Triangle);
		}
	}

	return OutVertices.Num() > 0 && OutIndices.Num() > 0;
}

TArray<FAGX_MeshWithTransform> AGX_MeshUtilities::ToMeshWithTransformArray(
	const TArray<AStaticMeshActor*> Actors)
{
	TArray<FAGX_MeshWithTransform> Meshes;
	for (AStaticMeshActor* M : Actors)
	{
		if (M->GetStaticMeshComponent() == nullptr)
		{
			continue;
		}

		if (UStaticMesh* StaticMesh = M->GetStaticMeshComponent()->GetStaticMesh())
		{
			FAGX_MeshWithTransform MeshWithTransfom(
				StaticMesh, M->GetStaticMeshComponent()->GetComponentTransform());
			Meshes.Add(MeshWithTransfom);
		}
	}

	return Meshes;
}

UStaticMesh* AGX_MeshUtilities::CreateStaticMesh(
	const TArray<FVector3f>& Vertices, const TArray<uint32>& Indices,
	const TArray<FVector3f>& Normals, const TArray<FVector2D>& UVs,
<<<<<<< HEAD
	const TArray<FVector3f>& Tangents, const FString& Name,
	UObject& Outer, UMaterialInterface* Material)
{
	UStaticMesh* StaticMesh =
		NewObject<UStaticMesh>(&Outer, NAME_None, RF_Public | RF_Standalone);
=======
	const TArray<FVector3f>& Tangents, const FString& Name, UObject& Outer,
	UMaterialInterface* Material)
{
	UStaticMesh* StaticMesh = NewObject<UStaticMesh>(&Outer, NAME_None, RF_Public | RF_Standalone);
>>>>>>> f970a4ea

	// Create MeshDescription.
	FMeshDescription MeshDescription;
	FStaticMeshAttributes Attributes(MeshDescription);
	Attributes.Register();

#if !WITH_EDITOR
	// Needed for render materials to show up for runtime imported meshes.
	StaticMesh->GetStaticMaterials().Add(FStaticMaterial());
#endif

	// Fill MeshDescription with vertex data.
	TMap<int32, FVertexID> VertexIDMap;

	// Create vertices.
	for (int32 I = 0; I < Vertices.Num(); I++)
	{
		FVertexID VertexID = MeshDescription.CreateVertex();
		Attributes.GetVertexPositions()[VertexID] = Vertices[I];
		VertexIDMap.Add(I, VertexID);
	}

	// Create a polygon group for the material.
	FPolygonGroupID PolygonGroupID = MeshDescription.CreatePolygonGroup();

	// Create triangles.
	for (int32 i = 0; i < Indices.Num(); i += 3)
	{
		FVertexInstanceID VertexInstanceIDs[3];

		for (int32 j = 0; j < 3; ++j)
		{
			const int32 VertexIndex = Indices[i + j];
			FVertexInstanceID VertexInstanceID =
				MeshDescription.CreateVertexInstance(VertexIDMap[VertexIndex]);
			VertexInstanceIDs[j] = VertexInstanceID;

			// Assign per-vertex-instance data (UVs, normals, tangents).
			Attributes.GetVertexInstanceUVs()[VertexInstanceID] = FVector2f(UVs[VertexIndex]);
			Attributes.GetVertexInstanceNormals()[VertexInstanceID] = Normals[VertexIndex];
			Attributes.GetVertexInstanceTangents()[VertexInstanceID] = Tangents[VertexIndex];
		}

		// Create the polygon.
		MeshDescription.CreatePolygon(
			PolygonGroupID, TArray<FVertexInstanceID> {
								VertexInstanceIDs[0], VertexInstanceIDs[1], VertexInstanceIDs[2]});
	}

	StaticMesh->Rename(*Name);

	if (Material != nullptr)
		StaticMesh->AddMaterial(Material);

	// Assign the MeshDescription to the UStaticMesh.
	UStaticMesh::FBuildMeshDescriptionsParams Params;
#if WITH_EDITOR
	Params.bFastBuild = false; // If set to true, errors occurs when trying to save this to disk.
#else
	Params.bFastBuild = true;
#endif
<<<<<<< HEAD
	Params.bBuildSimpleCollision = true;
	Params.bAllowCpuAccess = true;
	StaticMesh->BuildFromMeshDescriptions({&MeshDescription}, Params);

	return StaticMesh;
}

=======
	Params.bBuildSimpleCollision = false; // Doesn't work for some reason, we do it manually below.
	Params.bAllowCpuAccess = true;
	StaticMesh->BuildFromMeshDescriptions({&MeshDescription}, Params);
	AddBoxSimpleCollision(*StaticMesh);
	return StaticMesh;
}

#if WITH_EDITOR
UStaticMesh* AGX_MeshUtilities::CreateStaticMeshNoBuild(
	const TArray<FVector3f>& Vertices, const TArray<uint32>& Indices,
	const TArray<FVector3f>& Normals, const TArray<FVector2D>& UVs,
	const TArray<FVector3f>& Tangents, const FString& Name, UObject& Outer,
	UMaterialInterface* Material)
{
	using namespace AGX_MeshUtilities_helpers;
	FRawMesh RawMesh;
	RawMesh.VertexPositions = Vertices;
	RawMesh.WedgeIndices = Indices;

	const int32 NumIndices = Indices.Num();
	const int32 NumTriangles = NumIndices / 3;

	RawMesh.WedgeTangentZ.Reserve(NumIndices);
	RawMesh.WedgeTexCoords[0].Reserve(NumIndices);
	RawMesh.WedgeColors.Reserve(NumIndices);

	RawMesh.FaceMaterialIndices.Reserve(NumTriangles);
	RawMesh.FaceSmoothingMasks.Reserve(NumTriangles);

	for (int32 i = 0; i < NumIndices; ++i)
	{
		const FVector3f Normal = Normals.IsValidIndex(i) ? Normals[i] : FVector3f::UpVector;
		RawMesh.WedgeTangentZ.Add(Normal);

		RawMesh.WedgeTexCoords[0].Add(FVector2f::ZeroVector);
		RawMesh.WedgeColors.Add(FColor::White);
	}

	for (int32 i = 0; i < NumTriangles; ++i)
	{
		RawMesh.FaceMaterialIndices.Add(0);
		RawMesh.FaceSmoothingMasks.Add(0x00000000);
	}

	return CreateStaticMeshFromRawMesh(MoveTemp(RawMesh), Name, Outer, Material);
}
#endif // WITH_EDITOR

>>>>>>> f970a4ea
bool AGX_MeshUtilities::CopyStaticMesh(UStaticMesh* Source, UStaticMesh* Destination)
{
	if (Source == nullptr || Destination == nullptr || Source->GetRenderData() == nullptr)
	{
		UE_LOG(LogAGX, Warning, TEXT("CopyStaticMesh got invalid Source or Destination mesh!"));
		return false;
	}

	FMeshDescription MeshDescription;
	FStaticMeshAttributes Attributes(MeshDescription);
	Attributes.Register();

	const FStaticMeshLODResources& LOD = Source->GetRenderData()->LODResources[0];

	// Map for tracking vertices.
	TMap<int32, FVertexID> VertexIDMap;

	// Extract vertex positions.
	for (uint32 i = 0; i < LOD.VertexBuffers.PositionVertexBuffer.GetNumVertices(); i++)
	{
		FVertexID VertexID = MeshDescription.CreateVertex();
		Attributes.GetVertexPositions()[VertexID] =
			LOD.VertexBuffers.PositionVertexBuffer.VertexPosition(i);
		VertexIDMap.Add(i, VertexID);
	}

	FPolygonGroupID PolygonGroupID = MeshDescription.CreatePolygonGroup();

	// Extract index data and create faces.
	const FIndexArrayView Indices = LOD.IndexBuffer.GetArrayView();
	for (int32 i = 0; i < Indices.Num(); i += 3)
	{
		FVertexInstanceID VertexInstanceIDs[3];

		for (int32 j = 0; j < 3; ++j)
		{
			const int32 VertexIndex = Indices[i + j];
			FVertexInstanceID VertexInstanceID =
				MeshDescription.CreateVertexInstance(VertexIDMap[VertexIndex]);
			VertexInstanceIDs[j] = VertexInstanceID;

			// Copy per-vertex-instance data.
			Attributes.GetVertexInstanceUVs()[VertexInstanceID] =
				FVector2f(LOD.VertexBuffers.StaticMeshVertexBuffer.GetVertexUV(VertexIndex, 0));
			Attributes.GetVertexInstanceNormals()[VertexInstanceID] =
				LOD.VertexBuffers.StaticMeshVertexBuffer.VertexTangentZ(VertexIndex);
			Attributes.GetVertexInstanceTangents()[VertexInstanceID] =
				LOD.VertexBuffers.StaticMeshVertexBuffer.VertexTangentX(VertexIndex);
		}

		MeshDescription.CreatePolygon(
			PolygonGroupID, TArray<FVertexInstanceID> {
								VertexInstanceIDs[0], VertexInstanceIDs[1], VertexInstanceIDs[2]});
	}

	{
		Destination->GetStaticMaterials().Empty();
		int32 MaterialIndex = 0;
		while (auto Mat = Source->GetMaterial(MaterialIndex))
		{
			Destination->AddMaterial(Mat);
			MaterialIndex++;
		}
	}

	UStaticMesh::FBuildMeshDescriptionsParams Params;
#if WITH_EDITOR
	Params.bFastBuild = false;
#else
	Params.bFastBuild = true;
#endif
<<<<<<< HEAD
	Params.bBuildSimpleCollision = true;
	Params.bAllowCpuAccess = true;
	Destination->BuildFromMeshDescriptions({&MeshDescription}, Params);

=======
	Params.bBuildSimpleCollision = false; // Doesn't work for some reason, we do it manually below.
	Params.bAllowCpuAccess = true;
	Destination->BuildFromMeshDescriptions({&MeshDescription}, Params);
	AddBoxSimpleCollision(*Destination);
>>>>>>> f970a4ea
	return true;
}

UStaticMesh* AGX_MeshUtilities::CreateStaticMesh(
	const FRenderDataBarrier& RenderData, UObject& Outer, UMaterialInterface* Material)
{
	if (!RenderData.HasMesh() || !RenderData.HasNative())
		return nullptr;

	TArray<FVector3f> Vertices;
	const auto VerticesAGX = RenderData.GetPositions();
	Vertices.Reserve(VerticesAGX.Num());
	for (const FVector& Position : VerticesAGX)
	{
		Vertices.Add(FVector3f(Position));
	}

	const TArray<uint32> Indices = RenderData.GetIndices();

	const auto NormalsAGX = RenderData.GetNormals();
	TArray<FVector3f> Normals;
	Normals.Reserve(NormalsAGX.Num());
	for (const FVector& Normal : NormalsAGX)
	{
		Normals.Add(FVector3f(Normal));
	}

	TArray<FVector2D> UVs;
	const TArray<FVector2D> RenderTexCoords = RenderData.GetTextureCoordinates();
	UVs.Reserve(RenderTexCoords.Num());
	for (const FVector2D& UV : RenderTexCoords)
	{
		UVs.Add(UV);
	}

	// Generate tangents (placeholder, can be computed as needed)
	TArray<FVector3f> Tangents;
	Tangents.SetNumZeroed(Vertices.Num());

<<<<<<< HEAD
	const FString Name = FAGX_ObjectUtilities::SanitizeAndMakeNameUnique(&Outer,
		FString::Printf(TEXT("SM_RenderMesh_%s"), *RenderData.GetGuid().ToString()), nullptr);
	return CreateStaticMesh(Vertices, Indices, Normals, UVs, Tangents, Name, Outer, Material);
}

=======
	const FString Name = FAGX_ObjectUtilities::SanitizeAndMakeNameUnique(
		&Outer, FString::Printf(TEXT("SM_RenderMesh_%s"), *RenderData.GetGuid().ToString()),
		UStaticMesh::StaticClass());
	return CreateStaticMesh(Vertices, Indices, Normals, UVs, Tangents, Name, Outer, Material);
}

#if WITH_EDITOR
UStaticMesh* AGX_MeshUtilities::CreateStaticMeshNoBuild(
	const FRenderDataBarrier& RenderData, UObject& Outer, UMaterialInterface* Material)
{
	using namespace AGX_MeshUtilities_helpers;
	if (!RenderData.HasMesh() || !RenderData.HasNative())
		return nullptr;

	const FString Name =
		FString::Printf(TEXT("SM_RenderMesh_%s"), *RenderData.GetGuid().ToString());
	FString UniqueName =
		FAGX_ObjectUtilities::SanitizeAndMakeNameUnique(&Outer, Name, UStaticMesh::StaticClass());

	FRawMesh RawMesh;

	const TArray<FVector>& Positions = RenderData.GetPositions();
	RawMesh.VertexPositions.SetNum(Positions.Num());
	for (int32 i = 0; i < Positions.Num(); ++i)
		RawMesh.VertexPositions[i] = FVector3f(Positions[i]);

	const TArray<uint32> Indices = RenderData.GetIndices();
	RawMesh.WedgeIndices = Indices;

	const int32 NumIndices = Indices.Num();
	const int32 NumTriangles = NumIndices / 3;

	RawMesh.WedgeTangentZ.Reserve(NumIndices);
	RawMesh.WedgeColors.Reserve(NumIndices);
	RawMesh.WedgeTexCoords[0].Reserve(NumIndices);

	const TArray<FVector> Normals = RenderData.GetNormals();
	const TArray<FVector2D> TexCoords = RenderData.GetTextureCoordinates();

	for (int32 i = 0; i < NumIndices; ++i)
	{
		const int32 SourceIndex = Indices[i];

		RawMesh.WedgeTangentZ.Add(
			Normals.IsValidIndex(SourceIndex) ? FVector3f(Normals[SourceIndex])
											  : FVector3f(FVector::UpVector));
		RawMesh.WedgeTexCoords[0].Add(
			TexCoords.IsValidIndex(SourceIndex) ? FVector2f(TexCoords[SourceIndex])
												: FVector2f(FVector2D::ZeroVector));
		RawMesh.WedgeColors.Add(FColor::White);
	}

	RawMesh.FaceMaterialIndices.SetNumZeroed(NumTriangles);
	RawMesh.FaceSmoothingMasks.SetNumZeroed(NumTriangles);
	for (int32 i = 0; i < NumTriangles; ++i)
	{
		RawMesh.FaceMaterialIndices[i] = 0;
		RawMesh.FaceSmoothingMasks[i] = 0xFFFFFFFF;
	}

	return CreateStaticMeshFromRawMesh(MoveTemp(RawMesh), UniqueName, Outer, Material);
}
#endif // WITH_EDITOR

>>>>>>> f970a4ea
bool AGX_MeshUtilities::HasRenderDataMesh(const FShapeBarrier& Shape)
{
	if (!Shape.HasValidRenderData())
		return false;

	const FRenderDataBarrier RenderData = Shape.GetRenderData();
	return RenderData.HasNative() && RenderData.HasMesh();
}

UMaterialInterface* AGX_MeshUtilities::CreateRenderMaterial(
	const FAGX_RenderMaterial& MaterialBarrier, UMaterial* Base, UObject& Owner)
{
	if (Base == nullptr)
		return nullptr;

	auto Material = UMaterialInstanceDynamic::Create(Base, &Owner);
	const FGuid Guid = MaterialBarrier.Guid;
<<<<<<< HEAD
	const FString WantedName = MaterialBarrier.Name.IsNone()
							 ? FString::Printf(TEXT("MI_RenderMaterial_%s"), *Guid.ToString())
							 : FString::Printf(TEXT("MI_%s"), *MaterialBarrier.Name.ToString());
=======
	const FString WantedName =
		MaterialBarrier.Name.IsNone()
			? FString::Printf(TEXT("MI_RenderMaterial_%s"), *Guid.ToString())
			: FString::Printf(TEXT("MI_%s"), *MaterialBarrier.Name.ToString());
>>>>>>> f970a4ea
	const FString Name = FAGX_ObjectUtilities::SanitizeAndMakeNameUnique(
		&Owner, WantedName, UMaterialInterface::StaticClass());

	Material->Rename(*Name);

<<<<<<< HEAD
	auto SetVector = [&Material](const TCHAR* Name, const FVector4& Value) {
=======
	auto SetVector = [&Material](const TCHAR* Name, const FVector4& Value)
	{
>>>>>>> f970a4ea
		Material->SetVectorParameterValue(FName(Name), FAGX_RenderMaterial::ConvertToLinear(Value));
	};

	auto SetScalar = [&Material](const TCHAR* Name, float Value)
	{ Material->SetScalarParameterValue(FName(Name), Value); };

	Material->ClearParameterValues();
	if (MaterialBarrier.bHasDiffuse)
	{
		SetVector(TEXT("Diffuse"), MaterialBarrier.Diffuse);
	}
	if (MaterialBarrier.bHasAmbient)
	{
		SetVector(TEXT("Ambient"), MaterialBarrier.Ambient);
	}
	if (MaterialBarrier.bHasEmissive)
	{
		SetVector(TEXT("Emissive"), MaterialBarrier.Emissive);
	}
	if (MaterialBarrier.bHasShininess)
	{
		SetScalar(TEXT("Shininess"), MaterialBarrier.Shininess);
	}

	return Material;
}

UMaterial* AGX_MeshUtilities::GetDefaultRenderMaterial(bool bIsSensor)
{
	const TCHAR* AssetPath =
		bIsSensor ? TEXT("Material'/AGXUnreal/Runtime/Materials/M_SensorMaterial.M_SensorMaterial'")
				  : TEXT("Material'/AGXUnreal/Runtime/Materials/M_ImportedBase.M_ImportedBase'");
	UMaterial* Material = FAGX_ObjectUtilities::GetAssetFromPath<UMaterial>(AssetPath);

	if (Material == nullptr)
	{
		UE_LOG(
			LogAGX, Warning, TEXT("Could not load default%s render material from '%s'."),
			(bIsSensor ? TEXT(" sensor") : TEXT("")), AssetPath);
	}
	return Material;
}

<<<<<<< HEAD
bool AGX_MeshUtilities::AddBoxSimpleCollision(const FBox& BoundingBox, UStaticMesh& OutStaticMesh)
=======
bool AGX_MeshUtilities::AddBoxSimpleCollision(UStaticMesh& OutStaticMesh)
>>>>>>> f970a4ea
{
	UBodySetup* BodySetup = OutStaticMesh.GetBodySetup();
	if (!BodySetup)
		return false;

<<<<<<< HEAD
	BodySetup->InvalidatePhysicsData();

	FKBoxElem BoxElem;
	BoxElem.Center = BoundingBox.GetCenter();
	const FVector Extents = BoundingBox.GetExtent();
=======
	const FBoxSphereBounds Bounds = OutStaticMesh.GetBounds();
	const FVector Center = Bounds.Origin;
	const FVector Extents = Bounds.BoxExtent * BodySetup->BuildScale3D;

	BodySetup->InvalidatePhysicsData();

	FKBoxElem BoxElem;
	BoxElem.Center = Center;
>>>>>>> f970a4ea
	BoxElem.X = Extents.X * 2.0f;
	BoxElem.Y = Extents.Y * 2.0f;
	BoxElem.Z = Extents.Z * 2.0f;
	BodySetup->AggGeom.BoxElems.Add(BoxElem);

<<<<<<< HEAD
	BodySetup->CreatePhysicsMeshes();
=======
#if WITH_EDITOR
	OutStaticMesh.bCustomizedCollision = true;
#endif

>>>>>>> f970a4ea
	return true;
}

bool AGX_MeshUtilities::AreStaticMeshesEqual(UStaticMesh* MeshA, UStaticMesh* MeshB)
{
	if (!MeshA || !MeshB)
		return false;

	if (MeshA == MeshB)
		return true;

	if (MeshA->GetMaterial(0) != nullptr || MeshB->GetMaterial(0) != nullptr)
	{
		if (!AreImportedRenderMaterialsEqual(MeshA->GetMaterial(0), MeshB->GetMaterial(0)))
			return false;
	}

	const bool AHasRenderData = MeshA->GetRenderData() != nullptr;
	const bool BHasRenderData = MeshB->GetRenderData() != nullptr;
	if (AHasRenderData != BHasRenderData)
		return false;

	if (MeshA->GetRenderData()->LODResources.Num() != MeshB->GetRenderData()->LODResources.Num())
		return false;

	for (int32 LODIndex = 0; LODIndex < MeshA->GetRenderData()->LODResources.Num(); ++LODIndex)
	{
		const FStaticMeshLODResources& LOD_A = MeshA->GetRenderData()->LODResources[LODIndex];
		const FStaticMeshLODResources& LOD_B = MeshB->GetRenderData()->LODResources[LODIndex];

		if (LOD_A.VertexBuffers.PositionVertexBuffer.GetNumVertices() !=
			LOD_B.VertexBuffers.PositionVertexBuffer.GetNumVertices())
		{
			return false;
		}

		for (uint32 i = 0; i < LOD_A.VertexBuffers.PositionVertexBuffer.GetNumVertices(); i++)
		{
			FVector3f PosA = LOD_A.VertexBuffers.PositionVertexBuffer.VertexPosition(i);
			FVector3f PosB = LOD_B.VertexBuffers.PositionVertexBuffer.VertexPosition(i);

			if (!PosA.Equals(PosB, UE_KINDA_SMALL_NUMBER))
				return false;
		}

		if (LOD_A.IndexBuffer.GetNumIndices() != LOD_B.IndexBuffer.GetNumIndices())
			return false;
	}

	return true;
}

bool AGX_MeshUtilities::AreImportedRenderMaterialsEqual(
	UMaterialInterface* MatA, UMaterialInterface* MatB)
{
	if (!MatA || !MatB)
		return false;

	if (MatA == MatB)
		return true;

	UMaterial* BaseMatA = MatA->GetBaseMaterial();
	UMaterial* BaseMatB = MatB->GetBaseMaterial();
	if (BaseMatA != BaseMatB)
		return false;

	TArray<FMaterialParameterInfo> ScalarParamsA, ScalarParamsB;
	TArray<FGuid> ScalarIdsA, ScalarIdsB;
	MatA->GetAllScalarParameterInfo(ScalarParamsA, ScalarIdsA);
	MatB->GetAllScalarParameterInfo(ScalarParamsB, ScalarIdsB);

	if (ScalarParamsA.Num() != ScalarParamsB.Num())
		return false;

	for (int32 i = 0; i < ScalarParamsA.Num(); i++)
	{
		float ValueA, ValueB;
		if (!MatA->GetScalarParameterValue(ScalarParamsA[i], ValueA) ||
			!MatB->GetScalarParameterValue(ScalarParamsB[i], ValueB))
		{
			UE_LOG(
				LogAGX, Warning,
				TEXT("Unable to read scalar parameter '%s' in AreImportedRenderMaterialsEqual for "
					 "one of the Render Materials '%s' or '%s'."),
				*ScalarParamsA[i].ToString(), *MatA->GetName(), *MatB->GetName());
			return false;
		}

		if (!FMath::IsNearlyEqual(ValueA, ValueB, UE_KINDA_SMALL_NUMBER))
			return false;
	}

	TArray<FMaterialParameterInfo> VectorParamsA, VectorParamsB;
	TArray<FGuid> VectorIdsA, VectorIdsB;
	MatA->GetAllVectorParameterInfo(VectorParamsA, VectorIdsA);
	MatB->GetAllVectorParameterInfo(VectorParamsB, VectorIdsB);

	if (VectorParamsA.Num() != VectorParamsB.Num())
		return false;

	for (int32 i = 0; i < VectorParamsA.Num(); i++)
	{
		FLinearColor ColorA, ColorB;
		if (!MatA->GetVectorParameterValue(VectorParamsA[i], ColorA) ||
			!MatB->GetVectorParameterValue(VectorParamsB[i], ColorB))
		{
			UE_LOG(
				LogAGX, Warning,
				TEXT("Unable to read Vector parameter '%s' in AreImportedRenderMaterialsEqual for "
					 "one of the Render Materials '%s' or '%s'."),
				*VectorParamsA[i].ToString(), *MatA->GetName(), *MatB->GetName());
			return false; // Could not retrieve vector value.
		}

		if (!ColorA.Equals(ColorB, UE_KINDA_SMALL_NUMBER))
			return false;
	}

	return true;
}<|MERGE_RESOLUTION|>--- conflicted
+++ resolved
@@ -19,12 +19,9 @@
 #include "Math/UnrealMathUtility.h"
 #include "Misc/EngineVersionComparison.h"
 #include "PhysicsEngine/BodySetup.h"
-<<<<<<< HEAD
-=======
 #if WITH_EDITOR
 #include "RawMesh.h"
 #endif
->>>>>>> f970a4ea
 #include "Rendering/PositionVertexBuffer.h"
 #include "RenderingThread.h"
 #include "RHIGPUReadback.h"
@@ -2059,18 +2056,10 @@
 UStaticMesh* AGX_MeshUtilities::CreateStaticMesh(
 	const TArray<FVector3f>& Vertices, const TArray<uint32>& Indices,
 	const TArray<FVector3f>& Normals, const TArray<FVector2D>& UVs,
-<<<<<<< HEAD
-	const TArray<FVector3f>& Tangents, const FString& Name,
-	UObject& Outer, UMaterialInterface* Material)
-{
-	UStaticMesh* StaticMesh =
-		NewObject<UStaticMesh>(&Outer, NAME_None, RF_Public | RF_Standalone);
-=======
 	const TArray<FVector3f>& Tangents, const FString& Name, UObject& Outer,
 	UMaterialInterface* Material)
 {
 	UStaticMesh* StaticMesh = NewObject<UStaticMesh>(&Outer, NAME_None, RF_Public | RF_Standalone);
->>>>>>> f970a4ea
 
 	// Create MeshDescription.
 	FMeshDescription MeshDescription;
@@ -2132,15 +2121,6 @@
 #else
 	Params.bFastBuild = true;
 #endif
-<<<<<<< HEAD
-	Params.bBuildSimpleCollision = true;
-	Params.bAllowCpuAccess = true;
-	StaticMesh->BuildFromMeshDescriptions({&MeshDescription}, Params);
-
-	return StaticMesh;
-}
-
-=======
 	Params.bBuildSimpleCollision = false; // Doesn't work for some reason, we do it manually below.
 	Params.bAllowCpuAccess = true;
 	StaticMesh->BuildFromMeshDescriptions({&MeshDescription}, Params);
@@ -2189,7 +2169,6 @@
 }
 #endif // WITH_EDITOR
 
->>>>>>> f970a4ea
 bool AGX_MeshUtilities::CopyStaticMesh(UStaticMesh* Source, UStaticMesh* Destination)
 {
 	if (Source == nullptr || Destination == nullptr || Source->GetRenderData() == nullptr)
@@ -2261,17 +2240,10 @@
 #else
 	Params.bFastBuild = true;
 #endif
-<<<<<<< HEAD
-	Params.bBuildSimpleCollision = true;
-	Params.bAllowCpuAccess = true;
-	Destination->BuildFromMeshDescriptions({&MeshDescription}, Params);
-
-=======
 	Params.bBuildSimpleCollision = false; // Doesn't work for some reason, we do it manually below.
 	Params.bAllowCpuAccess = true;
 	Destination->BuildFromMeshDescriptions({&MeshDescription}, Params);
 	AddBoxSimpleCollision(*Destination);
->>>>>>> f970a4ea
 	return true;
 }
 
@@ -2311,13 +2283,6 @@
 	TArray<FVector3f> Tangents;
 	Tangents.SetNumZeroed(Vertices.Num());
 
-<<<<<<< HEAD
-	const FString Name = FAGX_ObjectUtilities::SanitizeAndMakeNameUnique(&Outer,
-		FString::Printf(TEXT("SM_RenderMesh_%s"), *RenderData.GetGuid().ToString()), nullptr);
-	return CreateStaticMesh(Vertices, Indices, Normals, UVs, Tangents, Name, Outer, Material);
-}
-
-=======
 	const FString Name = FAGX_ObjectUtilities::SanitizeAndMakeNameUnique(
 		&Outer, FString::Printf(TEXT("SM_RenderMesh_%s"), *RenderData.GetGuid().ToString()),
 		UStaticMesh::StaticClass());
@@ -2382,7 +2347,6 @@
 }
 #endif // WITH_EDITOR
 
->>>>>>> f970a4ea
 bool AGX_MeshUtilities::HasRenderDataMesh(const FShapeBarrier& Shape)
 {
 	if (!Shape.HasValidRenderData())
@@ -2400,27 +2364,17 @@
 
 	auto Material = UMaterialInstanceDynamic::Create(Base, &Owner);
 	const FGuid Guid = MaterialBarrier.Guid;
-<<<<<<< HEAD
-	const FString WantedName = MaterialBarrier.Name.IsNone()
-							 ? FString::Printf(TEXT("MI_RenderMaterial_%s"), *Guid.ToString())
-							 : FString::Printf(TEXT("MI_%s"), *MaterialBarrier.Name.ToString());
-=======
 	const FString WantedName =
 		MaterialBarrier.Name.IsNone()
 			? FString::Printf(TEXT("MI_RenderMaterial_%s"), *Guid.ToString())
 			: FString::Printf(TEXT("MI_%s"), *MaterialBarrier.Name.ToString());
->>>>>>> f970a4ea
 	const FString Name = FAGX_ObjectUtilities::SanitizeAndMakeNameUnique(
 		&Owner, WantedName, UMaterialInterface::StaticClass());
 
 	Material->Rename(*Name);
 
-<<<<<<< HEAD
-	auto SetVector = [&Material](const TCHAR* Name, const FVector4& Value) {
-=======
 	auto SetVector = [&Material](const TCHAR* Name, const FVector4& Value)
 	{
->>>>>>> f970a4ea
 		Material->SetVectorParameterValue(FName(Name), FAGX_RenderMaterial::ConvertToLinear(Value));
 	};
 
@@ -2464,23 +2418,12 @@
 	return Material;
 }
 
-<<<<<<< HEAD
-bool AGX_MeshUtilities::AddBoxSimpleCollision(const FBox& BoundingBox, UStaticMesh& OutStaticMesh)
-=======
 bool AGX_MeshUtilities::AddBoxSimpleCollision(UStaticMesh& OutStaticMesh)
->>>>>>> f970a4ea
 {
 	UBodySetup* BodySetup = OutStaticMesh.GetBodySetup();
 	if (!BodySetup)
 		return false;
 
-<<<<<<< HEAD
-	BodySetup->InvalidatePhysicsData();
-
-	FKBoxElem BoxElem;
-	BoxElem.Center = BoundingBox.GetCenter();
-	const FVector Extents = BoundingBox.GetExtent();
-=======
 	const FBoxSphereBounds Bounds = OutStaticMesh.GetBounds();
 	const FVector Center = Bounds.Origin;
 	const FVector Extents = Bounds.BoxExtent * BodySetup->BuildScale3D;
@@ -2489,20 +2432,15 @@
 
 	FKBoxElem BoxElem;
 	BoxElem.Center = Center;
->>>>>>> f970a4ea
 	BoxElem.X = Extents.X * 2.0f;
 	BoxElem.Y = Extents.Y * 2.0f;
 	BoxElem.Z = Extents.Z * 2.0f;
 	BodySetup->AggGeom.BoxElems.Add(BoxElem);
 
-<<<<<<< HEAD
-	BodySetup->CreatePhysicsMeshes();
-=======
 #if WITH_EDITOR
 	OutStaticMesh.bCustomizedCollision = true;
 #endif
 
->>>>>>> f970a4ea
 	return true;
 }
 
