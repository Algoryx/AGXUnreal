// Copyright 2022, Algoryx Simulation AB.

#pragma once

// AGX Dynamics for Unreal includes.
#include "AGX_Real.h"
#include "Materials/AGX_MaterialBase.h"
#include "Materials/AGX_TerrainBulkProperties.h"
#include "Materials/AGX_TerrainCompactionProperties.h"
#include "Materials/ShapeMaterialBarrier.h"
#include "Materials/TerrainMaterialBarrier.h"

// Unreal Engine includes.
#include "CoreMinimal.h"

#include "AGX_TerrainMaterial.generated.h"

/**
 * Defines the material for a terrain. Affects both surface and bulk properties.
 *
 * Terrain Materials are created by the user in-Editor by creating a UAGX_TerrainMaterial asset.
 * In-Editor they are treated as assets and can be referenced by either Terrains or Contact
 * Materials.
 *
 * When game begins playing, one UAGX_TerrainMaterial instace will be created for each
 * UAGX_TerrainMaterial asset that is referenced by an in-game Terrain or Contact Material. The
 * UAGX_TerrainMaterial will create the actual native AGX terrain material. The in-game
 * Terrain or Contact Material that referenced the UAGX_TerrainMaterial asset will swap its
 * reference to the in-game created instance instead. This means that ultimately only
 * UAGX_TerrainMaterials will be referenced in-game. When play stops the in-Editor state
 * will be returned.
 */
UCLASS(
	ClassGroup = "AGX", Category = "AGX", BlueprintType, Blueprintable,
	AutoExpandCategories = ("Material Properties"))
class AGXUNREAL_API UAGX_TerrainMaterial : public UAGX_MaterialBase
{
public:
	/**
	 * The terrain material instance can spawn both a TerrainMaterialBarrier (affecting the bulk
	 * properties of the terrain) and a ShapeMaterialBarrier (affecting the surface properties).
	 * This translates directly to AGX Dynamics' native types TerrainMaterial and Material.
	 */

	GENERATED_BODY()

	// Surface properties.

	virtual void SetFrictionEnabled(bool Enabled) override;
	virtual bool GetFrictionEnabled() const override;

	virtual void SetRoughness_BP(float Roughness) override;
	virtual float GetRoughness_BP() const override;

	virtual void SetRoughness(double Roughness) override;
	virtual double GetRoughness() const override;

	virtual void SetSurfaceViscosity_BP(float Viscosity) override;
	virtual float GetSurfaceViscosity_BP() const override;

	virtual void SetSurfaceViscosity(double Viscosity) override;
	virtual double GetSurfaceViscosity() const override;

	virtual void SetAdhesion_BP(float AdhesiveForce, float AdhesiveOverlap) override;
	virtual float GetAdhesiveForce_BP() const override;
	virtual float GetAdhesiveOverlap_BP() const override;

	virtual void SetAdhesion(double AdhesiveForce, double AdhesiveOverlap) override;
	virtual double GetAdhesiveForce() const override;
	virtual double GetAdhesiveOverlap() const override;

	// Bulk properties.

	UPROPERTY(EditAnywhere, Category = "Material Properties")
	FAGX_TerrainBulkProperties TerrainBulk;

	UFUNCTION(
		BlueprintCallable, Category = "AGX Terrain Material Bulk",
		Meta = (DisplayName = "Set Adhesion Overlap Factor"))
	virtual void SetAdhesionOverlapFactor_BP(float AdhesionOverlapFactor);

	virtual void SetAdhesionOverlapFactor(double AdhesionOverlapFactor);

	UFUNCTION(
		BlueprintCallable, Category = "AGX Terrain Material Bulk",
		Meta = (DisplayName = "Get Adhesion Overlap Factor"))
	virtual float GetAdhesionOverlapFactor_BP() const;

	virtual double GetAdhesionOverlapFactor() const;

	UFUNCTION(
		BlueprintCallable, Category = "AGX Terrain Material Bulk",
		Meta = (DisplayName = "Set Cohesion"))
	virtual void SetCohesion_BP(float Cohesion);

	virtual void SetCohesion(double Cohesion);

	UFUNCTION(
		BlueprintCallable, Category = "AGX Terrain Material Bulk",
		Meta = (DisplayName = "Get Cohesion"))
	virtual float GetCohesion_BP() const;

	virtual double GetCohesion() const;

	UFUNCTION(
		BlueprintCallable, Category = "AGX Terrain Material Bulk",
		MEta = (DisplayName = "Set Density"))
	virtual void SetDensity_BP(float Density);

	virtual void SetDensity(double Density);

	UFUNCTION(
		BlueprintCallable, Category = "AGX Terrain Material Bulk",
		Meta = (DisplayName = "Get Density"))
	virtual float GetDensity_BP() const;

	virtual double GetDensity() const;

	UFUNCTION(
		BlueprintCallable, Category = "AGX Terrain Material Bulk",
		Meta = (DisplayName = "Set Dilatancy Angle"))
	virtual void SetDilatancyAngle_BP(float DilatancyAngle);

	virtual void SetDilatancyAngle(double DilatancyAngle);

	UFUNCTION(
		BlueprintCallable, Category = "AGX Terrain Material Bulk",
		Meta = (DisplayName = "Get Dilatancy Angle "))
	virtual float GetDilatancyAngle_BP() const;

	virtual double GetDilatancyAngle() const;

	UFUNCTION(
		BlueprintCallable, Category = "AGX Terrain Material Bulk",
		Meta = (DisplayName = "Set Friction Angle"))
	virtual void SetFrictionAngle_BP(float FrictionAngle);

	virtual void SetFrictionAngle(double FrictionAngle);

	UFUNCTION(
		BlueprintCallable, Category = "AGX Terrain Material Bulk",
		Meta = (DisplayName = "Get Friction Angle"))
	virtual float GetFrictionAngle_BP() const;

	virtual double GetFrictionAngle() const;

	UFUNCTION(
		BlueprintCallable, Category = "AGX Terrain Material Bulk",
		Meta = (DisplayName = "Set Max Density"))
	virtual void SetMaxDensity_BP(float MaxDensity);

	virtual void SetMaxDensity(double MaxDensity);

	UFUNCTION(
		BlueprintCallable, Category = "AGX Terrain Material Bulk",
		Meta = (DisplayName = "Get Max Density"))
	virtual float GetMaxDensity_BP() const;

	virtual double GetMaxDensity() const;

	UFUNCTION(
		BlueprintCallable, Category = "AGX Terrain Material Bulk",
		Meta = (DisplayName = "Set Poissons Ratio"))
	virtual void SetPoissonsRatio_BP(float PoissonsRatio);

	virtual void SetPoissonsRatio(double PoissonsRatio);

	UFUNCTION(
		BlueprintCallable, Category = "AGX Terrain Material Bulk",
		Meta = (DisplayName = "Get Poissons Ratio"))
	virtual float GetPoissonsRatio_BP() const;

	virtual double GetPoissonsRatio() const;

	UFUNCTION(
		BlueprintCallable, Category = "AGX Terrain Material Bulk",
		Meta = (DisplayName = "Set Swell Factor"))
	virtual void SetSwellFactor_BP(float SwellFactor);

	virtual void SetSwellFactor(double SwellFactor);

	UFUNCTION(
		BlueprintCallable, Category = "AGX Terrain Material Bulk",
		Meta = (DisplayName = "Get Swell Factor"))
	virtual float GetSwellFactor_BP() const;

	virtual double GetSwellFactor() const;

	UFUNCTION(
		BlueprintCallable, Category = "AGX Terrain Material Bulk",
		Meta = (DisplayName = "Set Youngs Modulus"))
	virtual void SetYoungsModulus_BP(float YoungsModulus);

	virtual void SetYoungsModulus(double YoungsModulus);

	UFUNCTION(
		BlueprintCallable, Category = "AGX Terrain Material Bulk",
		Meta = (DisplayName = "Get Youngs Modulus"))
	virtual float GetYoungsModulus_BP() const;

	virtual double GetYoungsModulus() const;

	// Compaction properties.

	UPROPERTY(EditAnywhere, Category = "Material Properties")
	FAGX_TerrainCompactionProperties TerrainCompaction;

	UFUNCTION(
		BlueprintCallable, Category = "AGX Terrain Material Compaction",
		Meta = (DisplayName = "Set Angle Of Repose Compaction Rate"))
	virtual void SetAngleOfReposeCompactionRate_BP(float AngleOfReposeCompactionRate);

	virtual void SetAngleOfReposeCompactionRate(double AngleOfReposeCompactionRate);

	UFUNCTION(
		BlueprintCallable, Category = "AGX Terrain Material Compaction",
		Meta = (DisplayName = "Get Angle Of Repose Compaction Rate"))
	virtual float GetAngleOfReposeCompactionRate_BP() const;

	virtual double GetAngleOfReposeCompactionRate() const;

	UFUNCTION(
		BlueprintCallable, Category = "AGX Terrain Material Compaction",
		Meta = (DisplayName = "Set Bank State Phi"))
	virtual void SetBankStatePhi_BP(float Phi0);

	virtual void SetBankStatePhi(double Phi0);

	UFUNCTION(
		BlueprintCallable, Category = "AGX Terrain Material Compaction",
		Meta = (DisplayName = "Get Bank State Phi"))
	virtual float GetBankStatePhi_BP() const;

	virtual double GetBankStatePhi() const;

	UFUNCTION(
		BlueprintCallable, Category = "AGX Terrain Material Compaction",
		Meta = (DisplayName = "Set Compation Time Relaxation Constraint"))
	virtual void SetCompactionTimeRelaxationConstant_BP(float CompactionTimeRelaxationConstant);

	virtual void SetCompactionTimeRelaxationConstant(double CompactionTimeRelaxationConstant);

	UFUNCTION(
		BlueprintCallable, Category = "AGX Terrain Material Compaction",
		Meta = (DisplayName = "Get Compaction Time Relaxation Constant"))
	virtual float GetCompactionTimeRelaxationConstant_BP() const;

	virtual double GetCompactionTimeRelaxationConstant() const;

	UFUNCTION(
		BlueprintCallable, Category = "AGX Terrain Material Compaction",
		Meta = (DisplayName = "Set Compression Index"))
	virtual void SetCompressionIndex_BP(float CompressionIndex);

	virtual void SetCompressionIndex(double CompressionIndex);

	UFUNCTION(
		BlueprintCallable, Category = "AGX Terrain Material Compaction",
		Meta = (DisplayName = "Get Compression Index"))
	virtual float GetCompressionIndex_BP() const;

	virtual double GetCompressionIndex() const;

	UFUNCTION(
		BlueprintCallable, Category = "AGX Terrain Material Compaction",
		Meta = (DisplayName = "Set Hardening Constant Ke"))
	virtual void SetHardeningConstantKe_BP(float Ke);

	virtual void SetHardeningConstantKe(double Ke);

	UFUNCTION(
		BlueprintCallable, Category = "AGX Terrain Material Compaction",
		Meta = (DisplayName = "Get Hardening Constant Ke"))
	virtual float GetHardeningConstantKe_BP() const;

	virtual double GetHardeningConstantKe() const;

	UFUNCTION(
		BlueprintCallable, Category = "AGX Terrain Material Compaction",
		Meta = (DisplayName = "Set Hardening Constant Ne"))
	virtual void SetHardeningConstantNe_BP(float Ne);

	virtual void SetHardeningConstantNe(double Ne);

	UFUNCTION(
		BlueprintCallable, Category = "AGX Terrain Material Compaction",
		Meta = (DisplayName = "Get Hardening Constant Ne"))
	virtual float GetHardeningConstantNe_BP() const;

	virtual double GetHardeningConstantNe() const;

	UFUNCTION(
		BlueprintCallable, Category = "AGX Terrain Material Compaction",
		Meta = (DisplayName = "Set Preconsolidation Stress"))
	virtual void SetPreconsolidationStress_BP(float PreconsolidationStress);

	virtual void SetPreconsolidationStress(double PreconsolidationStress);

	UFUNCTION(
		BlueprintCallable, Category = "AGX Terrain Material Compaction",
		Meta = (DisplayName = "Get Preconsolidation Stress"))
	virtual float GetPreconsolidationStress_BP() const;

	virtual double GetPreconsolidationStress() const;

	UFUNCTION(
		BlueprintCallable, Category = "AGX Terrain Material Compaction",
		Meta = (DisplayName = "Set Stress Cut Off Fraction"))
	virtual void SetStressCutOffFraction_BP(float StressCutOffFraction);

	virtual void SetStressCutOffFraction(double StressCutOffFraction);

	UFUNCTION(
		BlueprintCallable, Category = "AGX Terrain Material Compaction",
		Meta = (DisplayName = "Get Stress Cut Off Fraction"))
	virtual float GetStressCutOffFraction_BP() const;

	virtual double GetStressCutOffFraction() const;

<<<<<<< HEAD
	UFUNCTION(
		BlueprintCallable, Category = "AGX Terrain Material Compaction",
		Meta = (DisplayName = "Set Dilatancy Angle Scaling Factor"))
	virtual void SetDilatancyAngleScalingFactor_BP(float DilatancyAngleScalingFactor);

	virtual void SetDilatancyAngleScalingFactor(double DilatancyAngleScalingFactor);

	UFUNCTION(
		BlueprintCallable, Category = "AGX Terrain Material Compaction",
		Meta = (DisplayName = "Get Dilatancy Angle Scaling Factor"))
	virtual float GetDilatancyAngleScalingFactor_BP() const;

	virtual double GetDilatancyAngleScalingFactor() const;
=======
	virtual void Serialize(FArchive& Archive) override;
>>>>>>> c5653e5a

	void CopyFrom(const FTerrainMaterialBarrier& Source);

	FTerrainMaterialBarrier* GetOrCreateTerrainMaterialNative(UWorld* PlayingWorld);
	virtual FShapeMaterialBarrier* GetOrCreateShapeMaterialNative(UWorld* PlayingWorld) override;
	virtual UAGX_MaterialBase* GetOrCreateInstance(UWorld* PlayingWorld) override;
	static UAGX_TerrainMaterial* CreateFromAsset(
		UWorld* PlayingWorld, UAGX_TerrainMaterial* Source);

	void CopyTerrainMaterialProperties(const UAGX_TerrainMaterial* Source);

	bool IsInstance() const override;

private:
#if WITH_EDITOR
	virtual void PostInitProperties() override;
	virtual void PostEditChangeChainProperty(FPropertyChangedChainEvent& Event) override;
	void InitPropertyDispatcher();
#endif

	void CreateTerrainMaterialNative(UWorld* PlayingWorld);
	void CreateShapeMaterialNative(UWorld* PlayingWorld);

	bool HasTerrainMaterialNative() const;
	bool HasShapeMaterialNative() const;

	FTerrainMaterialBarrier* GetTerrainMaterialNative();
	FShapeMaterialBarrier* GetShapeMaterialNative();

	void UpdateTerrainMaterialNativeProperties();
	void UpdateShapeMaterialNativeProperties();

	TWeakObjectPtr<UAGX_TerrainMaterial> Asset;
	TWeakObjectPtr<UAGX_TerrainMaterial> Instance;
	FTerrainMaterialBarrier TerrainMaterialNativeBarrier;
	FShapeMaterialBarrier ShapeMaterialNativeBarrier;
};<|MERGE_RESOLUTION|>--- conflicted
+++ resolved
@@ -317,7 +317,6 @@
 
 	virtual double GetStressCutOffFraction() const;
 
-<<<<<<< HEAD
 	UFUNCTION(
 		BlueprintCallable, Category = "AGX Terrain Material Compaction",
 		Meta = (DisplayName = "Set Dilatancy Angle Scaling Factor"))
@@ -331,9 +330,8 @@
 	virtual float GetDilatancyAngleScalingFactor_BP() const;
 
 	virtual double GetDilatancyAngleScalingFactor() const;
-=======
+
 	virtual void Serialize(FArchive& Archive) override;
->>>>>>> c5653e5a
 
 	void CopyFrom(const FTerrainMaterialBarrier& Source);
 
