// Copyright 2025, Algoryx Simulation AB.

#pragma once

// Unreal Engine includes.
#include "CoreMinimal.h"
#include "Misc/Guid.h"

class FArchive;

struct AGXUNREAL_API FAGX_CustomVersion
{
	// Important: Do not remove or change the order of enum literals if those have been released
	// publicly. Doing so will break backward compatibility for anyone using that release.
	// There is an exception: if a backwards compatibility "reset" is wanted, for example when
	// moving to a new major release, all enum literals in this Type enum except the first and the
	// two last ones can be removed. When doing such a "reset", remember to set a newly randomly
	// generated GUID in AGX_CustomVersion.cpp also. That GUID together with these enum literal
	// values are what makes a certain version completely unique.
	enum Type
	{
		// Before any version changes were made.
		BeforeCustomVersionWasAdded = 0,

		ConstraintsStoreComplianceInsteadOfElasticity,

		// To better support large and small number we replace float/double with FAGX_Real in Shape-
		// and ContactMaterial.
		ScientificNotationInMaterials,

		// The ...MaterialBase, ... MaterialInstance, ...MaterialAsset have all been combined into a
		// single class for ShapeMaterials, TerrainMaterials and ContactMaterials respectively.
		BaseAssetInstanceMaterialClassesAreOneClass,

		// Renamed Terrain Material Compaction properties K_e, N_e and Phi0 to more readable names
		// HardeningConstantKe, HardeningConstantNe, BankStatePhi0.
		RenameTerrainMaterialKeNePhi0,

		// Use Height Field Bounds to select samping area of Landscapes in Terrain and
		// HeightFieldShapeComponent.
		HeightFieldUsesBounds,

		// Contact Material Contact Reduction Level type change from UInt8 to enum.
		ContactReductionLevelAsEnum,

		// Terrain, CollisionGroupDisabler and ContactMaterialRegistrar Actors have new root
		// components (viewport icons).
		TerrainCGDisablerCMRegistrarViewporIcons,

		// TerrainMaterial no longer shares a common base class with ShapeMaterial. The Terrain has
		// both a TerrainMaterial and a ShapeMaterial.
		TerrainMaterialShapeMaterialSplit,

		// Use FAGX_Frame for wire route nodes so that they, Body Fixed and Eye, in particular, can
		// be placed relative to a Rigid Body instead of the Wire.
		WireRouteNodeFrame,

		// In Model Source Component, associate render data Static Mesh Components with a Shape
		// instead of a Render Data since the same Render Data can be used by many Shapes.
		RenderDataPerShape,

		// Runtime Import support added, where the Import and Reimport pipeline was refactored
		// completely.
		RuntimeImportSupport,

<<<<<<< HEAD
		// Particle rendering is performed by specialized rendering Components, either built-in in
		// AGX Dynamics for Unreal or provided by a user. AGX Terrain does not render particles
		// created by it, anymore, and instead uses one or several rendering Components to do that.
		ParticleRenderingByRenderingComponents,
=======
		// Shovels in AGX uses ToothDirection and ToothLength instead of CuttingDirection.
		ShovelUsesToothDirection,
>>>>>>> f074828a

		// <----- New versions can be added above this line. ----->
		VersionPlusOne,

		LatestVersion = VersionPlusOne - 1
	};

	const static FGuid GUID;

private:
	FAGX_CustomVersion()
	{
	}
};

/**
 * Determine if we are loading from an archive that is older than the given version, which means
 * that we should perform any transformations necessary to bring the state from the pre-version
 * format to the post-version format.
 *
 * @param Archive The archive we're serializing from/to.
 * @param Version The version to compare with.
 * @return True if we should do an upgrade.
 */
bool ShouldUpgradeTo(const FArchive& Archive, FAGX_CustomVersion::Type Version);<|MERGE_RESOLUTION|>--- conflicted
+++ resolved
@@ -63,15 +63,13 @@
 		// completely.
 		RuntimeImportSupport,
 
-<<<<<<< HEAD
-		// Particle rendering is performed by specialized rendering Components, either built-in in
+		// Shovels in AGX uses ToothDirection and ToothLength instead of CuttingDirection.
+		ShovelUsesToothDirection,
+
+        // Particle rendering is performed by specialized rendering Components, either built-in in
 		// AGX Dynamics for Unreal or provided by a user. AGX Terrain does not render particles
 		// created by it, anymore, and instead uses one or several rendering Components to do that.
 		ParticleRenderingByRenderingComponents,
-=======
-		// Shovels in AGX uses ToothDirection and ToothLength instead of CuttingDirection.
-		ShovelUsesToothDirection,
->>>>>>> f074828a
 
 		// <----- New versions can be added above this line. ----->
 		VersionPlusOne,
