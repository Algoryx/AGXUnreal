// Copyright 2025, Algoryx Simulation AB.

#pragma once

// Unreal Engine includes.
#include "CoreMinimal.h"
#include "Misc/Guid.h"

class FArchive;

struct AGXUNREAL_API FAGX_CustomVersion
{
	// Important: Do not remove or change the order of enum literals if those have been released
	// publicly. Doing so will break backward compatibility for anyone using that release.
	// There is an exception: if a backwards compatibility "reset" is wanted, for example when
	// moving to a new major release, all enum literals in this Type enum except the first and the
	// two last ones can be removed. When doing such a "reset", remember to set a newly randomly
	// generated GUID in AGX_CustomVersion.cpp also. That GUID together with these enum literal
	// values are what makes a certain version completely unique.
	enum Type
	{
		// Before any version changes were made.
		BeforeCustomVersionWasAdded = 0,

		ConstraintsStoreComplianceInsteadOfElasticity,

		// To better support large and small number we replace float/double with FAGX_Real in Shape-
		// and ContactMaterial.
		ScientificNotationInMaterials,

		// The ...MaterialBase, ... MaterialInstance, ...MaterialAsset have all been combined into a
		// single class for ShapeMaterials, TerrainMaterials and ContactMaterials respectively.
		BaseAssetInstanceMaterialClassesAreOneClass,

		// Renamed Terrain Material Compaction properties K_e, N_e and Phi0 to more readable names
		// HardeningConstantKe, HardeningConstantNe, BankStatePhi0.
		RenameTerrainMaterialKeNePhi0,

		// Use Height Field Bounds to select samping area of Landscapes in Terrain and
		// HeightFieldShapeComponent.
		HeightFieldUsesBounds,

		// Contact Material Contact Reduction Level type change from UInt8 to enum.
		ContactReductionLevelAsEnum,

		// Terrain, CollisionGroupDisabler and ContactMaterialRegistrar Actors have new root
		// components (viewport icons).
		TerrainCGDisablerCMRegistrarViewporIcons,

		// TerrainMaterial no longer shares a common base class with ShapeMaterial. The Terrain has
		// both a TerrainMaterial and a ShapeMaterial.
		TerrainMaterialShapeMaterialSplit,

		// Use FAGX_Frame for wire route nodes so that they, Body Fixed and Eye, in particular, can
		// be placed relative to a Rigid Body instead of the Wire.
		WireRouteNodeFrame,

		// In Model Source Component, associate render data Static Mesh Components with a Shape
		// instead of a Render Data since the same Render Data can be used by many Shapes.
		RenderDataPerShape,

		// Runtime Import support added, where the Import and Reimport pipeline was refactored
		// completely.
		RuntimeImportSupport,

		// Shovels in AGX uses ToothDirection and ToothLength instead of CuttingDirection.
		ShovelUsesToothDirection,

<<<<<<< HEAD
        // Particle rendering is performed by specialized rendering Components, either built-in in
		// AGX Dynamics for Unreal or provided by a user. AGX Terrain does not render particles
		// created by it, anymore, and instead uses one or several rendering Components to do that.
		ParticleRenderingByRenderingComponents,
=======
		// Shovel Component adds itself to the Simulation instead of the Terrain doing that.
		ShovelComponentAddsSelf,
>>>>>>> 4952de18

		// <----- New versions can be added above this line. ----->
		VersionPlusOne,

		LatestVersion = VersionPlusOne - 1
	};

	const static FGuid GUID;

private:
	FAGX_CustomVersion()
	{
	}
};

/**
 * Determine if we are loading from an archive that is older than the given version, which means
 * that we should perform any transformations necessary to bring the state from the pre-version
 * format to the post-version format.
 *
 * @param Archive The archive we're serializing from/to.
 * @param Version The version to compare with.
 * @return True if we should do an upgrade.
 */
bool ShouldUpgradeTo(const FArchive& Archive, FAGX_CustomVersion::Type Version);<|MERGE_RESOLUTION|>--- conflicted
+++ resolved
@@ -66,15 +66,13 @@
 		// Shovels in AGX uses ToothDirection and ToothLength instead of CuttingDirection.
 		ShovelUsesToothDirection,
 
-<<<<<<< HEAD
-        // Particle rendering is performed by specialized rendering Components, either built-in in
+		// Shovel Component adds itself to the Simulation instead of the Terrain doing that.
+		ShovelComponentAddsSelf,
+
+		// Particle rendering is performed by specialized rendering Components, either built-in in
 		// AGX Dynamics for Unreal or provided by a user. AGX Terrain does not render particles
 		// created by it, anymore, and instead uses one or several rendering Components to do that.
 		ParticleRenderingByRenderingComponents,
-=======
-		// Shovel Component adds itself to the Simulation instead of the Terrain doing that.
-		ShovelComponentAddsSelf,
->>>>>>> 4952de18
 
 		// <----- New versions can be added above this line. ----->
 		VersionPlusOne,
