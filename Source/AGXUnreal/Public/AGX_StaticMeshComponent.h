--- conflicted
+++ resolved
@@ -102,18 +102,13 @@
 	UPROPERTY(EditAnywhere, BlueprintReadWrite, Category = "AGX Dynamics|Shapes")
 	TArray<FAGX_Shape> Boxes;
 
-<<<<<<< HEAD
-public:
-=======
 	/**
 	 * AGX Dynamics properties for each collision capsule.
 	 */
 	UPROPERTY(EditAnywhere, BlueprintReadWrite, Category = "AGX Dynamics|Shapes")
 	TArray<FAGX_Shape> Capsules;
 
-public: // Public member functions.
-	bool HasNative() const;
->>>>>>> 159b058b
+public:
 	FRigidBodyBarrier* GetNative();
 	const FRigidBodyBarrier* GetNative() const;
 	FRigidBodyBarrier* GetOrCreateNative();
