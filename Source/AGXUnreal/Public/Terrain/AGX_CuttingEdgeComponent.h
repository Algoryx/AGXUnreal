--- conflicted
+++ resolved
@@ -1,24 +1,3 @@
-<<<<<<< HEAD
-#pragma once
-
-#include "CoreMinimal.h"
-#include "AGX_VectorComponent.h"
-#include "AGX_CuttingEdgeComponent.generated.h"
-
-/**
- * Specifies the lowest edge of the "active zone" of an AGX Terrain Shovel.
- *
- * Remember to also add the rigid body actor to the list of shovels on the
- * AGX Terrain's details panel!
- */
-UCLASS(ClassGroup = "AGX", Category = "AGX", meta = (BlueprintSpawnableComponent))
-class AGXUNREAL_API UAGX_CuttingEdgeComponent : public UAGX_VectorComponent
-{
-	GENERATED_BODY()
-public:
-	UAGX_CuttingEdgeComponent();
-};
-=======
 #pragma once
 
 #include "CoreMinimal.h"
@@ -37,5 +16,4 @@
 	GENERATED_BODY()
 public:
 	UAGX_CuttingEdgeComponent();
-};
->>>>>>> eac39e66
+};