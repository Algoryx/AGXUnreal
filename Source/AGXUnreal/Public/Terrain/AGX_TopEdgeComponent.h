--- conflicted
+++ resolved
@@ -1,21 +1,3 @@
-<<<<<<< HEAD
-#pragma once
-
-#include "CoreMinimal.h"
-#include "AGX_VectorComponent.h"
-#include "AGX_TopEdgeComponent.generated.h"
-
-/**
- *
- */
-UCLASS(ClassGroup = "AGX", Category = "AGX", meta = (BlueprintSpawnableComponent))
-class AGXUNREAL_API UAGX_TopEdgeComponent : public UAGX_VectorComponent
-{
-	GENERATED_BODY()
-public:
-	UAGX_TopEdgeComponent();
-};
-=======
 #pragma once
 
 #include "CoreMinimal.h"
@@ -31,5 +13,4 @@
 	GENERATED_BODY()
 public:
 	UAGX_TopEdgeComponent();
-};
->>>>>>> eac39e66
+};