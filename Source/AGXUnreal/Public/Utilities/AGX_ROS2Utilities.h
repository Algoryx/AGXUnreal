// Copyright 2025, Algoryx Simulation AB.

#pragma once

// Unreal Engine includes.
#include "CoreMinimal.h"
#include "Kismet/BlueprintFunctionLibrary.h"

#include "AGX_ROS2Utilities.generated.h"

struct FAGX_LidarOutputPositionData;
struct FAGX_LidarOutputPositionIntensityData;
struct FAGX_LidarScanPoint;
struct FAGX_SensorMsgsImu;
struct FAGX_SensorMsgsImage;
struct FAGX_SensorMsgsPointCloud2;

class AGXUNREAL_API FAGX_ROS2Utilities
{
public:
	static FAGX_SensorMsgsImage Convert(
		const TArray<FColor>& Image, double TimeStamp, const FIntPoint& Resolution, bool Grayscale);

	static FAGX_SensorMsgsImage Convert(
		const TArray<FFloat16Color>& Image, double TimeStamp, const FIntPoint& Resolution,
		bool Grayscale);
};

UCLASS(ClassGroup = "AGX ROS2 Utilities")
class AGXUNREAL_API UAGX_ROS2Utilities : public UBlueprintFunctionLibrary
{
public:
	GENERATED_BODY()

<<<<<<< HEAD
    /**
     * Converts a distance from Unreal's unit system [cm] to ROS2's unit system [m].
     *
     * DistanceUnreal - The distance in Unreal's unit system [cm].
     * Returns the converted distance in ROS2's unit system [m].
     */
    UFUNCTION(BlueprintCallable, BlueprintPure, Category = "AGX ROS2")
    static double ConvertDistanceToROS(double DistanceUnreal);

    /**
     * Converts a distance from ROS2's unit system [m] to Unreal's unit system [cm].
     *
     * DistanceROS - The distance in ROS2's unit system [m].
     * Returns the converted distance in Unreal's unit system [cm].
     */
    UFUNCTION(BlueprintCallable, BlueprintPure, Category = "AGX ROS2")
    static double ConvertDistanceToUnreal(double DistanceROS);

    /**
     * Converts a position from Unreal's coordinate system [cm] to ROS2's coordinate system [m].
     * Unreal uses left-handed coordinate systems, while ROS2 uses right-handed coordinate systems.
     *
     * PosUnreal - The position in Unreal's coordinate system (left-handed) [cm].
     * Returns the converted position in ROS2's coordinate system (right-handed) [m].
     */
    UFUNCTION(BlueprintCallable, BlueprintPure, Category = "AGX ROS2")
    static FVector ConvertPositionToROS(FVector PosUnreal);

    /**
     * Converts a position from ROS2's coordinate system [m] to Unreal's coordinate system [cm].
     * ROS2 uses right-handed coordinate systems, while Unreal uses left-handed coordinate systems.
     *
     * PosROS - The position in ROS2's coordinate system (right-handed) [m].
     * Returns the converted position in Unreal's coordinate system (left-handed) [cm].
     */
    UFUNCTION(BlueprintCallable, BlueprintPure, Category = "AGX ROS2")
    static FVector ConvertPositionToUnreal(FVector PosROS);

    /**
     * Converts a velocity from Unreal's unit system [cm/s] to ROS2's unit system [m/s].
		 * ROS2 uses right-handed coordinate systems, while Unreal uses left-handed coordinate systems.
     *
     * VelUnreal - The velocity in Unreal's unit system (left-handed) [cm/s].
     * Returns the converted velocity in ROS2's unit system (right-handed) [m/s].
     */
    UFUNCTION(BlueprintCallable, BlueprintPure, Category = "AGX ROS2")
    static FVector ConvertVelocityToROS(FVector VelUnreal);

    /**
     * Converts a velocity from ROS2's unit system [m/s] to Unreal's unit system [cm/s].
		 * ROS2 uses right-handed coordinate systems, while Unreal uses left-handed coordinate systems.
     *
     * VelROS - The velocity in ROS2's unit system (right-handed) [m/s].
     * Returns the converted velocity in Unreal's unit system (left-handed) [cm/s].
     */
    UFUNCTION(BlueprintCallable, BlueprintPure, Category = "AGX ROS2")
    static FVector ConvertVelocityToUnreal(FVector VelROS);

    /**
     * Converts an angular velocity from Unreal's unit system [deg/s] to ROS2's unit system [rad/s].
		 * ROS2 uses right-handed coordinate systems, while Unreal uses left-handed coordinate systems.
     *
     * AngVelUnreal - The angular velocity in Unreal's unit system (left-handed) [deg/s].
     * Returns the converted angular velocity in ROS2's unit system (right-handed) [rad/s].
     */
    UFUNCTION(BlueprintCallable, BlueprintPure, Category = "AGX ROS2")
    static FVector ConvertAngularVelocityToROS(FVector AngVelUnreal);

    /**
     * Converts an angular velocity from ROS2's unit system [rad/s] to Unreal's unit system [deg/s].
     * ROS2 uses right-handed coordinate systems, while Unreal uses left-handed coordinate systems.
     *
     * AngVelROS - The angular velocity in ROS2's unit system (right-handed) [rad/s].
     * Returns the converted angular velocity in Unreal's unit system (left-handed) [deg/s].
     */
    UFUNCTION(BlueprintCallable, BlueprintPure, Category = "AGX ROS2")
    static FVector ConvertAngularVelocityToUnreal(FVector AngVelROS);

    /**
     * Converts a rotation from Unreal's coordinate system [deg] to ROS2's coordinate system [rad].
     * ROS2 uses right-handed coordinate systems, while Unreal uses left-handed coordinate systems.
     *
     * RotUnreal - The rotation in Unreal's coordinate system (left-handed) [deg].
     * Returns the converted rotation in ROS2's coordinate system (right-handed) [rad].
     */
    UFUNCTION(BlueprintCallable, BlueprintPure, Category = "AGX ROS2")
    static FQuat ConvertRotationToROS(FQuat RotUnreal);

    /**
     * Converts a rotation from ROS2's coordinate system [rad] to Unreal's coordinate system [deg].
     * ROS2 uses right-handed coordinate systems, while Unreal uses left-handed coordinate systems.
     *
     * RotROS - The rotation in ROS2's coordinate system (right-handed) [rad].
     * Returns the converted rotation in Unreal's coordinate system (left-handed) [deg].
     */
    UFUNCTION(BlueprintCallable, BlueprintPure, Category = "AGX ROS2")
    static FQuat ConvertRotationToUnreal(FQuat RotROS);
=======
	/**
	 * Converts a distance from Unreal's unit system [cm] to ROS2's unit system [m].
	 *
	 * DistanceUnreal - The distance in Unreal's unit system [cm].
	 * Returns the converted distance in ROS2's unit system [m].
	 */
	UFUNCTION(BlueprintCallable, BlueprintPure, Category = "AGX ROS2")
	static double ConvertDistanceToROS(double DistanceUnreal);

	/**
	 * Converts a distance from ROS2's unit system [m] to Unreal's unit system [cm].
	 *
	 * DistanceROS - The distance in ROS2's unit system [m].
	 * Returns the converted distance in Unreal's unit system [cm].
	 */
	UFUNCTION(BlueprintCallable, BlueprintPure, Category = "AGX ROS2")
	static double ConvertDistanceToUnreal(double DistanceROS);

	/**
	 * Converts a position from Unreal's coordinate system [cm] to ROS2's coordinate system [m].
	 * Unreal uses left-handed coordinate systems, while ROS2 uses right-handed coordinate systems.
	 *
	 * PosUnreal - The position in Unreal's coordinate system (left-handed) [cm].
	 * Returns the converted position in ROS2's coordinate system (right-handed) [m].
	 */
	UFUNCTION(BlueprintCallable, BlueprintPure, Category = "AGX ROS2")
	static FVector ConvertPositionToROS(FVector PosUnreal);

	/**
	 * Converts a position from ROS2's coordinate system [m] to Unreal's coordinate system [cm].
	 * ROS2 uses right-handed coordinate systems, while Unreal uses left-handed coordinate systems.
	 *
	 * PosROS - The position in ROS2's coordinate system (right-handed) [m].
	 * Returns the converted position in Unreal's coordinate system (left-handed) [cm].
	 */
	UFUNCTION(BlueprintCallable, BlueprintPure, Category = "AGX ROS2")
	static FVector ConvertPositionToUnreal(FVector PosROS);

	/**
	 * Converts a velocity from Unreal's unit system [cm/s] to ROS2's unit system [m/s].
	 * ROS2 uses right-handed coordinate systems, while Unreal uses left-handed coordinate systems.
	 *
	 * VelUnreal - The velocity in Unreal's unit system (left-handed) [cm/s].
	 * Returns the converted velocity in ROS2's unit system (right-handed) [m/s].
	 */
	UFUNCTION(BlueprintCallable, BlueprintPure, Category = "AGX ROS2")
	static FVector ConvertVelocityToROS(FVector VelUnreal);

	/**
	 * Converts a velocity from ROS2's unit system [m/s] to Unreal's unit system [cm/s].
	 * ROS2 uses right-handed coordinate systems, while Unreal uses left-handed coordinate systems.
	 *
	 * VelROS - The velocity in ROS2's unit system (right-handed) [m/s].
	 * Returns the converted velocity in Unreal's unit system (left-handed) [cm/s].
	 */
	UFUNCTION(BlueprintCallable, BlueprintPure, Category = "AGX ROS2")
	static FVector ConvertVelocityToUnreal(FVector VelROS);

	/**
	 * Converts an angular velocity from Unreal's unit system [deg/s] to ROS2's unit system [rad/s].
	 * ROS2 uses right-handed coordinate systems, while Unreal uses left-handed coordinate systems.
	 *
	 * AngVelUnreal - The angular velocity in Unreal's unit system (left-handed) [deg/s].
	 * Returns the converted angular velocity in ROS2's unit system (right-handed) [rad/s].
	 */
	UFUNCTION(BlueprintCallable, BlueprintPure, Category = "AGX ROS2")
	static FVector ConvertAngularVelocityToROS(FVector AngVelUnreal);

	/**
	 * Converts an angular velocity from ROS2's unit system [rad/s] to Unreal's unit system [deg/s].
	 * ROS2 uses right-handed coordinate systems, while Unreal uses left-handed coordinate systems.
	 *
	 * AngVelROS - The angular velocity in ROS2's unit system (right-handed) [rad/s].
	 * Returns the converted angular velocity in Unreal's unit system (left-handed) [deg/s].
	 */
	UFUNCTION(BlueprintCallable, BlueprintPure, Category = "AGX ROS2")
	static FVector ConvertAngularVelocityToUnreal(FVector AngVelROS);

	/**
	 * Converts a rotation from Unreal's coordinate system [deg] to ROS2's coordinate system [rad].
	 * ROS2 uses right-handed coordinate systems, while Unreal uses left-handed coordinate systems.
	 *
	 * RotUnreal - The rotation in Unreal's coordinate system (left-handed) [deg].
	 * Returns the converted rotation in ROS2's coordinate system (right-handed) [rad].
	 */
	UFUNCTION(BlueprintCallable, BlueprintPure, Category = "AGX ROS2")
	static FQuat ConvertRotationToROS(FQuat RotUnreal);

	/**
	 * Converts a rotation from ROS2's coordinate system [rad] to Unreal's coordinate system [deg].
	 * ROS2 uses right-handed coordinate systems, while Unreal uses left-handed coordinate systems.
	 *
	 * RotROS - The rotation in ROS2's coordinate system (right-handed) [rad].
	 * Returns the converted rotation in Unreal's coordinate system (left-handed) [deg].
	 */
	UFUNCTION(BlueprintCallable, BlueprintPure, Category = "AGX ROS2")
	static FQuat ConvertRotationToUnreal(FQuat RotROS);
>>>>>>> a3cc84f4

	/**
	 * Takes a TimeStamp in seconds and converts it into a ROS2 builtin_interfaces::Time message.
	 */
	UFUNCTION(BlueprintCallable, BlueprintPure, Category = "AGX ROS2")
	static FAGX_BuiltinInterfacesTime ConvertTime(double TimeStamp);

	/**
	 * Takes an array of Lidar Scan Points and converts it into a ROS2 sensor_msgs::PointCloud2
	 * message.
	 * The Data member consists of position X, Y, Z and Intensity for each point written as either
	 * floats or doubles in little endian layout, i.e. 16 or 32 bytes per point.
	 *
	 * DoublePrecision - use double precision type when writing the X, Y, Z and intensity data. If
	 * set to false, single precision (float) is used.
	 *
	 * ROSCoordinates - convert points to use ROS2 coordinate system instead of Unreal's coordinate
	 * system.
	 *
	 * FrameId - corresponds to the frame_id of the std_msgs::Header message.
	 * If not set, it will be an empty string.
	 *
	 * Note that all invalid points, such as points representing scan misses, are ignored.
	 * This means that the sensor_msgs::PointCloud2 message created by this function is always
	 * dense.
	 *
	 * The timestamp written to the Header member of the sensor_msgs::PointCloud2 message is set to
	 * the timestamp of the first valid Point in the given array, even if other points have been
	 * generated at later timestamps.
	 */
	UFUNCTION(BlueprintCallable, BlueprintPure, Category = "AGX ROS2")
	static FAGX_SensorMsgsPointCloud2 ConvertXYZ(
		const TArray<FAGX_LidarScanPoint>& Points, bool DoublePrecision = false,
		bool ROSCoordinates = true, const FString& FrameId = "");

	/**
	 * Takes an array of Lidar Scan Points and converts it into a ROS2 sensor_msgs::PointCloud2
	 * message.
	 * The Data member consists of AngleX [rad] (double), AngleY [rad] (double), time of flight
	 * (TOF) [ps] (uint32) and Intensity (double) for each point in little endian layout, i.e. 28
	 * bytes per point. The speed of light used for the TOF calculation is the speed of light in
	 * vacuum.
	 *
	 * (Optional) the FrameId parameter corresponds to the frame_id of the std_msgs::Header message.
	 * If not set, it will be an empty string.
	 *
	 * Note that all invalid points, such as points representing scan misses, are ignored.
	 * This means that the sensor_msgs::PointCloud2 message created by this function is always
	 * dense.
	 *
	 * The timestamp written to the Header member of the sensor_msgs::PointCloud2 message is set to
	 * the timestamp of the first valid Point in the given array, even if other points have been
	 * generated at later timestamps.
	 */
	UFUNCTION(BlueprintCallable, BlueprintPure, Category = "AGX Lidar")
	static FAGX_SensorMsgsPointCloud2 ConvertAnglesTOF(
		const TArray<FAGX_LidarScanPoint>& Points, const FString& FrameId = "");

	/**
	 * Takes an array of Lidar Output Position Data and converts it into a ROS2
	 * sensor_msgs::PointCloud2 message. The Data member of the ROS2 message consists of position x,
	 * y, z [m] for each point written as float's (32 bit) in little endian layout,
	 * i.e. 12 bytes per point.
	 *
	 * It is assumed that the given Output Data is dense, i.e. that no point misses are included.
	 *
	 * The points written will be in ROS2 coordinates, i.e. right-handed and z up.
	 *
	 * The timestamp written to the Header member of the sensor_msgs::PointCloud2 message is set
	 * according to the given timestamp.
	 *
	 * (Optional) the FrameId parameter corresponds to the frame_id of the std_msgs::Header message.
	 * If not set, it will be an empty string.
	 */
	UFUNCTION(BlueprintCallable, BlueprintPure, Category = "AGX ROS2")
	static FAGX_SensorMsgsPointCloud2 ConvertPositionData(
		const TArray<FAGX_LidarOutputPositionData>& Data, double TimeStamp,
		const FString& FrameId = "");

	/**
	 * Takes an array of Lidar Output Position Intensity Data and converts it into a ROS2
	 * sensor_msgs::PointCloud2 message. The Data member of the ROS2 message consists of position x,
	 * y, z [m] and Intensity for each point written as float's (32 bit) in little endian layout,
	 * i.e. 16 bytes per point.
	 *
	 * It is assumed that the given Output Data is dense, i.e. that no point misses are included.
	 *
	 * The points written will be in ROS2 coordinates, i.e. right-handed and z up.
	 *
	 * The timestamp written to the Header member of the sensor_msgs::PointCloud2 message is set
	 * according to the given timestamp.
	 *
	 * (Optional) the FrameId parameter corresponds to the frame_id of the std_msgs::Header message.
	 * If not set, it will be an empty string.
	 */
	UFUNCTION(BlueprintCallable, BlueprintPure, Category = "AGX ROS2")
	static FAGX_SensorMsgsPointCloud2 ConvertPositionIntensityData(
		const TArray<FAGX_LidarOutputPositionIntensityData>& Data, double TimeStamp,
		const FString& FrameId = "");

	/**
	 * Takes Accelerometer and Gyroscope output from an IMU Sensor and creates a ROS2
	 * sensor_msgs::Imu message from it.
	 *
	 * The Accelerometer and Gyroscope output can be in local or world coordinates; simply pass in
	 * the output data from the corresponding Data getter function exposed by the IMU Sensor
	 * Component.
	 *
	 * The Accelerometer data is converted from Unreal's [cm/s^2] to ROS2 [m/s^2] and the coordinate
	 * system is converted from Unreal's left-handed system to ROS2's right-handed system.
	 *
	 * The Gyroscope data is converted from Unreal's [deg/s] to ROS2 [rad/s] and the coordinate
	 * system is converted from Unreal's left-handed system to ROS2's right-handed system.
	 *
	 * The OrientationCovariance, AngularVelocityCovariance and LinearAccelerationCovariance
	 * matrices of the created sensor_msgs::Imu message is all set to zero.
	 *
	 * The timestamp written to the Header member of the sensor_msgs::Imu message is set
	 * according to the given timestamp.
	 *
	 * (Optional) the FrameId parameter corresponds to the frame_id of the std_msgs::Header message.
	 * If not set, it will be an empty string.
	 */
	UFUNCTION(BlueprintCallable, BlueprintPure, Category = "AGX ROS2")
	static FAGX_SensorMsgsImu ConvertIMUData(
		const FVector& AccelerometerOutput, const FVector& GyroscopeOutput,
		const FQuat& IMURotation, double TimeStamp, const FString& FrameId = "");
};<|MERGE_RESOLUTION|>--- conflicted
+++ resolved
@@ -32,105 +32,6 @@
 public:
 	GENERATED_BODY()
 
-<<<<<<< HEAD
-    /**
-     * Converts a distance from Unreal's unit system [cm] to ROS2's unit system [m].
-     *
-     * DistanceUnreal - The distance in Unreal's unit system [cm].
-     * Returns the converted distance in ROS2's unit system [m].
-     */
-    UFUNCTION(BlueprintCallable, BlueprintPure, Category = "AGX ROS2")
-    static double ConvertDistanceToROS(double DistanceUnreal);
-
-    /**
-     * Converts a distance from ROS2's unit system [m] to Unreal's unit system [cm].
-     *
-     * DistanceROS - The distance in ROS2's unit system [m].
-     * Returns the converted distance in Unreal's unit system [cm].
-     */
-    UFUNCTION(BlueprintCallable, BlueprintPure, Category = "AGX ROS2")
-    static double ConvertDistanceToUnreal(double DistanceROS);
-
-    /**
-     * Converts a position from Unreal's coordinate system [cm] to ROS2's coordinate system [m].
-     * Unreal uses left-handed coordinate systems, while ROS2 uses right-handed coordinate systems.
-     *
-     * PosUnreal - The position in Unreal's coordinate system (left-handed) [cm].
-     * Returns the converted position in ROS2's coordinate system (right-handed) [m].
-     */
-    UFUNCTION(BlueprintCallable, BlueprintPure, Category = "AGX ROS2")
-    static FVector ConvertPositionToROS(FVector PosUnreal);
-
-    /**
-     * Converts a position from ROS2's coordinate system [m] to Unreal's coordinate system [cm].
-     * ROS2 uses right-handed coordinate systems, while Unreal uses left-handed coordinate systems.
-     *
-     * PosROS - The position in ROS2's coordinate system (right-handed) [m].
-     * Returns the converted position in Unreal's coordinate system (left-handed) [cm].
-     */
-    UFUNCTION(BlueprintCallable, BlueprintPure, Category = "AGX ROS2")
-    static FVector ConvertPositionToUnreal(FVector PosROS);
-
-    /**
-     * Converts a velocity from Unreal's unit system [cm/s] to ROS2's unit system [m/s].
-		 * ROS2 uses right-handed coordinate systems, while Unreal uses left-handed coordinate systems.
-     *
-     * VelUnreal - The velocity in Unreal's unit system (left-handed) [cm/s].
-     * Returns the converted velocity in ROS2's unit system (right-handed) [m/s].
-     */
-    UFUNCTION(BlueprintCallable, BlueprintPure, Category = "AGX ROS2")
-    static FVector ConvertVelocityToROS(FVector VelUnreal);
-
-    /**
-     * Converts a velocity from ROS2's unit system [m/s] to Unreal's unit system [cm/s].
-		 * ROS2 uses right-handed coordinate systems, while Unreal uses left-handed coordinate systems.
-     *
-     * VelROS - The velocity in ROS2's unit system (right-handed) [m/s].
-     * Returns the converted velocity in Unreal's unit system (left-handed) [cm/s].
-     */
-    UFUNCTION(BlueprintCallable, BlueprintPure, Category = "AGX ROS2")
-    static FVector ConvertVelocityToUnreal(FVector VelROS);
-
-    /**
-     * Converts an angular velocity from Unreal's unit system [deg/s] to ROS2's unit system [rad/s].
-		 * ROS2 uses right-handed coordinate systems, while Unreal uses left-handed coordinate systems.
-     *
-     * AngVelUnreal - The angular velocity in Unreal's unit system (left-handed) [deg/s].
-     * Returns the converted angular velocity in ROS2's unit system (right-handed) [rad/s].
-     */
-    UFUNCTION(BlueprintCallable, BlueprintPure, Category = "AGX ROS2")
-    static FVector ConvertAngularVelocityToROS(FVector AngVelUnreal);
-
-    /**
-     * Converts an angular velocity from ROS2's unit system [rad/s] to Unreal's unit system [deg/s].
-     * ROS2 uses right-handed coordinate systems, while Unreal uses left-handed coordinate systems.
-     *
-     * AngVelROS - The angular velocity in ROS2's unit system (right-handed) [rad/s].
-     * Returns the converted angular velocity in Unreal's unit system (left-handed) [deg/s].
-     */
-    UFUNCTION(BlueprintCallable, BlueprintPure, Category = "AGX ROS2")
-    static FVector ConvertAngularVelocityToUnreal(FVector AngVelROS);
-
-    /**
-     * Converts a rotation from Unreal's coordinate system [deg] to ROS2's coordinate system [rad].
-     * ROS2 uses right-handed coordinate systems, while Unreal uses left-handed coordinate systems.
-     *
-     * RotUnreal - The rotation in Unreal's coordinate system (left-handed) [deg].
-     * Returns the converted rotation in ROS2's coordinate system (right-handed) [rad].
-     */
-    UFUNCTION(BlueprintCallable, BlueprintPure, Category = "AGX ROS2")
-    static FQuat ConvertRotationToROS(FQuat RotUnreal);
-
-    /**
-     * Converts a rotation from ROS2's coordinate system [rad] to Unreal's coordinate system [deg].
-     * ROS2 uses right-handed coordinate systems, while Unreal uses left-handed coordinate systems.
-     *
-     * RotROS - The rotation in ROS2's coordinate system (right-handed) [rad].
-     * Returns the converted rotation in Unreal's coordinate system (left-handed) [deg].
-     */
-    UFUNCTION(BlueprintCallable, BlueprintPure, Category = "AGX ROS2")
-    static FQuat ConvertRotationToUnreal(FQuat RotROS);
-=======
 	/**
 	 * Converts a distance from Unreal's unit system [cm] to ROS2's unit system [m].
 	 *
@@ -228,7 +129,6 @@
 	 */
 	UFUNCTION(BlueprintCallable, BlueprintPure, Category = "AGX ROS2")
 	static FQuat ConvertRotationToUnreal(FQuat RotROS);
->>>>>>> a3cc84f4
 
 	/**
 	 * Takes a TimeStamp in seconds and converts it into a ROS2 builtin_interfaces::Time message.
