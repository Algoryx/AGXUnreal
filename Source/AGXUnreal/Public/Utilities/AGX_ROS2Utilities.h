// Copyright 2024, Algoryx Simulation AB.

#pragma once

// Unreal Engine includes.
#include "CoreMinimal.h"
#include "Kismet/BlueprintFunctionLibrary.h"

#include "AGX_ROS2Utilities.generated.h"

struct FAGX_LidarOutputPositionData;
struct FAGX_LidarOutputPositionIntensityData;
struct FAGX_LidarScanPoint;
struct FAGX_SensorMsgsImage;
struct FAGX_SensorMsgsPointCloud2;

class AGXUNREAL_API FAGX_ROS2Utilities
{
public:
	static FAGX_SensorMsgsImage Convert(
		const TArray<FColor>& Image, double TimeStamp, const FIntPoint& Resolution, bool Grayscale);

	static FAGX_SensorMsgsImage Convert(
		const TArray<FFloat16Color>& Image, double TimeStamp, const FIntPoint& Resolution,
		bool Grayscale);
};

UCLASS(ClassGroup = "AGX ROS2 Utilities")
class AGXUNREAL_API UAGX_ROS2Utilities : public UBlueprintFunctionLibrary
{
public:
	GENERATED_BODY()

	/**
	 * Takes a TimeStamp in seconds and converts it into a ROS2 builtin_interfaces::Time message.
	 */
	UFUNCTION(BlueprintCallable, Category = "AGX ROS2")
	static FAGX_BuiltinInterfacesTime ConvertTime(double TimeStamp);

	/**
	 * Takes an array of Lidar Scan Points and converts it into a ROS2 sensor_msgs::PointCloud2
	 * message.
<<<<<<< HEAD
	 * The Data member consists of position z, y, z [cm] and intensity for each point written as
	 * double's in little endian layout, i.e. 32 bytes per point.
=======
	 * The Data member consists of position X, Y, Z and Intensity for each point written as either
	 * floats or doubles in little endian layout, i.e. 16 or 32 bytes per point.
	 *
	 * DoublePrecision - use double precision type when writing the X, Y, Z and intensity data. If
	 * set to false, single precision (float) is used.
	 *
	 * ROSCoordinates - convert points to use ROS2 coordinate system instead of Unreal's coordinate
	 * system.
	 *
	 * FrameId - corresponds to the frame_id of the std_msgs::Header message.
	 * If not set, it will be an empty string.
>>>>>>> 67834c55
	 *
	 * Note that all invalid points, such as points representing scan misses, are ignored.
	 * This means that the sensor_msgs::PointCloud2 message created by this function is always
	 * dense.
	 *
	 * The timestamp written to the Header member of the sensor_msgs::PointCloud2 message is set to
	 * the timestamp of the first valid Point in the given array, even if other points have been
	 * generated at later timestamps.
	 */
	UFUNCTION(BlueprintCallable, Category = "AGX ROS2")
	static FAGX_SensorMsgsPointCloud2 ConvertXYZ(
		const TArray<FAGX_LidarScanPoint>& Points, bool DoublePrecision = false,
		bool ROSCoordinates = true, const FString& FrameId = "");

	/**
	 * Takes an array of Lidar Scan Points and converts it into a ROS2 sensor_msgs::PointCloud2
	 * message.
	 * The Data member consists of AngleX [rad] (double), AngleY [rad] (double), time of flight
	 * (TOF) [ps] (uint32) and Intensity (double) for each point in little endian layout, i.e. 28
	 * bytes per point. The speed of light used for the TOF calculation is the speed of light in
	 * vacuum.
	 *
	 * (Optional) the FrameId parameter corresponds to the frame_id of the std_msgs::Header message.
	 * If not set, it will be an empty string.
	 *
	 * Note that all invalid points, such as points representing scan misses, are ignored.
	 * This means that the sensor_msgs::PointCloud2 message created by this function is always
	 * dense.
	 *
	 * The timestamp written to the Header member of the sensor_msgs::PointCloud2 message is set to
	 * the timestamp of the first valid Point in the given array, even if other points have been
	 * generated at later timestamps.
	 */
<<<<<<< HEAD
	UFUNCTION(BlueprintCallable, Category = "AGX ROS2")
	static FAGX_SensorMsgsPointCloud2 ConvertAnglesTOF(const TArray<FAGX_LidarScanPoint>& Points);

	/**
	 * Takes an array of Lidar Output Position Intensity Data and converts it into a ROS2
	 * sensor_msgs::PointCloud2 message. The Data member of the ROS2 message consists of position x,
	 * y, z [cm] and Intensity for each point written as double's in little endian layout, i.e. 32
	 * bytes per point.
	 *
	 * It is assumed that the given Output Data is dense, i.e. that no point misses are included.
	 *
	 * The timestamp written to the Header member of the sensor_msgs::PointCloud2 message is set
	 * according to the given timestamp.
	 */
	UFUNCTION(BlueprintCallable, Category = "AGX ROS2")
	static FAGX_SensorMsgsPointCloud2 ConvertPositionData(
		const TArray<FAGX_LidarOutputPositionData>& Data, double TimeStamp);

	/**
	 * Takes an array of Lidar Output Position Intensity Data and converts it into a ROS2
	 * sensor_msgs::PointCloud2 message. The Data member of the ROS2 message consists of position x,
	 * y, z [cm] for each point written as double's in little endian layout, i.e. 32 bytes
	 * per point.
	 *
	 * It is assumed that the given Output Data is dense, i.e. that no point misses are included.
	 *
	 * The timestamp written to the Header member of the sensor_msgs::PointCloud2 message is set
	 * according to the given timestamp.
	 */
	UFUNCTION(BlueprintCallable, Category = "AGX ROS2")
	static FAGX_SensorMsgsPointCloud2 ConvertPositionIntensityData(
		const TArray<FAGX_LidarOutputPositionIntensityData>& Data, double TimeStamp);
=======
	UFUNCTION(BlueprintCallable, Category = "AGX Lidar")
	static FAGX_SensorMsgsPointCloud2 ConvertAnglesTOF(
		const TArray<FAGX_LidarScanPoint>& Points, const FString& FrameId = "");
>>>>>>> 67834c55
};<|MERGE_RESOLUTION|>--- conflicted
+++ resolved
@@ -40,10 +40,6 @@
 	/**
 	 * Takes an array of Lidar Scan Points and converts it into a ROS2 sensor_msgs::PointCloud2
 	 * message.
-<<<<<<< HEAD
-	 * The Data member consists of position z, y, z [cm] and intensity for each point written as
-	 * double's in little endian layout, i.e. 32 bytes per point.
-=======
 	 * The Data member consists of position X, Y, Z and Intensity for each point written as either
 	 * floats or doubles in little endian layout, i.e. 16 or 32 bytes per point.
 	 *
@@ -55,7 +51,6 @@
 	 *
 	 * FrameId - corresponds to the frame_id of the std_msgs::Header message.
 	 * If not set, it will be an empty string.
->>>>>>> 67834c55
 	 *
 	 * Note that all invalid points, such as points representing scan misses, are ignored.
 	 * This means that the sensor_msgs::PointCloud2 message created by this function is always
@@ -89,9 +84,9 @@
 	 * the timestamp of the first valid Point in the given array, even if other points have been
 	 * generated at later timestamps.
 	 */
-<<<<<<< HEAD
-	UFUNCTION(BlueprintCallable, Category = "AGX ROS2")
-	static FAGX_SensorMsgsPointCloud2 ConvertAnglesTOF(const TArray<FAGX_LidarScanPoint>& Points);
+	UFUNCTION(BlueprintCallable, Category = "AGX Lidar")
+	static FAGX_SensorMsgsPointCloud2 ConvertAnglesTOF(
+		const TArray<FAGX_LidarScanPoint>& Points, const FString& FrameId = "");
 
 	/**
 	 * Takes an array of Lidar Output Position Intensity Data and converts it into a ROS2
@@ -122,9 +117,4 @@
 	UFUNCTION(BlueprintCallable, Category = "AGX ROS2")
 	static FAGX_SensorMsgsPointCloud2 ConvertPositionIntensityData(
 		const TArray<FAGX_LidarOutputPositionIntensityData>& Data, double TimeStamp);
-=======
-	UFUNCTION(BlueprintCallable, Category = "AGX Lidar")
-	static FAGX_SensorMsgsPointCloud2 ConvertAnglesTOF(
-		const TArray<FAGX_LidarScanPoint>& Points, const FString& FrameId = "");
->>>>>>> 67834c55
 };