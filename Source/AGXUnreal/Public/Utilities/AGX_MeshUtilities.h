// Copyright 2025, Algoryx Simulation AB.

#pragma once

// AGX Dynamics for Unreal includes.
#include "AGX_MeshWithTransform.h"
#include "AGX_UE4Compatibility.h"
#include "Shapes/AGX_ShapeEnums.h"

// Unreal Engine includes.
#include "CoreMinimal.h"
#include "Engine/HitResult.h"
#include "Misc/EngineVersionComparison.h"
#if !UE_VERSION_OLDER_THAN(5, 2, 0)
// Possible include loop in Unreal Engine.
// - DynamicsMeshBuilder
// - RenderUtils.h
// - RHIShaderPlatform.h
//     Defines FStaticShaderPlatform, but includes RHIDefinitions.h first.
// - RHIDefinitions.h
// - DataDrivenShaderPlatformInfo.h
//   Needs FStaticShaderPlatform so includes RHIShaderPlatform.h. But that file is already being
//   included so ignored. So FStaticShaderPlatform will be defined soon, but it isn't yet. So
//   the compile fails.
//
// We work around this by including DataDrivenShaderPlatformInfo.h ourselves before all of the
// above. Now DataDrivenShaderPlatformInfo.h can include RHIShaderPlatform.h succesfully and
// FStaticShaderPlatform is defined when DataDrivenShaderPlatformInfo.h needs it. When we include
// DynamicMeshBuild.h shortly most of the include files are skipped because they have already been
// included as part of DataDrivenShaderPlatformInfo.h here.
#include "DataDrivenShaderPlatformInfo.h"
#endif
#include "DynamicMeshBuilder.h"
#include "Interface_CollisionDataProviderCore.h"

class AStaticMeshActor;
class FDynamicMeshIndexBuffer32;
class FRenderDataBarrier;
struct FShapeBarrier;
class UMaterial;
class UMaterialInterface;
class UStaticMesh;
class UStaticMeshComponent;

struct FAGX_RenderMaterial;
struct FAGX_SimpleMeshTriangle;
struct FTrimeshShapeBarrier;

struct FStaticMeshVertexBuffers;

/// \todo Each nested ***ConstructionData classes below could contain the respective Make-function
/// as a member function, to even furter reduce potential usage mistakes!

/**
 * Provides helper functions for creating custom Unreal Meshes.
 */
class AGXUNREAL_API AGX_MeshUtilities
{
public:
	static void MakeCube(
		TArray<FVector3f>& Positions, TArray<FVector3f>& Normals, TArray<uint32>& Indices,
		TArray<FVector2f>& TexCoords, const FVector3f& HalfSize);

	/**
	 * Used to define the geometry of a mesh sphere, and also to know the number of vertices and
	 * indices in advance.
	 */
	struct AGXUNREAL_API SphereConstructionData
	{
		// Input:
		const float Radius;
		const float Segments;

		// Derived:
		const uint32 Stacks;
		const uint32 Sectors;
		const uint32 Vertices;
		const uint32 Indices;

		SphereConstructionData(float InRadius, uint32 InNumSegments);

		void AppendBufferSizes(uint32& InOutNumVertices, uint32& InOutNumIndices) const;
	};

	/// \todo Change to use SphereConstructionData as input.
	static void MakeSphere(
		TArray<FVector3f>& Positions, TArray<FVector3f>& Normals, TArray<uint32>& Indices,
		TArray<FVector2f>& TexCoords, float Radius, uint32 NumSegments);

	/**
	 * Appends buffers with geometry data for a sphere, centered at origin.
	 *
	 * Buffers will not be resized, and must therefore already have enough space to contain the data
	 * to be written. Use CylinderConstructionData.AppendBufferSizes to calculate how much data to
	 * allocate in advance.
	 *
	 * Will start writing from NextFreeVertex and NextFreeIndex, and update them before returning
	 * such that they point to one past the last added vertex and index.
	 */
	static void MakeSphere(
		FStaticMeshVertexBuffers& VertexBuffers, FDynamicMeshIndexBuffer32& IndexBuffer,
		uint32& NextFreeVertex, uint32& NextFreeIndex,
		const SphereConstructionData& ConstructionData);

	/**
	 * Used to define the geometry of a mesh cylinder, and also to know the number of vertices and
	 * indices in advance.
	 */
	struct AGXUNREAL_API CylinderConstructionData
	{
		// Input:
		const float Radius;
		const float Height;
		const uint32 CircleSegments;
		const uint32 HeightSegments;
		const FLinearColor& MiddleColor;
		const FLinearColor& OuterColor;

		// Derived:
		const uint32 VertexRows;
		const uint32 VertexColumns;
		const uint32 Caps;
		const uint32 VertexRowsAndCaps;
		const uint32 Vertices;
		const uint32 Indices;

		CylinderConstructionData(
			float InRadius, float InHeight, uint32 InNumCircleSegments, uint32 InNumHeightSegments,
			const FLinearColor& InMiddleColor = FLinearColor(1, 1, 1, 1),
			const FLinearColor& InOuterColor = FLinearColor(1, 1, 1, 1));

		void AppendBufferSizes(uint32& InOutNumVertices, uint32& InOutNumIndices) const;
	};

	/**
	 * Initializes buffers with geometry data for a cylinder extending uniformly along the Y-Axis,
	 * centered at origin.
	 */
	static void MakeCylinder(
		TArray<FVector3f>& Positions, TArray<FVector3f>& Normals, TArray<uint32>& Indices,
		TArray<FVector2f>& TexCoords, const CylinderConstructionData& ConstructionData);

	/**
	 * Appends buffers with geometry data for a cylinder extending uniformly along the Z-Axis,
	 * centered at origin.
	 *
	 * Buffers will not be resized, and must therefore already have enough space to contain the data
	 * to be written. Use CylinderConstructionData.AppendBufferSizes to calculate how much data to
	 * allocate in advance.
	 *
	 * Will start writing from NextFreeVertex and NextFreeIndex, and update them before returning
	 * such that they point to one past the last added vertex and index.
	 */
	static void MakeCylinder(
		FStaticMeshVertexBuffers& VertexBuffers, FDynamicMeshIndexBuffer32& IndexBuffer,
		uint32& NextFreeVertex, uint32& NextFreeIndex,
		const CylinderConstructionData& ConstructionData);

	static void MakeCylinder(
		const FVector3f& Base, const FVector3f& XAxis, const FVector3f& YAxis,
		const FVector3f& ZAxis, float Radius, float HalfHeight, uint32 Sides,
		TArray<FDynamicMeshVertex>& OutVerts, TArray<uint32>& OutIndices);

	/**
	 * Used to define the geometry of a mesh capsule, and also to know the number of vertices and
	 * indices in advance.
	 */
	struct AGXUNREAL_API CapsuleConstructionData
	{
		// Input:
		const float Radius;
		const float Height;
		const uint32 CircleSegments;
		const uint32 HeightSegments;

		CapsuleConstructionData(
			float InRadius, float InHeight, uint32 InNumCircleSegments, uint32 InNumHeightSegments);
	};

	/**
	 * Initializes buffers with geometry data for a capsule extending uniformly along the Y-Axis,
	 * centered at origin.
	 */
	static void MakeCapsule(
		TArray<FVector3f>& Positions, TArray<FVector3f>& Normals, TArray<uint32>& Indices,
		TArray<FVector2f>& TexCoords, const CapsuleConstructionData& Data);

	static void MakeCone(
		float Angle1, float Angle2, float Scale, float XOffset, uint32 NumSides,
		TArray<FDynamicMeshVertex>& OutVerts, TArray<uint32>& OutIndices);

	/**
	 * Used to define the geometry of a mesh arrow, and also to know the number of vertices and
	 * indices in advance.
	 */
	struct CylindricalArrowConstructionData
	{
		// Input:
		const float CylinderRadius;
		const float CylinderHeight;
		const float ConeRadius;
		const float ConeHeight;
		const bool bBottomCap;
		const uint32 CircleSegments;
		const FLinearColor BaseColor;
		const FLinearColor TopColor;

		// Derived:
		const uint32 VertexRows;
		const uint32 VertexColumns;
		const uint32 Vertices;
		const uint32 Indices;

		CylindricalArrowConstructionData(
			float InCylinderRadius, float InCylinderHeight, float InConeRadius, float InConeHeight,
			bool bInBottomCap, uint32 InNumCircleSegments, const FLinearColor& InBaseColor,
			const FLinearColor& InTopColor);

		void AppendBufferSizes(uint32& InOutNumVertices, uint32& InOutNumIndices) const;
	};

	/**
	 * Appends buffers with geometry data for a cylinder extending uniformly along the Z-Axis,
	 * centered at origin.
	 *
	 * Buffers will not be resized, and must therefore already have enough space to contain the data
	 * to be written. Use CylindricalArrowConstructionData.AppendBufferSizes to calculate how much
	 * data to allocate in advance.
	 *
	 * Will start writing from NextFreeVertex and NextFreeIndex, and update them before returning
	 * such that they point to one past the last added vertex and index.
	 */
	static void MakeCylindricalArrow(
		FStaticMeshVertexBuffers& VertexBuffers, FDynamicMeshIndexBuffer32& IndexBuffer,
		uint32& NextFreeVertex, uint32& NextFreeIndex,
		const CylindricalArrowConstructionData& ConstructionData);

	/**
	 * Used to define the geometry of a flat bendable arrow, and also to know the number of vertices
	 * and indices in advance.
	 */
	struct BendableArrowConstructionData
	{
		// Input:
		const float RectangleWidth;
		const float RectangleLength;
		const float TriangleWidth;
		const float TriangleLength;
		const float BendAngle; // Radians of a circle the arrow will bend along. Zero means no bend.
		const uint32 Segments;
		const FLinearColor BaseColor;
		const FLinearColor TopColor;

		// Derived:
		const uint32 RectangleSegments;
		const uint32 TriangleSegments;
		const uint32 RectangleVertexRows;
		const uint32 TriangleVertexRows;
		const uint32 Vertices;
		const uint32 Indices;

		BendableArrowConstructionData(
			float InRectangleWidth, float InRectangleLength, float InTriangleWidth,
			float InTriangleLength, float InBendAngle, uint32 InNumSegments,
			const FLinearColor& InBaseColor, const FLinearColor& InTopColor);

		void AppendBufferSizes(uint32& InOutNumVertices, uint32& InOutNumIndices) const;
	};

	/**
	 * Appends buffers with geometry data for a flat bendable arrow, extending initially along the
	 * Z-Axis, centered at origin, and bending counter clockwise arond the Y-Axis.
	 *
	 * Buffers will not be resized, and must therefore already have enough space to contain the data
	 * to be written. Use CylindricalArrowConstructionData.AppendBufferSizes to calculate how much
	 * data to allocate in advance.
	 *
	 * Will start writing from NextFreeVertex and NextFreeIndex, and update them before returning
	 * such that they point to one past the last added vertex and index.
	 */
	static void MakeBendableArrow(
		FStaticMeshVertexBuffers& VertexBuffers, FDynamicMeshIndexBuffer32& IndexBuffer,
		uint32& NextFreeVertex, uint32& NextFreeIndex,
		const BendableArrowConstructionData& ConstructionData);

	static void PrintMeshToLog(
		const FStaticMeshVertexBuffers& VertexBuffers,
		const FDynamicMeshIndexBuffer32& IndexBuffer);

	/**
	 * Used to define the geometry of a mesh cylinder, and also to know the number of vertices and
	 * indices in advance.
	 */
	struct DiskArrayConstructionData
	{
		// Input:
		const float Radius;
		const uint32 CircleSegments;
		const float Spacing;
		const uint32 Disks;
		const bool bTwoSided;
		const FLinearColor MiddleDiskColor;
		const FLinearColor OuterDiskColor;
		TArray<FTransform3f> SpacingsOverride; // optional, Spacing will be ignored if defined. Zero
											   // or num Disks items.

		// Derived:
		const uint32 SidesPerDisk;
		const uint32 VerticesPerSide;
		const uint32 VerticesPerDisk;
		const uint32 Vertices;
		const uint32 Indices;

		DiskArrayConstructionData(
			float InRadius, uint32 InNumCircleSegments, float InSpacing, uint32 InDisks,
			bool bInTwoSided, const FLinearColor InMiddleDiskColor,
			const FLinearColor InOuterDiskColor, TArray<FTransform3f> InSpacingsOverride = {});

		void AppendBufferSizes(uint32& InOutNumVertices, uint32& InOutNumIndices) const;
	};

	static void MakeDiskArray(
		FStaticMeshVertexBuffers& VertexBuffers, FDynamicMeshIndexBuffer32& IndexBuffer,
		uint32& NextFreeVertex, uint32& NextFreeIndex, const DiskArrayConstructionData& Data);

	static FAGX_MeshWithTransform FindFirstChildMesh(const USceneComponent& Component);
	static TArray<FAGX_MeshWithTransform> FindChildrenMeshes(
		const USceneComponent& Component, bool SearchRecursive);
	static TArray<UStaticMeshComponent*> FindChildrenMeshComponents(
		const USceneComponent& Component, bool SearchRecursive);
	static FAGX_MeshWithTransform FindFirstParentMesh(const USceneComponent& Component);

	/**
	 * Uses data from the Static Mesh to construct a simplified
	 * vertex and index buffer. The simplification is mainly due to the fact that
	 * the source render mesh might need multiple vertices with same position but
	 * different normals, texture coordinates, etc, while the collision mesh can
	 * share vertices between triangles more aggressively.
	 *
	 * The vertex positions are given in double precision because that is what AGX Dynamics expects.
	 */
	static bool GetStaticMeshCollisionData(
		const FAGX_MeshWithTransform& InMesh, const FTransform& RelativeTo,
		TArray<FVector>& OutVertices, TArray<FTriIndices>& OutIndices,
		const uint32* LodIndexOverride = nullptr);

	static TArray<FAGX_MeshWithTransform> ToMeshWithTransformArray(
		const TArray<AStaticMeshActor*> Actors);

<<<<<<< HEAD
	
	static bool LineTraceMesh(
		FHitResult& OutHit, FVector Start, FVector Stop, FTransform Transform,
		const TArray<FVector>& Vertices, const TArray<FTriIndices>& Indices);

	template <typename VectorType, typename IndexType>
	static bool LineTraceMesh(
		FHitResult& OutHit, FVector Start, FVector Stop, FTransform Transform,
		const TArray<VectorType>& Vertices, const TArrayView<const IndexType> Indices);
};

template <typename VectorType, typename IndexType>
inline bool AGX_MeshUtilities::LineTraceMesh(
	FHitResult& OutHit, FVector Start, FVector Stop, FTransform Transform,
	const TArray<VectorType>& Vertices, const TArrayView<const IndexType> Indices)
{
	VectorType LocalStart = VectorType(Transform.InverseTransformPosition(Start));
	VectorType LocalStop = VectorType(Transform.InverseTransformPosition(Stop));

	float ClosestDistance = std::numeric_limits<float>::max();
	bool HitFound = false;

	// Direction vector from Start to Stop
	VectorType LocalDirection = LocalStop - LocalStart;
	float LineLength = LocalDirection.Length();
	LocalDirection.Normalize();

	// Iterate through each triangle in the mesh
	for (int32 i = 0; i < Indices.Num(); i += 3)
	{
		// Get the vertices of the current triangle
		VectorType V0 = Vertices[Indices[i + 0]];
		VectorType V1 = Vertices[Indices[i + 1]];
		VectorType V2 = Vertices[Indices[i + 2]];

		// Ray-Triangle intersection test (Moller-Trumbore algorithm)
		VectorType Edge1 = V1 - V0;
		VectorType Edge2 = V2 - V0;
		VectorType Pvec = VectorType::CrossProduct(LocalDirection, Edge2);
		float Det = VectorType::DotProduct(Edge1, Pvec);

		// If the determinant is near zero, the ray lies in the plane of the triangle
		if (FMath::Abs(Det) < KINDA_SMALL_NUMBER)
		{
			continue;
		}

		float InvDet = 1.0f / Det;
		VectorType Tvec = LocalStart - V0;
		float U = VectorType::DotProduct(Tvec, Pvec) * InvDet;

		// Check if the intersection lies within the triangle
		if (U < 0.0f || U > 1.0f)
		{
			continue;
		}

		VectorType Qvec = VectorType::CrossProduct(Tvec, Edge1);
		float V = VectorType::DotProduct(LocalDirection, Qvec) * InvDet;
		if (V < 0.0f || U + V > 1.0f)
		{
			continue;
		}

		// Calculate the distance along the ray to the intersection point
		float Distance = VectorType::DotProduct(Edge2, Qvec) * InvDet;
		if (Distance > 0.0f && Distance <= LineLength)
		{
			if (Distance < ClosestDistance)
			{
				ClosestDistance = Distance;

				FVector Location =
					Transform.TransformPosition(FVector(LocalStart + LocalDirection * Distance));
				OutHit.Distance = (Start - Location).Length();
				OutHit.Location = Location;
				HitFound = true;
			}
		}
	}

	return HitFound;
}
=======
	/**
	 * Low-level mesh creation function that operates on raw mesh vertex attribute arrays. Called by
	 * the higher-level mesh creation functions that take a Trimesh or a Render Data and builds the
	 * vertex attribute arrays from that.
	 *
	 * Creates a UStaticMesh from attribute data. The attribute data must conform to Unreal's
	 * attribute layout. Unreal splits the attributes into per-vertex data and per-vertex-instance
	 * data. There are three vertex instances per triangle and each vertex instance references one
	 * of the per-vertex datum.
	 *
	 * Attributes:
	 * - Positions: One per vertex.
	 * - Indices: Three per triangle, one per vertex instance.
	 * - Normals: One per vertex instance. Optional.
	 * - UVs: One per vertex instance. Optional. Often called "texture coordinates".
	 * - Tangents: One per vertex instance. Optional.
	 *
	 * Optional attributes means that the array may be empty.
	 *
	 * Normals are optional, in which case Unreal will compute smooth normals for each vertex
	 * instance. Or share the same smoothed normal among multiple vertex instances by storing it
	 * per-vertex instead, I'm not sure how that works behind the scenes.
	 *
	 * UVs, a.k.a. texture coordinates, are optional but are not computed by Unreal. Expect
	 * rendering artifacts if the mesh has no UVs.
	 *
	 * Tangents are optional and computed by Unreal if not provided.
	 *
	 * It is the responsibility of the caller to ensure that the name is valid and does not conflict
	 * with anything in the same outer.
	 *
	 * Delayed builds, i.e. passing false to bInBuild, is only allowed from WITH_EDITOR builds.
	 * Static Meshes created this way must be built elsewhere before they can be used.
	 *
	 * Box collision creation is only supported when the Static Mesh is built immediately, i.e.
	 * only when bInBuild is true.
	 *
	 * This function only creates the in-memory representation. The created Static Mesh will not be
	 * written to drive.
	 *
	 * @param InPositions The positions of the vertices.
	 * @param InIndices Indices into 'Positions', each three of which define a triangle.
	 * @param InNormals One normal per index, or empty to let Unreal compute the normals.
	 * @param InUVs One UV per index, or empty. Will not be computed by Unreal.
	 * @param InTangents One tangent per index, or empty to let Unreal compute the tangents.
	 * @param InName The name to give to the Static Mesh.
	 * @param InOuter The UObject that will own the Static Mesh.
	 * @param InMaterial Render material to assign to all triangles.
	 * @param bInBuild True to build the Static Mesh immediately. Required in non-editor builds.
	 * @param bInWithBoxCollision If bInBuild is true, whether to also create a box collision.
	 * @return The UStaticMesh created from the given mesh data.
	 */
	static UStaticMesh* CreateStaticMesh(
		const TArray<FVector3f>& InPositions, const TArray<uint32>& InIndices,
		const TArray<FVector3f>& InNormals, const TArray<FVector2f>& InUVs,
		const TArray<FVector3f>& InTangents, const FString& InName, UObject& InOuter,
		UMaterialInterface* InMaterial, bool bInBuild, bool bInWithBoxCollision);

	/**
	 * Control how normals are assigned for a mesh.
	 */
	enum class EAGX_NormalsSource
	{
		/// Let Unreal recompute smooth averaged per-vertex normals. The normals provided with the
		/// source data, if any, are ignored.
		Generated,

		/// Use normals provided with the source data. The source data must contain normals either
		/// per-vertex, per-vertex-instance, or per-triangle.
		FromImport,

		/// Use imported normals if the number of imported normals match either the number of
		/// vertices, vertex instances, or triangles. Otherwise, fall back to letting Unreal
		/// generate the normals without warning.
		Auto
	};

	/**
	 * Create a Static Mesh from the triangle held by the given Trimesh.
	 *
	 * Extracts the mesh data from the Trimesh and then calls the CreateStaticMesh overload that
	 * takes a bunch of TArrays.
	 *
	 * AGX Dynamics store one normal per triangle, not per vertex instance as Unreal does. There is
	 * an option whether the per-triangle normals should be used, which results in flat-shaded
	 * faceted triangles, or if we should disregard the per-triangle normals and let Unreal compute
	 * smoothed normals based on the triangle definition. The selection is controlled with the
	 * InNormalsSource parameter.
	 *
	 * Delayed builds, i.e. passing false to bInBuild, is only allowed from WITH_EDITOR builds.
	 * Static Meshes created this way must be built elsewhere before they can be used.
	 *
	 * Box collision creation is only supported when the Static Mesh is built immediately, i.e.
	 * only when bInBuild is true.
	 *
	 * This function only creates the in-memory representation. The created Static Mesh will not be
	 * written to drive.
	 *
	 * If the given name is empty then the Trimesh's source name will be used with the standard
	 * 'SM_' prefix. If the Trimesh doesn't have a source name then the mesh will be named
	 * 'SM_CollisionMesh_<GUID>'.
	 *
	 * @param InTrimeshBarrier The Trimesh to create a Static Mesh from.
	 * @param InOuter The UObject that will own the Static Mesh.
	 * @param InMaterial Render material to assign to all triangles.
	 * @param bInBuild True to build the Static Mesh immediately. Required in non-editor builds.
	 * @param bInWithBoxCollision If bInBuild is true, whether to also create a box collision.
	 * @param InNormalsSource Where to get normals from, either triangles or let Unreal generate.
	 * @param InName The name of the Static Mesh.
	 * @return The UStaticMesh created from the Trimesh.
	 */
	static UStaticMesh* CreateStaticMesh(
		const FTrimeshShapeBarrier& InTrimeshBarrier, UObject& InOuter,
		UMaterialInterface* InMaterial, bool bInBuild, bool bInWithBoxCollision,
		EAGX_NormalsSource InNormalsSource, const FString& InName = TEXT(""));

	/**
	 * Create a Static Mesh from the triangles held by the given Render Data.
	 *
	 * Extracts the mesh data from the Render Data and then calls the CreateStaticMesh overload that
	 * takes a bunch of TArrays.
	 *
	 * AGX Dynamics does not enforce a particular mesh attributes layout so it is not well-defined
	 * how the data we find in the Render Data should be mapped to the attributes of the Static
	 * Mesh. This function employs a count based heuristic where attribute elements are mapped
	 * depending on how may elements there are for each attribute. There is not always a valid
	 * mapping, in which case a warning is printed and no Static Mesh is created. There may be valid
	 * layouts that are not yet detected and handled by this function.
	 *
	 * Delayed builds, i.e. passing false to bInBuild, is only allowed from WITH_EDITOR builds.
	 * Static Meshes created this way must be built elsewhere before they can be used.
	 *
	 * Box collision creation is only supported when the Static Mesh is built immediately, i.e.
	 * only when bInBuild is true.
	 *
	 * This function only creates the in-memory representation. The created Static Mesh will not be
	 * written to drive.
	 *
	 * If the given name is empty then the created Static Mesh is named 'SM_RenderMesh_<GUID>'.
	 *
	 * @param InRenderDataBarrier The Render Data to create a Static Mesh from.
	 * @param InOuter The UObject that will own the Static Mesh.
	 * @param InMaterial Render material to assign to all triangles.
	 * @param bInBuild True to build the Static Mesh immediately. Required in non-editor builds.
	 * @param bInWithBoxCollision If bInBuild is true, whether to also create a box collision.
	 * @param InNormalsSource Where to get normals from, either Render Data or let Unreal compute.
	 * @param InName The name of the Static Mesh. If empty a GUID-based name is generated.
	 * @return The UStaticMesh created from the Render Data.
	 */
	static UStaticMesh* CreateStaticMesh(
		const FRenderDataBarrier& InRenderDataBarrier, UObject& InOuter,
		UMaterialInterface* InMaterial, bool bInBuild, bool bInWithBoxCollision,
		EAGX_NormalsSource InNormalsSource, const FString& InName = TEXT(""));

	/**
	 * Copies triangle information and render material from one Static Mesh to another.
	 * Does not copy other properties.
	 * Always generates a new SimpleCollision (Box primitive) to the Destination Static Mesh.
	 */
	static bool CopyStaticMesh(UStaticMesh* Source, UStaticMesh* Destination);

	static bool HasRenderDataMesh(const FShapeBarrier& Shape);

	/**
	 * Creates a new render Material instance based on the given RenderMaterial Barrier and Base.
	 * If Base is nullptr, this functions returns nullptr.
	 * This function supports runtime usage.
	 */
	static UMaterialInterface* CreateRenderMaterial(
		const FAGX_RenderMaterial& MaterialBarrier, UMaterial* Base, UObject& Owner);

	/**
	 * Returns the default (AGX) render material.
	 */
	static UMaterial* GetDefaultRenderMaterial(bool bIsSensor);

	/**
	 * Add a Simple Collision Box to the given StaticMesh.
	 */
	static bool AddBoxSimpleCollision(UStaticMesh& OutStaticMesh);

	/**
	 * Simple comparison to test if two meshes are equal.
	 * Does not test all possible data, but does vertex and RenderMaterial comparisons.
	 */
	static bool AreStaticMeshesEqual(UStaticMesh* MeshA, UStaticMesh* MeshB);

	/**
	 * Checks whether two Render Materials are equal.
	 */
	static bool AreImportedRenderMaterialsEqual(UMaterialInterface* MatA, UMaterialInterface* MatB);
};
>>>>>>> 1f436eb7
<|MERGE_RESOLUTION|>--- conflicted
+++ resolved
@@ -346,9 +346,7 @@
 
 	static TArray<FAGX_MeshWithTransform> ToMeshWithTransformArray(
 		const TArray<AStaticMeshActor*> Actors);
-
-<<<<<<< HEAD
-	
+		
 	static bool LineTraceMesh(
 		FHitResult& OutHit, FVector Start, FVector Stop, FTransform Transform,
 		const TArray<FVector>& Vertices, const TArray<FTriIndices>& Indices);
@@ -357,81 +355,7 @@
 	static bool LineTraceMesh(
 		FHitResult& OutHit, FVector Start, FVector Stop, FTransform Transform,
 		const TArray<VectorType>& Vertices, const TArrayView<const IndexType> Indices);
-};
-
-template <typename VectorType, typename IndexType>
-inline bool AGX_MeshUtilities::LineTraceMesh(
-	FHitResult& OutHit, FVector Start, FVector Stop, FTransform Transform,
-	const TArray<VectorType>& Vertices, const TArrayView<const IndexType> Indices)
-{
-	VectorType LocalStart = VectorType(Transform.InverseTransformPosition(Start));
-	VectorType LocalStop = VectorType(Transform.InverseTransformPosition(Stop));
-
-	float ClosestDistance = std::numeric_limits<float>::max();
-	bool HitFound = false;
-
-	// Direction vector from Start to Stop
-	VectorType LocalDirection = LocalStop - LocalStart;
-	float LineLength = LocalDirection.Length();
-	LocalDirection.Normalize();
-
-	// Iterate through each triangle in the mesh
-	for (int32 i = 0; i < Indices.Num(); i += 3)
-	{
-		// Get the vertices of the current triangle
-		VectorType V0 = Vertices[Indices[i + 0]];
-		VectorType V1 = Vertices[Indices[i + 1]];
-		VectorType V2 = Vertices[Indices[i + 2]];
-
-		// Ray-Triangle intersection test (Moller-Trumbore algorithm)
-		VectorType Edge1 = V1 - V0;
-		VectorType Edge2 = V2 - V0;
-		VectorType Pvec = VectorType::CrossProduct(LocalDirection, Edge2);
-		float Det = VectorType::DotProduct(Edge1, Pvec);
-
-		// If the determinant is near zero, the ray lies in the plane of the triangle
-		if (FMath::Abs(Det) < KINDA_SMALL_NUMBER)
-		{
-			continue;
-		}
-
-		float InvDet = 1.0f / Det;
-		VectorType Tvec = LocalStart - V0;
-		float U = VectorType::DotProduct(Tvec, Pvec) * InvDet;
-
-		// Check if the intersection lies within the triangle
-		if (U < 0.0f || U > 1.0f)
-		{
-			continue;
-		}
-
-		VectorType Qvec = VectorType::CrossProduct(Tvec, Edge1);
-		float V = VectorType::DotProduct(LocalDirection, Qvec) * InvDet;
-		if (V < 0.0f || U + V > 1.0f)
-		{
-			continue;
-		}
-
-		// Calculate the distance along the ray to the intersection point
-		float Distance = VectorType::DotProduct(Edge2, Qvec) * InvDet;
-		if (Distance > 0.0f && Distance <= LineLength)
-		{
-			if (Distance < ClosestDistance)
-			{
-				ClosestDistance = Distance;
-
-				FVector Location =
-					Transform.TransformPosition(FVector(LocalStart + LocalDirection * Distance));
-				OutHit.Distance = (Start - Location).Length();
-				OutHit.Location = Location;
-				HitFound = true;
-			}
-		}
-	}
-
-	return HitFound;
-}
-=======
+
 	/**
 	 * Low-level mesh creation function that operates on raw mesh vertex attribute arrays. Called by
 	 * the higher-level mesh creation functions that take a Trimesh or a Render Data and builds the
@@ -624,4 +548,76 @@
 	 */
 	static bool AreImportedRenderMaterialsEqual(UMaterialInterface* MatA, UMaterialInterface* MatB);
 };
->>>>>>> 1f436eb7
+
+template <typename VectorType, typename IndexType>
+inline bool AGX_MeshUtilities::LineTraceMesh(
+	FHitResult& OutHit, FVector Start, FVector Stop, FTransform Transform,
+	const TArray<VectorType>& Vertices, const TArrayView<const IndexType> Indices)
+{
+	VectorType LocalStart = VectorType(Transform.InverseTransformPosition(Start));
+	VectorType LocalStop = VectorType(Transform.InverseTransformPosition(Stop));
+
+	float ClosestDistance = std::numeric_limits<float>::max();
+	bool HitFound = false;
+
+	// Direction vector from Start to Stop
+	VectorType LocalDirection = LocalStop - LocalStart;
+	float LineLength = LocalDirection.Length();
+	LocalDirection.Normalize();
+
+	// Iterate through each triangle in the mesh
+	for (int32 i = 0; i < Indices.Num(); i += 3)
+	{
+		// Get the vertices of the current triangle
+		VectorType V0 = Vertices[Indices[i + 0]];
+		VectorType V1 = Vertices[Indices[i + 1]];
+		VectorType V2 = Vertices[Indices[i + 2]];
+
+		// Ray-Triangle intersection test (Moller-Trumbore algorithm)
+		VectorType Edge1 = V1 - V0;
+		VectorType Edge2 = V2 - V0;
+		VectorType Pvec = VectorType::CrossProduct(LocalDirection, Edge2);
+		float Det = VectorType::DotProduct(Edge1, Pvec);
+
+		// If the determinant is near zero, the ray lies in the plane of the triangle
+		if (FMath::Abs(Det) < KINDA_SMALL_NUMBER)
+		{
+			continue;
+		}
+
+		float InvDet = 1.0f / Det;
+		VectorType Tvec = LocalStart - V0;
+		float U = VectorType::DotProduct(Tvec, Pvec) * InvDet;
+
+		// Check if the intersection lies within the triangle
+		if (U < 0.0f || U > 1.0f)
+		{
+			continue;
+		}
+
+		VectorType Qvec = VectorType::CrossProduct(Tvec, Edge1);
+		float V = VectorType::DotProduct(LocalDirection, Qvec) * InvDet;
+		if (V < 0.0f || U + V > 1.0f)
+		{
+			continue;
+		}
+
+		// Calculate the distance along the ray to the intersection point
+		float Distance = VectorType::DotProduct(Edge2, Qvec) * InvDet;
+		if (Distance > 0.0f && Distance <= LineLength)
+		{
+			if (Distance < ClosestDistance)
+			{
+				ClosestDistance = Distance;
+
+				FVector Location =
+					Transform.TransformPosition(FVector(LocalStart + LocalDirection * Distance));
+				OutHit.Distance = (Start - Location).Length();
+				OutHit.Location = Location;
+				HitFound = true;
+			}
+		}
+	}
+
+	return HitFound;
+}
