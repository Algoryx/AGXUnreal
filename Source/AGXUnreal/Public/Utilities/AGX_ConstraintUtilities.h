#pragma once

// AGXUnreal includes.
#include "Constraints/AGX_Constraint1DofComponent.h"
#include "Constraints/AGX_Constraint2DofComponent.h"
#include "Constraints/AGX_Constraint2DOFFreeDOF.h"

// Unreal Engine includes.
#include "CoreMinimal.h"

class FConstraint1DOFBarrier;
class FConstraint2DOFBarrier;
class UAGX_Constraint1DofComponent;
class UAGX_RigidBodyComponent;

struct FAGX_ConstraintElectricMotorController;
struct FAGX_ConstraintFrictionController;
struct FAGX_ConstraintLockController;
struct FAGX_ConstraintRangeController;
struct FAGX_ConstraintTargetSpeedController;

class AGXUNREAL_API FAGX_ConstraintUtilities
{
public:
	/**
	 * Copy constraint controller properties, such as enabled, compliance, force range, voltage,
	 * from the AGX Dynamics constraint to the AGXUnreal constraint.
	 * @param Component The AGXUnreal constraint to copy properties to.
	 * @param Barrier The AGX Dynamics constraint to copy properties from.
	 */
	static void CopyControllersFrom(
		UAGX_Constraint1DofComponent& Component, const FConstraint1DOFBarrier& Barrier);

	/**
	 * Copy constraint controller properties, such as enabled, compliance, force range, voltage,
	 * from the AGX Dynamics constraint to the AGXUnreal constraint.
	 * @param Component The AGXUnreal constraint to copy properties to.
	 * @param Barrier The AGX Dynamics constraint to copy properties from.
	 */
	static void CopyControllersFrom(
		UAGX_Constraint2DofComponent& Component, const FConstraint2DOFBarrier& Barrier);

	/**
	 * Base class overload that does nothing. Only 1Dof- and 2Dof constraints have controllers so
	 * make sure one of those overloads are called when appropriate. This overload is required
	 * because the call is made from a function template that is sometimes given a non-1/2Dof
	 * constraint.
	 * @param Component
	 * @param Barrier
	 */
	static void CopyControllersFrom(
		UAGX_ConstraintComponent& Component, const FConstraintBarrier& Barrier);

	static void StoreElectricMotorController(
		const FConstraint1DOFBarrier& Barrier, FAGX_ConstraintElectricMotorController& Controller);

	static void StoreElectricMotorController(
		const FConstraint2DOFBarrier& Barrier, FAGX_ConstraintElectricMotorController& Controller,
		EAGX_Constraint2DOFFreeDOF Dof);

	static void StoreFrictionController(
		const FConstraint1DOFBarrier& Barrier, FAGX_ConstraintFrictionController& Controller);

	static void StoreFrictionController(
		const FConstraint2DOFBarrier& Barrier, FAGX_ConstraintFrictionController& Controller,
		EAGX_Constraint2DOFFreeDOF Dof);

	static void StoreLockController(
		const FConstraint1DOFBarrier& Barrier, FAGX_ConstraintLockController& Controller);

	static void StoreLockController(
		const FConstraint2DOFBarrier& Barrier, FAGX_ConstraintLockController& Controller,
		EAGX_Constraint2DOFFreeDOF Dof);

	static void StoreRangeController(
		const FConstraint1DOFBarrier& Barrier, FAGX_ConstraintRangeController& Controller);

	static void StoreRangeController(
		const FConstraint2DOFBarrier& Barrier, FAGX_ConstraintRangeController& Controller,
		EAGX_Constraint2DOFFreeDOF Dof);

	static void StoreTargetSpeedController(
		const FConstraint1DOFBarrier& Barrier, FAGX_ConstraintTargetSpeedController& Controller);

	static void StoreTargetSpeedController(
		const FConstraint2DOFBarrier& Barrier, FAGX_ConstraintTargetSpeedController& Controller,
		EAGX_Constraint2DOFFreeDOF Dof);

<<<<<<< HEAD
	static void SetupFrames(
		const FConstraintBarrier& Barrier, UAGX_ConstraintComponent& Component,
		UAGX_RigidBodyComponent* RigidBody1, UAGX_RigidBodyComponent* RigidBody2);
=======
	static void StoreFrame(
		const FConstraintBarrier& Barrier, FAGX_ConstraintBodyAttachment& Attachment,
		int32 BodyIndex);

	static void StoreFrames(const FConstraintBarrier& Barrier, UAGX_ConstraintComponent& Component);

	static void CreateNative(
		FConstraintBarrier* Barrier, FAGX_ConstraintBodyAttachment& BodyAttachment1,
		FAGX_ConstraintBodyAttachment& BodyAttachment2, const FName& ConstraintName);
>>>>>>> 7f62ad87
};<|MERGE_RESOLUTION|>--- conflicted
+++ resolved
@@ -86,19 +86,11 @@
 		const FConstraint2DOFBarrier& Barrier, FAGX_ConstraintTargetSpeedController& Controller,
 		EAGX_Constraint2DOFFreeDOF Dof);
 
-<<<<<<< HEAD
 	static void SetupFrames(
 		const FConstraintBarrier& Barrier, UAGX_ConstraintComponent& Component,
 		UAGX_RigidBodyComponent* RigidBody1, UAGX_RigidBodyComponent* RigidBody2);
-=======
-	static void StoreFrame(
-		const FConstraintBarrier& Barrier, FAGX_ConstraintBodyAttachment& Attachment,
-		int32 BodyIndex);
-
-	static void StoreFrames(const FConstraintBarrier& Barrier, UAGX_ConstraintComponent& Component);
 
 	static void CreateNative(
 		FConstraintBarrier* Barrier, FAGX_ConstraintBodyAttachment& BodyAttachment1,
 		FAGX_ConstraintBodyAttachment& BodyAttachment2, const FName& ConstraintName);
->>>>>>> 7f62ad87
 };