--- conflicted
+++ resolved
@@ -20,12 +20,6 @@
 {
 	GENERATED_USTRUCT_BODY()
 
-<<<<<<< HEAD
-	UPROPERTY(EditAnywhere, Category = "AGX Friction Controller")
-	bool bEnable;
-
-=======
->>>>>>> 34c0239f
 	/**
 	 * Note that if this controller is rotational (Hinge or CylindriclJoint)
 	 * the radius (meters) of the axle should be included in the friction coefficient
@@ -49,21 +43,6 @@
 		EditAnywhere, Category = "AGX Friction Controller", Meta = (EditCondition = "bEnable"))
 	bool bEnableNonLinearDirectSolveUpdate;
 
-<<<<<<< HEAD
-	UPROPERTY(
-		EditAnywhere, Category = "AGX Friction Controller", Meta = (EditCondition = "bEnable"))
-	double Elasticity;
-
-	UPROPERTY(
-		EditAnywhere, Category = "AGX Friction Controller", Meta = (EditCondition = "bEnable"))
-	double Damping;
-
-	UPROPERTY(
-		EditAnywhere, Category = "AGX Friction Controller", Meta = (EditCondition = "bEnable"))
-	FFloatInterval ForceRange;
-
-=======
->>>>>>> 34c0239f
 public:
 	FAGX_ConstraintFrictionController() = default;
 	FAGX_ConstraintFrictionController(bool bRotational);
