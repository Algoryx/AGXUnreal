#pragma once

// AGXUnreal includes.
#include "AGX_ConstraintController.h"

// Unreal Engine includes.
#include "CoreMinimal.h"

#include "AGX_TargetSpeedController.generated.h"

class FTargetSpeedControllerBarrier;

/**
 * Target speed controller for secondary constraints (usually on one of the DOFs
 * that has not been primarily constrained by the AGX Constraint). Disabled by
 * default.
 */
USTRUCT()
struct AGXUNREAL_API FAGX_ConstraintTargetSpeedController : public FAGX_ConstraintController
{
	GENERATED_USTRUCT_BODY()

<<<<<<< HEAD
	UPROPERTY(EditAnywhere, Category = "AGX Target Speed Controller")
	bool bEnable;

=======
>>>>>>> 34c0239f
	/**
	 * Target Speed in Degrees Per Second if controller is on a Rotational DOF,
	 * else in Centimeters Per Second.
	 */
	UPROPERTY(
		EditAnywhere, Category = "AGX Target Speed Controller", Meta = (EditCondition = "bEnable"))
	double Speed;

	/**
	 * Whether the controller should auto-lock whenever target speed is zero,
	 * such that it will not drift away from that angle/position if the assigned
	 * force range is enough to hold it.
	 */
	UPROPERTY(
		EditAnywhere, Category = "AGX Target Speed Controller", Meta = (EditCondition = "bEnable"))
	bool bLockedAtZeroSpeed;

<<<<<<< HEAD
	UPROPERTY(
		EditAnywhere, Category = "AGX Target Speed Controller", Meta = (EditCondition = "bEnable"))
	double Elasticity;

	UPROPERTY(
		EditAnywhere, Category = "AGX Target Speed Controller", Meta = (EditCondition = "bEnable"))
	double Damping;

	UPROPERTY(
		EditAnywhere, Category = "AGX Target Speed Controller", Meta = (EditCondition = "bEnable"))
	FFloatInterval ForceRange;

=======
>>>>>>> 34c0239f
public:
	FAGX_ConstraintTargetSpeedController() = default;
	FAGX_ConstraintTargetSpeedController(bool bRotational);

	void InitializeBarrier(TUniquePtr<FTargetSpeedControllerBarrier> Barrier);
	void CopyFrom(const FTargetSpeedControllerBarrier& Source);

private:
	virtual void UpdateNativePropertiesImpl() override;
};<|MERGE_RESOLUTION|>--- conflicted
+++ resolved
@@ -20,12 +20,6 @@
 {
 	GENERATED_USTRUCT_BODY()
 
-<<<<<<< HEAD
-	UPROPERTY(EditAnywhere, Category = "AGX Target Speed Controller")
-	bool bEnable;
-
-=======
->>>>>>> 34c0239f
 	/**
 	 * Target Speed in Degrees Per Second if controller is on a Rotational DOF,
 	 * else in Centimeters Per Second.
@@ -43,21 +37,6 @@
 		EditAnywhere, Category = "AGX Target Speed Controller", Meta = (EditCondition = "bEnable"))
 	bool bLockedAtZeroSpeed;
 
-<<<<<<< HEAD
-	UPROPERTY(
-		EditAnywhere, Category = "AGX Target Speed Controller", Meta = (EditCondition = "bEnable"))
-	double Elasticity;
-
-	UPROPERTY(
-		EditAnywhere, Category = "AGX Target Speed Controller", Meta = (EditCondition = "bEnable"))
-	double Damping;
-
-	UPROPERTY(
-		EditAnywhere, Category = "AGX Target Speed Controller", Meta = (EditCondition = "bEnable"))
-	FFloatInterval ForceRange;
-
-=======
->>>>>>> 34c0239f
 public:
 	FAGX_ConstraintTargetSpeedController() = default;
 	FAGX_ConstraintTargetSpeedController(bool bRotational);
