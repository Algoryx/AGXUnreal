--- conflicted
+++ resolved
@@ -20,32 +20,13 @@
 {
 	GENERATED_USTRUCT_BODY()
 
-<<<<<<< HEAD
-	UPROPERTY(EditAnywhere, Category = "AGX Range Controller")
-	bool bEnable;
-
-	/** Range in Degrees if controller is on a Rotational Degree-Of-Freedom,  else in Centimeters.
-=======
 	/**
 	 * Range in Degrees if controller is on a Rotational Degree-Of-Freedom,
 	 * else in Centimeters.
->>>>>>> 34c0239f
 	 */
 	UPROPERTY(EditAnywhere, Category = "AGX Range Controller", Meta = (EditCondition = "bEnable"))
 	FFloatInterval Range;
 
-<<<<<<< HEAD
-	UPROPERTY(EditAnywhere, Category = "AGX Range Controller", Meta = (EditCondition = "bEnable"))
-	double Elasticity;
-
-	UPROPERTY(EditAnywhere, Category = "AGX Range Controller", Meta = (EditCondition = "bEnable"))
-	double Damping;
-
-	UPROPERTY(EditAnywhere, Category = "AGX Range Controller", Meta = (EditCondition = "bEnable"))
-	FFloatInterval ForceRange;
-
-=======
->>>>>>> 34c0239f
 public:
 	FAGX_ConstraintRangeController() = default;
 	FAGX_ConstraintRangeController(bool bRotational);
